// SPDX-FileCopyrightText: 2022 Lido <info@lido.fi>

// SPDX-License-Identifier: GPL-3.0

/* See contracts/COMPILERS.md */
pragma solidity 0.8.9;

interface IStakingRouter {
    function getStakingRewardsDistribution()
        external
        view
        returns (address[] memory recipients, uint96[] memory stakingModuleFees, uint96 totalFeee, uint256 precisionPoints);

    function deposit(uint256 maxDepositsCount, uint256 stakingModuleId, bytes calldata depositCalldata) external payable returns (uint256);

    /**
     * @notice Set credentials to withdraw ETH on ETH 2.0 side after the phase 2 is launched to `_withdrawalCredentials`
     * @dev Note that setWithdrawalCredentials discards all unused signing keys as the signatures are invalidated.
     * @param _withdrawalCredentials withdrawal credentials field as defined in the Ethereum PoS consensus specs
     */
    function setWithdrawalCredentials(bytes32 _withdrawalCredentials) external;

    /**
     * @notice Returns current credentials to withdraw ETH on ETH 2.0 side after the phase 2 is launched
     */
    function getWithdrawalCredentials() external view returns (bytes32);

    enum StakingModuleStatus {
        Active, // deposits and rewards allowed
        DepositsPaused, // deposits NOT allowed, rewards allowed
        Stopped // deposits and rewards NOT allowed
    }

    struct StakingModule {
        /// @notice unique id of the staking module
        uint24 id;
        /// @notice address of staking module
        address stakingModuleAddress;
        /// @notice rewarf fee of the staking module
        uint16 stakingModuleFee;
        /// @notice treasury fee
        uint16 treasuryFee;
        /// @notice target percent of total keys in protocol, in BP
        uint16 targetShare;
        /// @notice staking module status if staking module can not accept the deposits or can participate in further reward distribution
        uint8 status;
        /// @notice name of staking module
        string name;
        /// @notice block.timestamp of the last deposit of the staking module
        uint64 lastDepositAt;
        /// @notice block.number of the last deposit of the staking module
        uint256 lastDepositBlock;
    }

    function getStakingModules() external view returns (StakingModule[] memory res);

    function addStakingModule(
        string memory _name,
        address _stakingModuleAddress,
        uint16 _targetShare,
        uint16 _stakingModuleFee,
        uint16 _treasuryFee
    ) external;

    function updateStakingModule(uint256 _stakingModuleId, uint16 _targetShare, uint16 _stakingModuleFee, uint16 _treasuryFee) external;

    function getStakingModule(uint256 _stakingModuleId) external view returns (StakingModule memory);

    function getStakingModulesCount() external view returns (uint256);

    function getStakingModuleStatus(uint256 _stakingModuleId) external view returns (StakingModuleStatus);

    function setStakingModuleStatus(uint256 _stakingModuleId, StakingModuleStatus _status) external;

    function pauseStakingModule(uint256 _stakingModuleId) external;

    function resumeStakingModule(uint256 _stakingModuleId) external;

    function getStakingModuleIsStopped(uint256 _stakingModuleId) external view returns (bool);

    function getStakingModuleIsDepositsPaused(uint256 _stakingModuleId) external view returns (bool);

    function getStakingModuleIsActive(uint256 _stakingModuleId) external view returns (bool);

    function getStakingModuleKeysOpIndex(uint256 _stakingModuleId) external view returns (uint256);

    function getStakingModuleLastDepositBlock(uint256 _stakingModuleId) external view returns (uint256);

    function getStakingModuleActiveKeysCount(uint256 _stakingModuleId) external view returns (uint256);

    function getKeysAllocation(uint256 _keysToAllocate) external view returns (uint256 allocated, uint256[] memory allocations);

<<<<<<< HEAD
    function getStakingModuleMaxDepositableKeys(uint256 _stakingModuleId) external view returns (uint256);
=======
    function getStakingModuleMaxDepositableKeys(uint256 _stakingModuleIndex) external view returns (uint256);
>>>>>>> 1fbe233c
}<|MERGE_RESOLUTION|>--- conflicted
+++ resolved
@@ -90,9 +90,5 @@
 
     function getKeysAllocation(uint256 _keysToAllocate) external view returns (uint256 allocated, uint256[] memory allocations);
 
-<<<<<<< HEAD
-    function getStakingModuleMaxDepositableKeys(uint256 _stakingModuleId) external view returns (uint256);
-=======
     function getStakingModuleMaxDepositableKeys(uint256 _stakingModuleIndex) external view returns (uint256);
->>>>>>> 1fbe233c
 }
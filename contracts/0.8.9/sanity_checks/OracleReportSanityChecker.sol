--- conflicted
+++ resolved
@@ -83,12 +83,6 @@
     /// @dev Must fit into uint16 (<= 65_535)
     uint256 exitedValidatorsPerDayLimit;
 
-<<<<<<< HEAD
-    /// @dev Represented in the Basis Points (100% == 10_000)
-    uint256 oneOffCLBalanceDecreaseBPLimit;
-
-=======
->>>>>>> efeff81c
     /// @notice The max annual increase of the total validators' balances on the Consensus Layer
     ///     since the previous oracle report
     /// @dev Represented in the Basis Points (100% == 10_000)
@@ -118,38 +112,31 @@
     /// @dev uses 1e9 precision, e.g.: 1e6 - 0.1%; 1e9 - 100%, see `setMaxPositiveTokenRebase()`
     uint256 maxPositiveTokenRebase;
 
-<<<<<<< HEAD
+    /// @notice Initial slashing amount per one validator to calculate initial slashing of the validators' balances on the Consensus Layer
+    /// @dev Represented in the PWei (1^15 Wei). Must fit into uint16 (<= 65_535)
+    uint256 initialSlashingAmountPWei;
+
+    /// @notice Invactivity penalties amount per one validator to calculate penalties of the validators' balances on the Consensus Layer
+    /// @dev Represented in the PWei (1^15 Wei). Must fit into uint16 (<= 65_535)
+    uint256 inactivityPenaltiesAmountPWei;
+
+    /// @notice The maximum percent on how Second Opinion Oracle reported value could be greater
+    ///     than reported by the AccountingOracle. There is an assumption that second opinion oracle CL balance
+    ///     can be greater as calculated for the withdrawal credentials.
+    /// @dev Represented in the Basis Points (100% == 10_000)
+    uint256 clBalanceOraclesErrorUpperBPLimit;
+
     /// @notice The max possible number of validators that might be reported as `appeared`
     ///     per single day, limited by the max daily deposits via DepositSecurityModule in practice
     ///     isn't limited by a consensus layer (because `appeared` includes `pending`, i.e., not `activated` yet)
     /// @dev Must fit into uint16 (<= 65_535)
     uint256 appearedValidatorsPerDayLimit;
-=======
-    /// @notice Initial slashing amount per one validator to calculate initial slashing of the validators' balances on the Consensus Layer
-    /// @dev Represented in the PWei (1^15 Wei). Must fit into uint16 (<= 65_535)
-    uint256 initialSlashingAmountPWei;
-
-    /// @notice Invactivity penalties amount per one validator to calculate penalties of the validators' balances on the Consensus Layer
-    /// @dev Represented in the PWei (1^15 Wei). Must fit into uint16 (<= 65_535)
-    uint256 inactivityPenaltiesAmountPWei;
-
-    /// @notice The maximum percent on how Second Opinion Oracle reported value could be greater
-    ///     than reported by the AccountingOracle. There is an assumption that second opinion oracle CL balance
-    ///     can be greater as calculated for the withdrawal credentials.
-    /// @dev Represented in the Basis Points (100% == 10_000)
-    uint256 clBalanceOraclesErrorUpperBPLimit;
->>>>>>> efeff81c
 }
 
 /// @dev The packed version of the LimitsList struct to be effectively persisted in storage
 struct LimitsListPacked {
-<<<<<<< HEAD
     uint16 exitedValidatorsPerDayLimit;
     uint16 appearedValidatorsPerDayLimit;
-    uint16 oneOffCLBalanceDecreaseBPLimit;
-=======
-    uint16 churnValidatorsPerDayLimit;
->>>>>>> efeff81c
     uint16 annualBalanceIncreaseBPLimit;
     uint16 simulatedShareRateDeviationBPLimit;
     uint16 maxValidatorExitRequestsPerReport;
@@ -181,17 +168,10 @@
     using PositiveTokenRebaseLimiter for TokenRebaseLimiterData;
 
     bytes32 public constant ALL_LIMITS_MANAGER_ROLE = keccak256("ALL_LIMITS_MANAGER_ROLE");
-<<<<<<< HEAD
     bytes32 public constant EXITED_VALIDATORS_PER_DAY_LIMIT_MANAGER_ROLE =
         keccak256("EXITED_VALIDATORS_PER_DAY_LIMIT_MANAGER_ROLE");
     bytes32 public constant APPEARED_VALIDATORS_PER_DAY_LIMIT_MANAGER_ROLE =
         keccak256("APPEARED_VALIDATORS_PER_DAY_LIMIT_MANAGER_ROLE");
-    bytes32 public constant ONE_OFF_CL_BALANCE_DECREASE_LIMIT_MANAGER_ROLE =
-        keccak256("ONE_OFF_CL_BALANCE_DECREASE_LIMIT_MANAGER_ROLE");
-=======
-    bytes32 public constant CHURN_VALIDATORS_PER_DAY_LIMIT_MANAGER_ROLE =
-        keccak256("CHURN_VALIDATORS_PER_DAY_LIMIT_MANAGER_ROLE");
->>>>>>> efeff81c
     bytes32 public constant ANNUAL_BALANCE_INCREASE_LIMIT_MANAGER_ROLE =
         keccak256("ANNUAL_BALANCE_INCREASE_LIMIT_MANAGER_ROLE");
     bytes32 public constant SHARE_RATE_DEVIATION_LIMIT_MANAGER_ROLE =
@@ -221,27 +201,11 @@
 
     LimitsListPacked private _limits;
 
-<<<<<<< HEAD
-    struct ManagersRoster {
-        address[] allLimitsManagers;
-        address[] exitedValidatorsPerDayLimitManagers;
-        address[] appearedValidatorsPerDayLimitManagers;
-        address[] oneOffCLBalanceDecreaseLimitManagers;
-        address[] annualBalanceIncreaseLimitManagers;
-        address[] shareRateDeviationLimitManagers;
-        address[] maxValidatorExitRequestsPerReportManagers;
-        address[] maxAccountingExtraDataListItemsCountManagers;
-        address[] maxNodeOperatorsPerExtraDataItemCountManagers;
-        address[] requestTimestampMarginManagers;
-        address[] maxPositiveTokenRebaseManagers;
-    }
-=======
     /// @dev Historical reports data
     ReportData[] public reportData;
 
     /// @dev The address of the second opinion oracle
     ISecondOpinionOracle public secondOpinionOracle;
->>>>>>> efeff81c
 
     /// @param _lidoLocator address of the LidoLocator instance
     /// @param _admin address to grant DEFAULT_ADMIN_ROLE of the AccessControl contract
@@ -262,30 +226,11 @@
         _updateLimits(_limitsList);
 
         _grantRole(DEFAULT_ADMIN_ROLE, _admin);
-<<<<<<< HEAD
-        _grantRole(ALL_LIMITS_MANAGER_ROLE, _managersRoster.allLimitsManagers);
-        _grantRole(EXITED_VALIDATORS_PER_DAY_LIMIT_MANAGER_ROLE, _managersRoster.exitedValidatorsPerDayLimitManagers);
-        _grantRole(APPEARED_VALIDATORS_PER_DAY_LIMIT_MANAGER_ROLE,
-                   _managersRoster.appearedValidatorsPerDayLimitManagers);
-        _grantRole(ONE_OFF_CL_BALANCE_DECREASE_LIMIT_MANAGER_ROLE,
-                   _managersRoster.oneOffCLBalanceDecreaseLimitManagers);
-        _grantRole(ANNUAL_BALANCE_INCREASE_LIMIT_MANAGER_ROLE, _managersRoster.annualBalanceIncreaseLimitManagers);
-        _grantRole(MAX_POSITIVE_TOKEN_REBASE_MANAGER_ROLE, _managersRoster.maxPositiveTokenRebaseManagers);
-        _grantRole(MAX_VALIDATOR_EXIT_REQUESTS_PER_REPORT_ROLE,
-                   _managersRoster.maxValidatorExitRequestsPerReportManagers);
-        _grantRole(MAX_ACCOUNTING_EXTRA_DATA_LIST_ITEMS_COUNT_ROLE,
-                   _managersRoster.maxAccountingExtraDataListItemsCountManagers);
-        _grantRole(MAX_NODE_OPERATORS_PER_EXTRA_DATA_ITEM_COUNT_ROLE,
-                   _managersRoster.maxNodeOperatorsPerExtraDataItemCountManagers);
-        _grantRole(SHARE_RATE_DEVIATION_LIMIT_MANAGER_ROLE, _managersRoster.shareRateDeviationLimitManagers);
-        _grantRole(REQUEST_TIMESTAMP_MARGIN_MANAGER_ROLE, _managersRoster.requestTimestampMarginManagers);
-=======
     }
 
     /// @notice Return number of report data elements available on the public reportData array.
     function getReportDataCount() external view returns (uint256) {
         return reportData.length;
->>>>>>> efeff81c
     }
 
     /// @notice returns the address of the LidoLocator
@@ -340,6 +285,23 @@
     ///
     /// NB: AccountingOracle reports validators as exited once they passed the `EXIT_EPOCH` on Consensus Layer
     ///     therefore, the value should be set in accordance to the consensus layer churn limit
+    ///
+    /// @param _exitedValidatorsPerDayLimit new exitedValidatorsPerDayLimit value
+    function setExitedValidatorsPerDayLimit(uint256 _exitedValidatorsPerDayLimit)
+        external
+        onlyRole(EXITED_VALIDATORS_PER_DAY_LIMIT_MANAGER_ROLE)
+    {
+        LimitsList memory limitsList = _limits.unpack();
+        limitsList.exitedValidatorsPerDayLimit = _exitedValidatorsPerDayLimit;
+        _updateLimits(limitsList);
+    }
+
+    /// @notice Sets the new value for the appearedValidatorsPerDayLimit
+    ///
+    /// NB: AccountingOracle reports validators as appeared once they become `pending`
+    ///     (might be not `activated` yet). Thus, this limit should be high enough because consensus layer
+    ///     has no intrinsic churn limit for the amount of `pending` validators (only for `activated` instead).
+    ///     For Lido it depends on the amount of deposits that can be made via DepositSecurityModule daily.
     ///
     /// @param _exitedValidatorsPerDayLimit new exitedValidatorsPerDayLimit value
     function setExitedValidatorsPerDayLimit(uint256 _exitedValidatorsPerDayLimit)
@@ -637,15 +599,9 @@
         }
     }
 
-<<<<<<< HEAD
     /// @notice Check the number of extra data list items per transaction in the accounting oracle report.
     /// @param _extraDataListItemsCount Number of items per single transaction in the accounting oracle report
     function checkExtraDataItemsCountPerTransaction(uint256 _extraDataListItemsCount)
-=======
-    /// @notice Check max accounting extra data list items count
-    /// @param _extraDataListItemsCount Accounting extra data list items count
-    function checkAccountingExtraDataListItemsCount(uint256 _extraDataListItemsCount)
->>>>>>> efeff81c
         external
         view
     {
@@ -984,14 +940,9 @@
         }
     }
 
-<<<<<<< HEAD
     event ExitedValidatorsPerDayLimitSet(uint256 exitedValidatorsPerDayLimit);
     event AppearedValidatorsPerDayLimitSet(uint256 appearedValidatorsPerDayLimit);
-    event OneOffCLBalanceDecreaseBPLimitSet(uint256 oneOffCLBalanceDecreaseBPLimit);
-=======
-    event ChurnValidatorsPerDayLimitSet(uint256 churnValidatorsPerDayLimit);
     event SecondOpinionOracleChanged(ISecondOpinionOracle indexed secondOpinionOracle);
->>>>>>> efeff81c
     event AnnualBalanceIncreaseBPLimitSet(uint256 annualBalanceIncreaseBPLimit);
     event SimulatedShareRateDeviationBPLimitSet(uint256 simulatedShareRateDeviationBPLimit);
     event MaxPositiveTokenRebaseSet(uint256 maxPositiveTokenRebase);
@@ -1030,13 +981,8 @@
 
 library LimitsListPacker {
     function pack(LimitsList memory _limitsList) internal pure returns (LimitsListPacked memory res) {
-<<<<<<< HEAD
         res.exitedValidatorsPerDayLimit = SafeCast.toUint16(_limitsList.exitedValidatorsPerDayLimit);
         res.appearedValidatorsPerDayLimit = SafeCast.toUint16(_limitsList.appearedValidatorsPerDayLimit);
-        res.oneOffCLBalanceDecreaseBPLimit = _toBasisPoints(_limitsList.oneOffCLBalanceDecreaseBPLimit);
-=======
-        res.churnValidatorsPerDayLimit = SafeCast.toUint16(_limitsList.churnValidatorsPerDayLimit);
->>>>>>> efeff81c
         res.annualBalanceIncreaseBPLimit = _toBasisPoints(_limitsList.annualBalanceIncreaseBPLimit);
         res.simulatedShareRateDeviationBPLimit = _toBasisPoints(_limitsList.simulatedShareRateDeviationBPLimit);
         res.requestTimestampMargin = SafeCastExt.toUint48(_limitsList.requestTimestampMargin);
@@ -1057,13 +1003,8 @@
 
 library LimitsListUnpacker {
     function unpack(LimitsListPacked memory _limitsList) internal pure returns (LimitsList memory res) {
-<<<<<<< HEAD
         res.exitedValidatorsPerDayLimit = _limitsList.exitedValidatorsPerDayLimit;
         res.appearedValidatorsPerDayLimit = _limitsList.appearedValidatorsPerDayLimit;
-        res.oneOffCLBalanceDecreaseBPLimit = _limitsList.oneOffCLBalanceDecreaseBPLimit;
-=======
-        res.churnValidatorsPerDayLimit = _limitsList.churnValidatorsPerDayLimit;
->>>>>>> efeff81c
         res.annualBalanceIncreaseBPLimit = _limitsList.annualBalanceIncreaseBPLimit;
         res.simulatedShareRateDeviationBPLimit = _limitsList.simulatedShareRateDeviationBPLimit;
         res.requestTimestampMargin = _limitsList.requestTimestampMargin;

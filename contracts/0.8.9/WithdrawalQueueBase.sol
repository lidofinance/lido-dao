// SPDX-FileCopyrightText: 2023 Lido <info@lido.fi>
// SPDX-License-Identifier: GPL-3.0

/* See contracts/COMPILERS.md */
pragma solidity 0.8.9;

import "@openzeppelin/contracts-v4.4/utils/structs/EnumerableSet.sol";
import {UnstructuredStorage} from "./lib/UnstructuredStorage.sol";
import {UnstructuredRefStorage} from "./lib/UnstructuredRefStorage.sol";

/// @title Queue to store and manage WithdrawalRequests.
/// @dev Use an optimizations to store discounts heavily inspired
/// by Aragon MiniMe token https://github.com/aragon/aragon-minime/blob/master/contracts/MiniMeToken.sol
///
/// @author folkyatina
abstract contract WithdrawalQueueBase {
    using EnumerableSet for EnumerableSet.UintSet;
    using UnstructuredStorage for bytes32;

    /// @notice precision base for share rate and discounting factor values in the contract
    uint256 public constant E27_PRECISION_BASE = 1e27;

    /// @dev discount factor value that means no discount applying
    uint96 internal constant NO_DISCOUNT = uint96(E27_PRECISION_BASE);

    /// @dev return value for the `find...` methods in case of no result
    uint256 internal constant NOT_FOUND = 0;

    // queue for withdrawal requests, indexes (requestId) start from 1
    bytes32 internal constant QUEUE_POSITION = keccak256("lido.WithdrawalQueue.queue");
    // length of the queue
    bytes32 internal constant LAST_REQUEST_ID_POSITION = keccak256("lido.WithdrawalQueue.lastRequestId");
    // length of the finalized part of the queue. Always <= `requestCounter`
    bytes32 internal constant LAST_FINALIZED_REQUEST_ID_POSITION =
        keccak256("lido.WithdrawalQueue.lastFinalizedRequestId");
    /// finalization discount history, indexes start from 1
    bytes32 internal constant CHECKPOINTS_POSITION = keccak256("lido.WithdrawalQueue.checkpoints");
    /// length of the checkpoints
    bytes32 internal constant LAST_CHECKPOINT_INDEX_POSITION = keccak256("lido.WithdrawalQueue.lastCheckpointIndex");
    /// amount of eth locked on contract for withdrawal
    bytes32 internal constant LOCKED_ETHER_AMOUNT_POSITION = keccak256("lido.WithdrawalQueue.lockedEtherAmount");
    /// withdrawal requests mapped to the owners
    bytes32 internal constant REQUEST_BY_OWNER_POSITION = keccak256("lido.WithdrawalQueue.requestsByOwner");

    /// @notice structure representing a request for withdrawal.
    struct WithdrawalRequest {
        /// @notice sum of the all stETH submitted for withdrawals up to this request
        uint128 cumulativeStETH;
        /// @notice sum of the all shares locked for withdrawal up to this request
        uint128 cumulativeShares;
        /// @notice address that can claim or transfer the request
        address owner;
        /// @notice block.timestamp when the request was created
        uint64 timestamp;
        /// @notice flag if the request was claimed
        bool claimed;
    }

    /// @notice structure to store discount factors for requests in the queue
    struct DiscountCheckpoint {
        /// @notice first `_requestId` the discount is valid for
        /// @dev storing in uint160 to pack into one slot. Overflowing here is unlikely
        uint160 fromRequestId;
        /// @notice discount factor with 1e27 precision (0 - 100% discount, 1e27 - means no discount)
        uint96 discountFactor;
    }

    /// @dev Contains both stETH token amount and its corresponding shares amount
    event WithdrawalRequested(
        uint256 indexed requestId,
        address indexed requestor,
        address indexed owner,
        uint256 amountOfStETH,
        uint256 amountOfShares
    );
    event WithdrawalBatchFinalized(
        uint256 indexed from, uint256 indexed to, uint256 amountOfETHLocked, uint256 sharesToBurn, uint256 timestamp
    );
    event WithdrawalClaimed(
        uint256 indexed requestId, address indexed owner, address indexed receiver, uint256 amountOfETH
    );

    error ZeroAmountOfETH();
    error ZeroShareRate();
    error ZeroTimestamp();
    error TooMuchEtherToFinalize(uint256 sent, uint256 maxExpected);
    error NotOwner(address _sender, address _owner);
    error InvalidRequestId(uint256 _requestId);
    error InvalidRequestIdRange(uint256 startId, uint256 endId);
    error NotEnoughEther();
    error RequestNotFinalized(uint256 _requestId);
    error RequestAlreadyClaimed(uint256 _requestId);
    error InvalidHint(uint256 _hint);
    error CantSendValueRecipientMayHaveReverted();

    /// @notice id of the last request, returns 0, if no request in the queue
    function getLastRequestId() public view returns (uint256) {
        return LAST_REQUEST_ID_POSITION.getStorageUint256();
    }

    /// @notice id of the last finalized request, returns 0 if no finalized requests in the queue
    function getLastFinalizedRequestId() public view returns (uint256) {
        return LAST_FINALIZED_REQUEST_ID_POSITION.getStorageUint256();
    }

    /// @notice amount of ETH on this contract balance that is locked for withdrawal and available to claim
    function getLockedEtherAmount() public view returns (uint256) {
        return LOCKED_ETHER_AMOUNT_POSITION.getStorageUint256();
    }

    /// @notice length of the checkpoints. Last possible value for the claim hint
    function getLastCheckpointIndex() public view returns (uint256) {
        return LAST_CHECKPOINT_INDEX_POSITION.getStorageUint256();
    }

    /// @notice return the number of unfinalized requests in the queue
    function unfinalizedRequestNumber() external view returns (uint256) {
        return getLastRequestId() - getLastFinalizedRequestId();
    }

    /// @notice Returns the amount of stETH in the queue yet to be finalized
    function unfinalizedStETH() external view returns (uint256) {
        return
            _getQueue()[getLastRequestId()].cumulativeStETH - _getQueue()[getLastFinalizedRequestId()].cumulativeStETH;
    }

    /// @notice Returns all withdrawal requests that belongs to the `_owner` address
    ///
    /// WARNING: This operation will copy the entire storage to memory, which can be quite expensive. This is designed
    /// to mostly be used by view accessors that are queried without any gas fees. Developers should keep in mind that
    /// this function has an unbounded cost, and using it as part of a state-changing function may render the function
    /// uncallable if the set grows to a point where copying to memory consumes too much gas to fit in a block.
    function getWithdrawalRequests(address _owner) external view returns (uint256[] memory requestsIds) {
        return _getRequestsByOwner()[_owner].values();
    }

    /// @notice output format struct for `getWithdrawalRequestStatus()`
    struct WithdrawalRequestStatus {
        /// @notice stETH token amount that was locked on withdrawal queue for this request
        uint256 amountOfStETH;
        /// @notice amount of stETH shares locked on withdrawal queue for this request
        uint256 amountOfShares;
        /// @notice address that can claim or transfer this request
        address owner;
        /// @notice timestamp of when the request was created, in seconds
        uint256 timestamp;
        /// @notice true, if request is finalized
        bool isFinalized;
        /// @notice true, if request is claimed. Request is claimable if (isFinalized && !isClaimed)
        bool isClaimed;
    }

    /// @notice Returns status of the withdrawal request with `_requestId` id
    function getWithdrawalRequestStatus(uint256 _requestId)
        public
        view
        returns (WithdrawalRequestStatus memory status)
    {
        if (_requestId == 0 || _requestId > getLastRequestId()) revert InvalidRequestId(_requestId);

        WithdrawalRequest memory request = _getQueue()[_requestId];
        WithdrawalRequest memory previousRequest = _getQueue()[_requestId - 1];

        status = WithdrawalRequestStatus(
            request.cumulativeStETH - previousRequest.cumulativeStETH,
            request.cumulativeShares - previousRequest.cumulativeShares,
            request.owner,
            request.timestamp,
            _requestId <= getLastFinalizedRequestId(),
            request.claimed
        );
    }

    /// @notice View function to find a hint to pass it to `claimWithdrawal()`.
    /// @dev WARNING! OOG is possible if used onchain, contains unbounded loop inside
    /// See `findCheckpointHint(uint256 _requestId, uint256 _firstIndex, uint256 _lastIndex)` for onchain use
    /// @param _requestId request id to be claimed with this hint
    function findCheckpointHintUnbounded(uint256 _requestId) public view returns (uint256) {
        return findCheckpointHint(_requestId, 1, getLastCheckpointIndex());
    }

    /// @notice View function to find a checkpoint hint for `claimWithdrawal()`
    ///  Search will be performed in the range of `[_firstIndex, _lastIndex]`
    ///
    /// NB!: Range search ought to be used to optimize gas cost.
    /// You can utilize the following invariant:
    /// `if (requestId2 > requestId1) than hint2 >= hint1`,
    /// so you can search for `hint2` in the range starting from `hint1`
    ///
    /// @param _requestId request id we are searching the checkpoint for
    /// @param _start index of the left boundary of the search range
    /// @param _end index of the right boundary of the search range
    ///
    /// @return value that hints `claimWithdrawal` to find the discount for the request,
    ///  or 0 if hint not found in the range
    function findCheckpointHint(uint256 _requestId, uint256 _start, uint256 _end) public view returns (uint256) {
        if (_requestId == 0) revert InvalidRequestId(_requestId);
        if (_start == 0) revert InvalidRequestIdRange(_start, _end);
        uint256 lastCheckpointIndex = getLastCheckpointIndex();
        if (_end > lastCheckpointIndex) revert InvalidRequestIdRange(_start, _end);
        if (_requestId > getLastFinalizedRequestId()) revert RequestNotFinalized(_requestId);

        if (_start > _end) return NOT_FOUND; // we have an empty range to search in, so return NOT_FOUND

        // Right boundary
        if (_requestId >= _getCheckpoints()[_end].fromRequestId) {
            // it's the last checkpoint, so it's valid
            if (_end == lastCheckpointIndex) return _end;
            // it fits right before the next checkpoint
            if (_requestId < _getCheckpoints()[_end + 1].fromRequestId) return _end;

            return NOT_FOUND;
        }
        // Left boundary
        if (_requestId < _getCheckpoints()[_start].fromRequestId) {
            return NOT_FOUND;
        }

        // Binary search
        uint256 min = _start;
        uint256 max = _end - 1;

        while (max > min) {
            uint256 mid = (max + min + 1) / 2;
            if (_getCheckpoints()[mid].fromRequestId <= _requestId) {
                min = mid;
            } else {
                max = mid - 1;
            }
        }
        return min;
    }

    /// @notice Search for the latest request in the queue in the range of `[startId, endId]`,
    ///  that has `request.timestamp <= maxTimestamp`
    ///
    /// @return finalizableRequestId or 0, if there are no requests in a range with requested timestamp
    function findLastFinalizableRequestIdByTimestamp(uint256 _maxTimestamp, uint256 _startId, uint256 _endId)
        public
        view
        returns (uint256 finalizableRequestId)
    {
        if (_maxTimestamp == 0) revert ZeroTimestamp();
        if (_startId <= getLastFinalizedRequestId() || _endId > getLastRequestId()) {
            revert InvalidRequestIdRange(_startId, _endId);
        }

        if (_startId > _endId) return NOT_FOUND; // we have an empty range to search in

        uint256 min = _startId;
        uint256 max = _endId;

        finalizableRequestId = NOT_FOUND;

        while (min <= max) {
            uint256 mid = (max + min) / 2;
            if (_getQueue()[mid].timestamp <= _maxTimestamp) {
                finalizableRequestId = mid;

                // Ignore left half
                min = mid + 1;
            } else {
                // Ignore right half
                max = mid - 1;
            }
        }
    }

    /// @notice Search for the latest request in the queue in the range of `[startId, endId]`,
    ///  that can be finalized within the given `_ethBudget` by `_shareRate`
    /// @param _ethBudget amount of ether available for withdrawal fulfillment
    /// @param _shareRate share/ETH rate that will be used for fulfillment
    /// @param _startId requestId to start search from. Should be > lastFinalizedRequestId
    /// @param _endId requestId to search upon to. Should be <= lastRequestId
    ///
    /// @return finalizableRequestId or 0, if there are no requests finalizable within the given `_ethBudget`
    function findLastFinalizableRequestIdByBudget(
        uint256 _ethBudget,
        uint256 _shareRate,
        uint256 _startId,
        uint256 _endId
    ) public view returns (uint256 finalizableRequestId) {
        if (_ethBudget == 0) revert ZeroAmountOfETH();
        if (_shareRate == 0) revert ZeroShareRate();
        if (_startId <= getLastFinalizedRequestId() || _endId > getLastRequestId()) {
            revert InvalidRequestIdRange(_startId, _endId);
        }

        if (_startId > _endId) return NOT_FOUND; // we have an empty range to search in

        uint256 min = _startId;
        uint256 max = _endId;

        finalizableRequestId = NOT_FOUND;

        while (min <= max) {
            uint256 mid = (max + min) / 2;
            (uint256 requiredEth,) = finalizationBatch(mid, _shareRate);

            if (requiredEth <= _ethBudget) {
                finalizableRequestId = mid;

                // Ignore left half
                min = mid + 1;
            } else {
                // Ignore right half
                max = mid - 1;
            }
        }
    }

    /// @notice Returns last `requestId` finalizable under given conditions
    /// @param _ethBudget max amount of eth to be used for finalization
    /// @param _shareRate share rate that will be applied to requests
    /// @param _maxTimestamp timestamp that requests should be created before
    ///
    /// @dev WARNING! OOG is possible if used onchain, contains unbounded loop inside
    /// @return finalizableRequestId or 0, if there are no requests finalizable under given conditions
    function findLastFinalizableRequestId(uint256 _ethBudget, uint256 _shareRate, uint256 _maxTimestamp)
        external
        view
        returns (uint256 finalizableRequestId)
    {
        uint256 firstUnfinalizedRequestId = getLastFinalizedRequestId() + 1;
        finalizableRequestId =
            findLastFinalizableRequestIdByBudget(_ethBudget, _shareRate, firstUnfinalizedRequestId, getLastRequestId());
        return findLastFinalizableRequestIdByTimestamp(_maxTimestamp, firstUnfinalizedRequestId, finalizableRequestId);
    }

    /// @notice Calculates the amount of ETH required to finalize the batch of requests in the queue up to
    /// `_nextFinalizedRequestId` with given `_shareRate` and the amount of shares that should be burned after
    /// @param _nextFinalizedRequestId id of the ending request in the finalization batch (>0 and <=lastRequestId)
    /// @param _shareRate share rate that will be used to calculate the batch (1e27 precision, >0)
    ///
    /// @return ethToLock amount of ETH required to finalize the batch
    /// @return sharesToBurn amount of shares that should be burned after the finalization
    function finalizationBatch(uint256 _nextFinalizedRequestId, uint256 _shareRate)
        public
        view
        returns (uint256 ethToLock, uint256 sharesToBurn)
    {
        if (_shareRate == 0) revert ZeroShareRate();
        if (_nextFinalizedRequestId > getLastRequestId()) revert InvalidRequestId(_nextFinalizedRequestId);
        uint256 lastFinalizedRequestId = getLastFinalizedRequestId();
        if (_nextFinalizedRequestId <= lastFinalizedRequestId) revert InvalidRequestId(_nextFinalizedRequestId);

        WithdrawalRequest memory requestToFinalize = _getQueue()[_nextFinalizedRequestId];
        WithdrawalRequest memory lastFinalizedRequest = _getQueue()[lastFinalizedRequestId];

        uint256 amountOfETHRequested = requestToFinalize.cumulativeStETH - lastFinalizedRequest.cumulativeStETH;
        uint256 amountOfShares = requestToFinalize.cumulativeShares - lastFinalizedRequest.cumulativeShares;

        ethToLock = amountOfETHRequested;
        sharesToBurn = amountOfShares;

        uint256 currentValueInETH = (amountOfShares * _shareRate) / E27_PRECISION_BASE;
        if (currentValueInETH < amountOfETHRequested) {
            ethToLock = currentValueInETH;
        }
    }

    /// @dev Finalize requests from last finalized one up to `_nextFinalizedRequestId`
    ///  Emits WithdrawalBatchFinalized event.
    function _finalize(uint256 _nextFinalizedRequestId, uint256 _amountOfETH) internal {
        if (_nextFinalizedRequestId > getLastRequestId()) revert InvalidRequestId(_nextFinalizedRequestId);
        uint256 lastFinalizedRequestId = getLastFinalizedRequestId();
        uint256 firstUnfinalizedRequestId = lastFinalizedRequestId + 1;
        if (_nextFinalizedRequestId <= lastFinalizedRequestId) revert InvalidRequestId(_nextFinalizedRequestId);

        WithdrawalRequest memory lastFinalizedRequest = _getQueue()[lastFinalizedRequestId];
        WithdrawalRequest memory requestToFinalize = _getQueue()[_nextFinalizedRequestId];

        uint128 stETHToFinalize = requestToFinalize.cumulativeStETH - lastFinalizedRequest.cumulativeStETH;
        if (_amountOfETH > stETHToFinalize) revert TooMuchEtherToFinalize(_amountOfETH, stETHToFinalize);

        uint256 discountFactor = NO_DISCOUNT;
        if (stETHToFinalize > _amountOfETH) {
            discountFactor = _amountOfETH * E27_PRECISION_BASE / stETHToFinalize;
        }

        uint256 lastCheckpointIndex = getLastCheckpointIndex();
        DiscountCheckpoint storage lastCheckpoint = _getCheckpoints()[lastCheckpointIndex];

        if (discountFactor != lastCheckpoint.discountFactor) {
            // add a new discount if it differs from the previous
            _getCheckpoints()[lastCheckpointIndex + 1] =
                DiscountCheckpoint(uint160(firstUnfinalizedRequestId), uint96(discountFactor));
            _setLastCheckpointIndex(lastCheckpointIndex + 1);
        }

        _setLockedEtherAmount(getLockedEtherAmount() + _amountOfETH);
        _setLastFinalizedRequestId(_nextFinalizedRequestId);

        emit WithdrawalBatchFinalized(
            firstUnfinalizedRequestId,
            _nextFinalizedRequestId,
            _amountOfETH,
            requestToFinalize.cumulativeShares - lastFinalizedRequest.cumulativeShares,
            block.timestamp
        );
    }

    /// @dev creates a new `WithdrawalRequest` in the queue
    ///  Emits WithdrawalRequested event
    /// Does not check parameters
    function _enqueue(uint128 _amountOfStETH, uint128 _amountOfShares, address _owner)
        internal
        returns (uint256 requestId)
    {
        uint256 lastRequestId = getLastRequestId();
        WithdrawalRequest memory lastRequest = _getQueue()[lastRequestId];

        uint128 cumulativeShares = lastRequest.cumulativeShares + _amountOfShares;
        uint128 cumulativeStETH = lastRequest.cumulativeStETH + _amountOfStETH;

        requestId = lastRequestId + 1;

        _setLastRequestId(requestId);
        _getQueue()[requestId] =
            WithdrawalRequest(cumulativeStETH, cumulativeShares, _owner, uint64(block.timestamp), false);
        assert(_getRequestsByOwner()[_owner].add(requestId));

        emit WithdrawalRequested(requestId, msg.sender, _owner, _amountOfStETH, _amountOfShares);
    }

    /// @notice Claim `_requestId` request and transfer related ether to the `_recipient`. Emits WithdrawalClaimed event
    /// @dev Reverts if request is not finalized
    ///  Reverts if request is claimed
    /// @param _requestId request id to claim
    /// @param _hint hint for discount checkpoint index to avoid extensive search over the checkpoints.
    ///  Can be found with `findCheckpointHint()` or `findCheckpointHintUnbounded()`
    /// @param _recipient address to send ether to. If `==address(0)` then will send to the owner.
    function _claimWithdrawalTo(uint256 _requestId, uint256 _hint, address _recipient) internal {
        if (_requestId > getLastFinalizedRequestId()) revert RequestNotFinalized(_requestId);

        (WithdrawalRequest storage request, uint256 ethWithDiscount) = _calculateClaimableEth(_requestId, _hint);

        if (request.claimed) revert RequestAlreadyClaimed(_requestId);
        if (msg.sender != request.owner) revert NotOwner(msg.sender, request.owner);

        if (_recipient == address(0)) _recipient = request.owner;

        request.claimed = true;
<<<<<<< HEAD
        _setLockedEtherAmount(getLockedEtherAmount() - ethWithDiscount);

        _sendValue(payable(_recipient), ethWithDiscount);

        emit WithdrawalClaimed(_requestId, msg.sender, _recipient, ethWithDiscount);
    }

    /// @notice Calculates discounted ether value for `_requestId` using a provided `_hint`
    /// @return request link to request in storage
    /// @return ethWithDiscount discounted eth for `_requestId`. Returns 0 if request is not claimable
    function _calculateClaimableEth(uint256 _requestId, uint256 _hint)
        internal
        view
        returns (WithdrawalRequest storage, uint256)
    {
        if (_hint == 0) revert InvalidHint(_hint);
        if (_requestId == 0 || _requestId > getLastRequestId()) revert InvalidRequestId(_requestId);

        WithdrawalRequest storage request = _getQueue()[_requestId];

        // shortcuts
        if (_requestId > getLastFinalizedRequestId()) return (request, 0);
        if (request.claimed) return (request, 0);

        uint256 lastCheckpointIndex = getLastCheckpointIndex();
        if (_hint > lastCheckpointIndex) revert InvalidHint(_hint);
=======
        assert(_getRequestsByOwner()[request.owner].remove(_requestId));
>>>>>>> 3e2803fe

        DiscountCheckpoint memory hintCheckpoint = _getCheckpoints()[_hint];
        // ______(>______
        //    ^  hint
        if (_requestId < hintCheckpoint.fromRequestId) revert InvalidHint(_hint);
        if (_hint < lastCheckpointIndex) {
            // ______(>______(>________
            //       hint    hint+1  ^
            DiscountCheckpoint memory nextCheckpoint = _getCheckpoints()[_hint + 1];
            if (nextCheckpoint.fromRequestId <= _requestId) {
                revert InvalidHint(_hint);
            }
        }

        uint256 ethRequested = request.cumulativeStETH - _getQueue()[_requestId - 1].cumulativeStETH;
        uint256 ethWithDiscount = ethRequested * hintCheckpoint.discountFactor / E27_PRECISION_BASE;

<<<<<<< HEAD
        return (request, ethWithDiscount);
=======
        _setLockedEtherAmount(getLockedEtherAmount() - ethWithDiscount);

        _sendValue(_recipient, ethWithDiscount);

        emit WithdrawalClaimed(_requestId, msg.sender, _recipient, ethWithDiscount);
>>>>>>> 3e2803fe
    }

    // quazi-constructor
    function _initializeQueue() internal {
        // setting dummy zero structs in checkpoints and queue beginning
        // to avoid uint underflows and related if-branches
        // 0-index is reserved as 'not_found' response in the interface everywhere
        _getQueue()[0] = WithdrawalRequest(0, 0, address(0), uint64(block.number), true);
        _getCheckpoints()[getLastCheckpointIndex()] = DiscountCheckpoint(0, 0);
    }

    function _sendValue(address _recipient, uint256 _amount) internal {
        if (address(this).balance < _amount) revert NotEnoughEther();

        // solhint-disable-next-line
        (bool success,) = _recipient.call{value: _amount}("");
        if (!success) revert CantSendValueRecipientMayHaveReverted();
    }

    //
    // Internal getters and setters
    //
    function _getQueue() internal pure returns (mapping(uint256 => WithdrawalRequest) storage queue) {
        bytes32 position = QUEUE_POSITION;
        assembly {
            queue.slot := position
        }
    }

    function _getCheckpoints() internal pure returns (mapping(uint256 => DiscountCheckpoint) storage checkpoints) {
        bytes32 position = CHECKPOINTS_POSITION;
        assembly {
            checkpoints.slot := position
        }
    }

    function _getRequestsByOwner()
        internal
        pure
        returns (mapping(address => EnumerableSet.UintSet) storage requestsByOwner)
    {
        bytes32 position = REQUEST_BY_OWNER_POSITION;
        assembly {
            requestsByOwner.slot := position
        }
    }

    function _setLastRequestId(uint256 _lastRequestId) internal {
        LAST_REQUEST_ID_POSITION.setStorageUint256(_lastRequestId);
    }

    function _setLastFinalizedRequestId(uint256 _lastFinalizedRequestId) internal {
        LAST_FINALIZED_REQUEST_ID_POSITION.setStorageUint256(_lastFinalizedRequestId);
    }

    function _setLastCheckpointIndex(uint256 _lastCheckpointIndex) internal {
        LAST_CHECKPOINT_INDEX_POSITION.setStorageUint256(_lastCheckpointIndex);
    }

    function _setLockedEtherAmount(uint256 _lockedEtherAmount) internal {
        LOCKED_ETHER_AMOUNT_POSITION.setStorageUint256(_lockedEtherAmount);
    }
}<|MERGE_RESOLUTION|>--- conflicted
+++ resolved
@@ -441,7 +441,8 @@
         if (_recipient == address(0)) _recipient = request.owner;
 
         request.claimed = true;
-<<<<<<< HEAD
+        assert(_getRequestsByOwner()[request.owner].remove(_requestId));
+
         _setLockedEtherAmount(getLockedEtherAmount() - ethWithDiscount);
 
         _sendValue(payable(_recipient), ethWithDiscount);
@@ -468,9 +469,6 @@
 
         uint256 lastCheckpointIndex = getLastCheckpointIndex();
         if (_hint > lastCheckpointIndex) revert InvalidHint(_hint);
-=======
-        assert(_getRequestsByOwner()[request.owner].remove(_requestId));
->>>>>>> 3e2803fe
 
         DiscountCheckpoint memory hintCheckpoint = _getCheckpoints()[_hint];
         // ______(>______
@@ -488,15 +486,7 @@
         uint256 ethRequested = request.cumulativeStETH - _getQueue()[_requestId - 1].cumulativeStETH;
         uint256 ethWithDiscount = ethRequested * hintCheckpoint.discountFactor / E27_PRECISION_BASE;
 
-<<<<<<< HEAD
         return (request, ethWithDiscount);
-=======
-        _setLockedEtherAmount(getLockedEtherAmount() - ethWithDiscount);
-
-        _sendValue(_recipient, ethWithDiscount);
-
-        emit WithdrawalClaimed(_requestId, msg.sender, _recipient, ethWithDiscount);
->>>>>>> 3e2803fe
     }
 
     // quazi-constructor

// SPDX-FileCopyrightText: 2023 Lido <info@lido.fi>
// SPDX-License-Identifier: GPL-3.0

/* See contracts/COMPILERS.md */
pragma solidity 0.8.9;

import {AccessControl} from "./utils/access/AccessControl.sol";

import {IStakingModule} from "./interfaces/IStakingModule.sol";

import {Math256} from "../common/lib/Math256.sol";
import {UnstructuredStorage} from "./lib/UnstructuredStorage.sol";
import {MinFirstAllocationStrategy} from "../common/lib/MinFirstAllocationStrategy.sol";

import {BeaconChainDepositor} from "./BeaconChainDepositor.sol";
import {Versioned} from "./utils/Versioned.sol";

contract StakingRouter is AccessControl, BeaconChainDepositor, Versioned {
    using UnstructuredStorage for bytes32;

    /// @dev events
    event StakingModuleAdded(uint256 indexed stakingModuleId, address stakingModule, string name, address createdBy);
    event StakingModuleTargetShareSet(uint256 indexed stakingModuleId, uint256 targetShare, address setBy);
    event StakingModuleFeesSet(uint256 indexed stakingModuleId, uint256 stakingModuleFee, uint256 treasuryFee, address setBy);
    event StakingModuleStatusSet(uint256 indexed stakingModuleId, StakingModuleStatus status, address setBy);
    event StakingModuleExitedValidatorsIncompleteReporting(uint256 indexed stakingModuleId, uint256 unreportedExitedValidatorsCount);
    event WithdrawalCredentialsSet(bytes32 withdrawalCredentials, address setBy);
    event WithdrawalsCredentialsChangeFailed(uint256 indexed stakingModuleId, bytes lowLevelRevertData);
    event ExitedAndStuckValidatorsCountsUpdateFailed(uint256 indexed stakingModuleId, bytes lowLevelRevertData);
    event RewardsMintedReportFailed(uint256 indexed stakingModuleId, bytes lowLevelRevertData);

    /// Emitted when the StakingRouter received ETH
    event StakingRouterETHDeposited(uint256 indexed stakingModuleId, uint256 amount);

    /// @dev errors
    error ZeroAddress(string field);
    error ValueOver100Percent(string field);
    error StakingModuleNotActive();
    error StakingModuleNotPaused();
    error EmptyWithdrawalsCredentials();
    error DirectETHTransfer();
    error InvalidReportData(uint256 code);
    error ExitedValidatorsCountCannotDecrease();
    error ReportedExitedValidatorsExceedDeposited(
        uint256 reportedExitedValidatorsCount,
        uint256 depositedValidatorsCount
    );
    error StakingModulesLimitExceeded();
    error StakingModuleUnregistered();
    error AppAuthLidoFailed();
    error StakingModuleStatusTheSame();
    error StakingModuleWrongName();
    error UnexpectedCurrentValidatorsCount(
        uint256 currentModuleExitedValidatorsCount,
        uint256 currentNodeOpExitedValidatorsCount,
        uint256 currentNodeOpStuckValidatorsCount
    );
    error InvalidDepositsValue(uint256 etherValue, uint256 depositsCount);
    error StakingModuleAddressExists();
    error ArraysLengthMismatch(uint256 firstArrayLength, uint256 secondArrayLength);
    error UnrecoverableModuleError();

    enum StakingModuleStatus {
        Active, // deposits and rewards allowed
        DepositsPaused, // deposits NOT allowed, rewards allowed
        Stopped // deposits and rewards NOT allowed
    }

    struct StakingModule {
        /// @notice unique id of the staking module
        uint24 id;
        /// @notice address of staking module
        address stakingModuleAddress;
        /// @notice part of the fee taken from staking rewards that goes to the staking module
        uint16 stakingModuleFee;
        /// @notice part of the fee taken from staking rewards that goes to the treasury
        uint16 treasuryFee;
        /// @notice target percent of total validators in protocol, in BP
        uint16 targetShare;
        /// @notice staking module status if staking module can not accept the deposits or can participate in further reward distribution
        uint8 status;
        /// @notice name of staking module
        string name;
        /// @notice block.timestamp of the last deposit of the staking module
        /// @dev NB: lastDepositAt gets updated even if the deposit value was 0 and no actual deposit happened
        uint64 lastDepositAt;
        /// @notice block.number of the last deposit of the staking module
        /// @dev NB: lastDepositBlock gets updated even if the deposit value was 0 and no actual deposit happened
        uint256 lastDepositBlock;
        /// @notice number of exited validators
        uint256 exitedValidatorsCount;
    }

    struct StakingModuleCache {
        address stakingModuleAddress;
        uint24 stakingModuleId;
        uint16 stakingModuleFee;
        uint16 treasuryFee;
        uint16 targetShare;
        StakingModuleStatus status;
        uint256 activeValidatorsCount;
        uint256 availableValidatorsCount;
    }

    bytes32 public constant MANAGE_WITHDRAWAL_CREDENTIALS_ROLE = keccak256("MANAGE_WITHDRAWAL_CREDENTIALS_ROLE");
    bytes32 public constant STAKING_MODULE_PAUSE_ROLE = keccak256("STAKING_MODULE_PAUSE_ROLE");
    bytes32 public constant STAKING_MODULE_RESUME_ROLE = keccak256("STAKING_MODULE_RESUME_ROLE");
    bytes32 public constant STAKING_MODULE_MANAGE_ROLE = keccak256("STAKING_MODULE_MANAGE_ROLE");
    bytes32 public constant REPORT_EXITED_VALIDATORS_ROLE = keccak256("REPORT_EXITED_VALIDATORS_ROLE");
    bytes32 public constant UNSAFE_SET_EXITED_VALIDATORS_ROLE = keccak256("UNSAFE_SET_EXITED_VALIDATORS_ROLE");
    bytes32 public constant REPORT_REWARDS_MINTED_ROLE = keccak256("REPORT_REWARDS_MINTED_ROLE");

    bytes32 internal constant LIDO_POSITION = keccak256("lido.StakingRouter.lido");

    /// @dev Credentials which allows the DAO to withdraw Ether on the 2.0 side
    bytes32 internal constant WITHDRAWAL_CREDENTIALS_POSITION = keccak256("lido.StakingRouter.withdrawalCredentials");

    /// @dev total count of staking modules
    bytes32 internal constant STAKING_MODULES_COUNT_POSITION = keccak256("lido.StakingRouter.stakingModulesCount");
    /// @dev id of the last added staking module. This counter grow on staking modules adding
    bytes32 internal constant LAST_STAKING_MODULE_ID_POSITION = keccak256("lido.StakingRouter.lastStakingModuleId");
    /// @dev mapping is used instead of array to allow to extend the StakingModule
    bytes32 internal constant STAKING_MODULES_MAPPING_POSITION = keccak256("lido.StakingRouter.stakingModules");
    /// @dev Position of the staking modules in the `_stakingModules` map, plus 1 because
    ///      index 0 means a value is not in the set.
    bytes32 internal constant STAKING_MODULE_INDICES_MAPPING_POSITION = keccak256("lido.StakingRouter.stakingModuleIndicesOneBased");

    uint256 public constant FEE_PRECISION_POINTS = 10 ** 20; // 100 * 10 ** 18
    uint256 public constant TOTAL_BASIS_POINTS = 10000;
    uint256 public constant MAX_STAKING_MODULES_COUNT = 32;
    /// @dev restrict the name size with 31 bytes to storage in a single slot
    uint256 public constant MAX_STAKING_MODULE_NAME_LENGTH = 31;

    constructor(address _depositContract) BeaconChainDepositor(_depositContract) {}

    /**
     * @dev proxy initialization
     * @param _admin Lido DAO Aragon agent contract address
     * @param _lido Lido address
     * @param _withdrawalCredentials Lido withdrawal vault contract address
     */
    function initialize(address _admin, address _lido, bytes32 _withdrawalCredentials) external {
        if (_admin == address(0)) revert ZeroAddress("_admin");
        if (_lido == address(0)) revert ZeroAddress("_lido");

        _initializeContractVersionTo(1);

        _setupRole(DEFAULT_ADMIN_ROLE, _admin);

        LIDO_POSITION.setStorageAddress(_lido);
        WITHDRAWAL_CREDENTIALS_POSITION.setStorageBytes32(_withdrawalCredentials);
        emit WithdrawalCredentialsSet(_withdrawalCredentials, msg.sender);
    }

    /// @dev prohibit direct transfer to contract
    receive() external payable {
        revert DirectETHTransfer();
    }

    /**
     * @notice Return the Lido contract address
     */
    function getLido() public view returns (address) {
        return LIDO_POSITION.getStorageAddress();
    }

    /**
     * @notice register a new staking module
     * @param _name name of staking module
     * @param _stakingModuleAddress address of staking module
     * @param _targetShare target total stake share
     * @param _stakingModuleFee fee of the staking module taken from the consensus layer rewards
     * @param _treasuryFee treasury fee
     */
    function addStakingModule(
        string calldata _name,
        address _stakingModuleAddress,
        uint256 _targetShare,
        uint256 _stakingModuleFee,
        uint256 _treasuryFee
    ) external onlyRole(STAKING_MODULE_MANAGE_ROLE) {
        if (_targetShare > TOTAL_BASIS_POINTS)
            revert ValueOver100Percent("_targetShare");
        if (_stakingModuleFee + _treasuryFee > TOTAL_BASIS_POINTS)
            revert ValueOver100Percent("_stakingModuleFee + _treasuryFee");
        if (_stakingModuleAddress == address(0))
            revert ZeroAddress("_stakingModuleAddress");
        if (bytes(_name).length == 0 || bytes(_name).length > MAX_STAKING_MODULE_NAME_LENGTH)
            revert StakingModuleWrongName();

        uint256 newStakingModuleIndex = getStakingModulesCount();

        if (newStakingModuleIndex >= MAX_STAKING_MODULES_COUNT)
            revert StakingModulesLimitExceeded();

        for (uint256 i; i < newStakingModuleIndex; ) {
            if (_stakingModuleAddress == _getStakingModuleByIndex(i).stakingModuleAddress)
                revert StakingModuleAddressExists();
            unchecked {
                ++i;
            }
        }

        StakingModule storage newStakingModule = _getStakingModuleByIndex(newStakingModuleIndex);
        uint24 newStakingModuleId = uint24(LAST_STAKING_MODULE_ID_POSITION.getStorageUint256()) + 1;

        newStakingModule.id = newStakingModuleId;
        newStakingModule.name = _name;
        newStakingModule.stakingModuleAddress = _stakingModuleAddress;
        newStakingModule.targetShare = uint16(_targetShare);
        newStakingModule.stakingModuleFee = uint16(_stakingModuleFee);
        newStakingModule.treasuryFee = uint16(_treasuryFee);
        /// @dev since `enum` is `uint8` by nature, so the `status` is stored as `uint8` to avoid
        ///      possible problems when upgrading. But for human readability, we use `enum` as
        ///      function parameter type. More about conversion in the docs
        ///      https://docs.soliditylang.org/en/v0.8.17/types.html#enums
        newStakingModule.status = uint8(StakingModuleStatus.Active);

        /// @dev  Simulate zero value deposit to prevent real deposits into the new StakingModule via
        ///       DepositSecurityModule just after the addition.
        ///       See DepositSecurityModule.getMaxDeposits() for details
        newStakingModule.lastDepositAt = uint64(block.timestamp);
        newStakingModule.lastDepositBlock = block.number;
        emit StakingRouterETHDeposited(newStakingModuleId, 0);

        _setStakingModuleIndexById(newStakingModuleId, newStakingModuleIndex);
        LAST_STAKING_MODULE_ID_POSITION.setStorageUint256(newStakingModuleId);
        STAKING_MODULES_COUNT_POSITION.setStorageUint256(newStakingModuleIndex + 1);

        emit StakingModuleAdded(newStakingModuleId, _stakingModuleAddress, _name, msg.sender);
        emit StakingModuleTargetShareSet(newStakingModuleId, _targetShare, msg.sender);
        emit StakingModuleFeesSet(newStakingModuleId, _stakingModuleFee, _treasuryFee, msg.sender);
    }

    /**
     * @notice Update staking module params
     * @param _stakingModuleId staking module id
     * @param _targetShare target total stake share
     * @param _stakingModuleFee fee of the staking module taken from the consensus layer rewards
     * @param _treasuryFee treasury fee
     */
    function updateStakingModule(
        uint256 _stakingModuleId,
        uint256 _targetShare,
        uint256 _stakingModuleFee,
        uint256 _treasuryFee
    ) external onlyRole(STAKING_MODULE_MANAGE_ROLE) {
        if (_targetShare > TOTAL_BASIS_POINTS) revert ValueOver100Percent("_targetShare");
        if (_stakingModuleFee + _treasuryFee > TOTAL_BASIS_POINTS) revert ValueOver100Percent("_stakingModuleFee + _treasuryFee");

        StakingModule storage stakingModule = _getStakingModuleById(_stakingModuleId);

        stakingModule.targetShare = uint16(_targetShare);
        stakingModule.treasuryFee = uint16(_treasuryFee);
        stakingModule.stakingModuleFee = uint16(_stakingModuleFee);

        emit StakingModuleTargetShareSet(_stakingModuleId, _targetShare, msg.sender);
        emit StakingModuleFeesSet(_stakingModuleId, _stakingModuleFee, _treasuryFee, msg.sender);
    }

    /// @notice Updates the limit of the validators that can be used for deposit
    /// @param _stakingModuleId Id of the staking module
    /// @param _nodeOperatorId Id of the node operator
    /// @param _isTargetLimitActive Active flag
    /// @param _targetLimit Target limit of the node operator
    function updateTargetValidatorsLimits(
        uint256 _stakingModuleId,
        uint256 _nodeOperatorId,
        bool _isTargetLimitActive,
        uint256 _targetLimit
    ) external onlyRole(STAKING_MODULE_MANAGE_ROLE) {
        address moduleAddr = _getStakingModuleById(_stakingModuleId).stakingModuleAddress;
        IStakingModule(moduleAddr)
            .updateTargetValidatorsLimits(_nodeOperatorId, _isTargetLimitActive, _targetLimit);
    }

    /// @notice Updates the number of the refunded validators in the staking module with the given
    ///     node operator id
    /// @param _stakingModuleId Id of the staking module
    /// @param _nodeOperatorId Id of the node operator
    /// @param _refundedValidatorsCount New number of refunded validators of the node operator
    function updateRefundedValidatorsCount(
        uint256 _stakingModuleId,
        uint256 _nodeOperatorId,
        uint256 _refundedValidatorsCount
    ) external onlyRole(STAKING_MODULE_MANAGE_ROLE) {
        address moduleAddr = _getStakingModuleById(_stakingModuleId).stakingModuleAddress;
        IStakingModule(moduleAddr)
            .updateRefundedValidatorsCount(_nodeOperatorId, _refundedValidatorsCount);
    }

    function reportRewardsMinted(uint256[] calldata _stakingModuleIds, uint256[] calldata _totalShares)
        external
        onlyRole(REPORT_REWARDS_MINTED_ROLE)
    {
        if (_stakingModuleIds.length != _totalShares.length) {
            revert ArraysLengthMismatch(_stakingModuleIds.length, _totalShares.length);
        }

        for (uint256 i = 0; i < _stakingModuleIds.length; ) {
            if (_totalShares[i] > 0) {
                address moduleAddr = _getStakingModuleById(_stakingModuleIds[i]).stakingModuleAddress;
                try IStakingModule(moduleAddr).onRewardsMinted(_totalShares[i]) {}
                catch (bytes memory lowLevelRevertData) {
                    /// @dev This check is required to prevent incorrect gas estimation of the method.
                    ///      Without it, Ethereum nodes that use binary search for gas estimation may
                    ///      return an invalid value when the onRewardsMinted() reverts because of the
                    ///      "out of gas" error. Here we assume that the onRewardsMinted() method doesn't
                    ///      have reverts with empty error data except "out of gas".
                    if (lowLevelRevertData.length == 0) revert UnrecoverableModuleError();
                    emit RewardsMintedReportFailed(
                        _stakingModuleIds[i],
                        lowLevelRevertData
                    );
                }
            }
            unchecked { ++i; }
        }
    }

    /// @notice Updates total numbers of exited validators for staking modules with the specified
    /// module ids.
    ///
    /// @param _stakingModuleIds Ids of the staking modules to be updated.
    /// @param _exitedValidatorsCounts New counts of exited validators for the specified staking modules.
    ///
    /// @return The total increase in the aggregate number of exited validators across all updated modules.
    ///
    /// The total numbers are stored in the staking router and can differ from the totals obtained by calling
    /// `IStakingModule.getStakingModuleSummary()`. The overall process of updating validator counts is the following:
    ///
    /// 1. In the first data submission phase, the oracle calls `updateExitedValidatorsCountByStakingModule` on the
    ///    staking router, passing the totals by module. The staking router stores these totals and uses them to
    ///    distribute new stake and staking fees between the modules. There can only be single call of this function
    ///    per oracle reporting frame.
    ///
    /// 2. In the first part of the second data submission phase, the oracle calls
    ///    `StakingRouter.reportStakingModuleStuckValidatorsCountByNodeOperator` on the staking router which passes the
    ///    counts by node operator to the staking module by calling `IStakingModule.updateStuckValidatorsCount`.
    ///    This can be done multiple times for the same module, passing data for different subsets of node operators.
    ///
    /// 3. In the second part of the second data submission phase, the oracle calls
    ///    `StakingRouter.reportStakingModuleExitedValidatorsCountByNodeOperator` on the staking router which passes
    ///    the counts by node operator to the staking module by calling `IStakingModule.updateExitedValidatorsCount`.
    ///    This can be done multiple times for the same module, passing data for different subsets of node
    ///    operators.
    ///
    /// 4. At the end of the second data submission phase, it's expected for the aggregate exited validators count
    ///    across all module's node operators (stored in the module) to match the total count for this module
    ///    (stored in the staking router). However, it might happen that the second phase of data submission doesn't
    ///    finish until the new oracle reporting frame is started, in which case staking router will emit a warning
    ///    event `StakingModuleExitedValidatorsIncompleteReporting` when the first data submission phase is performed
    ///    for a new reporting frame. This condition will result in the staking module having an incomplete data about
    ///    the exited and maybe stuck validator counts during the whole reporting frame. Handling this condition is
    ///    the responsibility of each staking module.
    ///
    /// 5. When the second reporting phase is finished, i.e. when the oracle submitted the complete data on the stuck
    ///    and exited validator counts per node operator for the current reporting frame, the oracle calls
    ///    `StakingRouter.onValidatorsCountsByNodeOperatorReportingFinished` which, in turn, calls
    ///    `IStakingModule.onExitedAndStuckValidatorsCountsUpdated` on all modules.
    ///
    function updateExitedValidatorsCountByStakingModule(
        uint256[] calldata _stakingModuleIds,
        uint256[] calldata _exitedValidatorsCounts
    )
        external
        onlyRole(REPORT_EXITED_VALIDATORS_ROLE)
        returns (uint256)
    {
        if (_stakingModuleIds.length != _exitedValidatorsCounts.length) {
            revert ArraysLengthMismatch(_stakingModuleIds.length, _exitedValidatorsCounts.length);
        }

        uint256 newlyExitedValidatorsCount;

        for (uint256 i = 0; i < _stakingModuleIds.length; ) {
            uint256 stakingModuleId = _stakingModuleIds[i];
            StakingModule storage stakingModule = _getStakingModuleById(stakingModuleId);

            uint256 prevReportedExitedValidatorsCount = stakingModule.exitedValidatorsCount;
            if (_exitedValidatorsCounts[i] < prevReportedExitedValidatorsCount) {
                revert ExitedValidatorsCountCannotDecrease();
            }

            (
                uint256 totalExitedValidators,
                uint256 totalDepositedValidators,
                /* uint256 depositableValidatorsCount */
            ) = IStakingModule(stakingModule.stakingModuleAddress).getStakingModuleSummary();

            if (_exitedValidatorsCounts[i] > totalDepositedValidators) {
                revert ReportedExitedValidatorsExceedDeposited(
                    _exitedValidatorsCounts[i],
                    totalDepositedValidators
                );
            }

            newlyExitedValidatorsCount += _exitedValidatorsCounts[i] - prevReportedExitedValidatorsCount;

            if (totalExitedValidators < prevReportedExitedValidatorsCount) {
                // not all of the exited validators were async reported to the module
                emit StakingModuleExitedValidatorsIncompleteReporting(
                    stakingModuleId,
                    prevReportedExitedValidatorsCount - totalExitedValidators
                );
            }

            stakingModule.exitedValidatorsCount = _exitedValidatorsCounts[i];
            unchecked { ++i; }
        }

        return newlyExitedValidatorsCount;
    }

    /// @notice Updates exited validators counts per node operator for the staking module with
    /// the specified id.
    ///
    /// See the docs for `updateExitedValidatorsCountByStakingModule` for the description of the
    /// overall update process.
    ///
    /// @param _stakingModuleId The id of the staking modules to be updated.
    /// @param _nodeOperatorIds Ids of the node operators to be updated.
    /// @param _exitedValidatorsCounts New counts of exited validators for the specified node operators.
    ///
    function reportStakingModuleExitedValidatorsCountByNodeOperator(
        uint256 _stakingModuleId,
        bytes calldata _nodeOperatorIds,
        bytes calldata _exitedValidatorsCounts
    )
        external
        onlyRole(REPORT_EXITED_VALIDATORS_ROLE)
    {
        address moduleAddr = _getStakingModuleById(_stakingModuleId).stakingModuleAddress;
        _checkValidatorsByNodeOperatorReportData(_nodeOperatorIds, _exitedValidatorsCounts);
        IStakingModule(moduleAddr).updateExitedValidatorsCount(
            _nodeOperatorIds,
            _exitedValidatorsCounts
        );
    }

    struct ValidatorsCountsCorrection {
        /// @notice The expected current number of exited validators of the module that is
        /// being corrected.
        uint256 currentModuleExitedValidatorsCount;
        /// @notice The expected current number of exited validators of the node operator
        /// that is being corrected.
        uint256 currentNodeOperatorExitedValidatorsCount;
        /// @notice The expected current number of stuck validators of the node operator
        /// that is being corrected.
        uint256 currentNodeOperatorStuckValidatorsCount;
        /// @notice The corrected number of exited validators of the module.
        uint256 newModuleExitedValidatorsCount;
        /// @notice The corrected number of exited validators of the node operator.
        uint256 newNodeOperatorExitedValidatorsCount;
        /// @notice The corrected number of stuck validators of the node operator.
        uint256 newNodeOperatorStuckValidatorsCount;
    }

    /**
     * @notice Sets exited validators count for the given module and given node operator in that
     * module without performing critical safety checks, e.g. that exited validators count cannot
     * decrease.
     *
     * Should only be used by the DAO in extreme cases and with sufficient precautions to correct
     * invalid data reported by the oracle committee due to a bug in the oracle daemon.
     *
     * @param _stakingModuleId ID of the staking module.
     *
     * @param _nodeOperatorId ID of the node operator.
     *
     * @param _triggerUpdateFinish Whether to call `onExitedAndStuckValidatorsCountsUpdated` on
     *        the module after applying the corrections.
     *
     * @param _correction See the docs for the `ValidatorsCountsCorrection` struct.
     *
     * Reverts if the current numbers of exited and stuck validators of the module and node operator
     * don't match the supplied expected current values.
     */
    function unsafeSetExitedValidatorsCount(
        uint256 _stakingModuleId,
        uint256 _nodeOperatorId,
        bool _triggerUpdateFinish,
        ValidatorsCountsCorrection memory _correction
    )
        external
        onlyRole(UNSAFE_SET_EXITED_VALIDATORS_ROLE)
    {
        StakingModule storage stakingModule = _getStakingModuleById(_stakingModuleId);
        address moduleAddr = stakingModule.stakingModuleAddress;

        uint256 stuckValidatorsCount = 0;
        uint256 totalExitedValidators = 0;

        if (_correction.currentModuleExitedValidatorsCount != stakingModule.exitedValidatorsCount ||
            _correction.currentNodeOperatorExitedValidatorsCount != totalExitedValidators ||
            _correction.currentNodeOperatorStuckValidatorsCount != stuckValidatorsCount
        ) {
            revert UnexpectedCurrentValidatorsCount(
                stakingModule.exitedValidatorsCount,
                totalExitedValidators,
                stuckValidatorsCount
            );
        }

        stakingModule.exitedValidatorsCount = _correction.newModuleExitedValidatorsCount;

        IStakingModule(moduleAddr).unsafeUpdateValidatorsCount(
            _nodeOperatorId,
            _correction.newNodeOperatorExitedValidatorsCount,
            _correction.newNodeOperatorStuckValidatorsCount
        );

        if (_triggerUpdateFinish) {
            IStakingModule(moduleAddr).onExitedAndStuckValidatorsCountsUpdated();
        }
    }

    /// @notice Updates stuck validators counts per node operator for the staking module with
    /// the specified id.
    ///
    /// See the docs for `updateExitedValidatorsCountByStakingModule` for the description of the
    /// overall update process.
    ///
    /// @param _stakingModuleId The id of the staking modules to be updated.
    /// @param _nodeOperatorIds Ids of the node operators to be updated.
    /// @param _stuckValidatorsCounts New counts of stuck validators for the specified node operators.
    ///
    function reportStakingModuleStuckValidatorsCountByNodeOperator(
        uint256 _stakingModuleId,
        bytes calldata _nodeOperatorIds,
        bytes calldata _stuckValidatorsCounts
    )
        external
        onlyRole(REPORT_EXITED_VALIDATORS_ROLE)
    {
        address moduleAddr = _getStakingModuleById(_stakingModuleId).stakingModuleAddress;
        _checkValidatorsByNodeOperatorReportData(_nodeOperatorIds, _stuckValidatorsCounts);
        IStakingModule(moduleAddr).updateStuckValidatorsCount(_nodeOperatorIds, _stuckValidatorsCounts);
    }

    /// @notice Called by the oracle when the second phase of data reporting finishes, i.e. when the
    /// oracle submitted the complete data on the stuck and exited validator counts per node operator
    /// for the current reporting frame.
    ///
    /// See the docs for `updateExitedValidatorsCountByStakingModule` for the description of the
    /// overall update process.
    ///
    function onValidatorsCountsByNodeOperatorReportingFinished()
        external
        onlyRole(REPORT_EXITED_VALIDATORS_ROLE)
    {
        uint256 stakingModulesCount = getStakingModulesCount();

        for (uint256 i; i < stakingModulesCount; ) {
            StakingModule storage stakingModule = _getStakingModuleByIndex(i);
            IStakingModule moduleContract = IStakingModule(stakingModule.stakingModuleAddress);

            (uint256 exitedValidatorsCount, , ) = moduleContract.getStakingModuleSummary();
            if (exitedValidatorsCount == stakingModule.exitedValidatorsCount) {
                // oracle finished updating exited validators for all node ops
                try moduleContract.onExitedAndStuckValidatorsCountsUpdated() {}
                catch (bytes memory lowLevelRevertData) {
                    /// @dev This check is required to prevent incorrect gas estimation of the method.
                    ///      Without it, Ethereum nodes that use binary search for gas estimation may
                    ///      return an invalid value when the onExitedAndStuckValidatorsCountsUpdated()
                    ///      reverts because of the "out of gas" error. Here we assume that the
                    ///      onExitedAndStuckValidatorsCountsUpdated() method doesn't have reverts with
                    ///      empty error data except "out of gas".
                    if (lowLevelRevertData.length == 0) revert UnrecoverableModuleError();
                    emit ExitedAndStuckValidatorsCountsUpdateFailed(
                        stakingModule.id,
                        lowLevelRevertData
                    );
                }
            }

            unchecked { ++i; }
        }
    }

    /**
     * @notice Returns all registered staking modules
     */
    function getStakingModules() external view returns (StakingModule[] memory res) {
        uint256 stakingModulesCount = getStakingModulesCount();
        res = new StakingModule[](stakingModulesCount);
        for (uint256 i; i < stakingModulesCount; ) {
            res[i] = _getStakingModuleByIndex(i);
            unchecked {
                ++i;
            }
        }
    }

    /**
     * @notice Returns the ids of all registered staking modules
     */
    function getStakingModuleIds() public view returns (uint256[] memory stakingModuleIds) {
        uint256 stakingModulesCount = getStakingModulesCount();
        stakingModuleIds = new uint256[](stakingModulesCount);
        for (uint256 i; i < stakingModulesCount; ) {
            stakingModuleIds[i] = _getStakingModuleByIndex(i).id;
            unchecked {
                ++i;
            }
        }
    }

    /**
     *  @dev Returns staking module by id
     */
    function getStakingModule(uint256 _stakingModuleId)
        public
        view
        returns (StakingModule memory)
    {
        return _getStakingModuleById(_stakingModuleId);
    }

    /**
     * @dev Returns total number of staking modules
     */
    function getStakingModulesCount() public view returns (uint256) {
        return STAKING_MODULES_COUNT_POSITION.getStorageUint256();
    }

    /**
     * @dev Returns true if staking module with the given id was registered via `addStakingModule`, false otherwise
     */
    function hasStakingModule(uint256 _stakingModuleId) external view returns (bool) {
        return _getStorageStakingIndicesMapping()[_stakingModuleId] != 0;
    }

    /**
     * @dev Returns status of staking module
     */
    function getStakingModuleStatus(uint256 _stakingModuleId)
        public
        view
        returns (StakingModuleStatus)
    {
        return StakingModuleStatus(_getStakingModuleById(_stakingModuleId).status);
    }

    /// @notice A summary of the staking module's validators
    struct StakingModuleSummary {
        /// @notice The total number of validators in the EXITED state on the Consensus Layer
        /// @dev This value can't decrease in normal conditions
        uint256 totalExitedValidators;

        /// @notice The total number of validators deposited via the official Deposit Contract
        /// @dev This value is a cumulative counter: even when the validator goes into EXITED state this
        ///     counter is not decreasing
        uint256 totalDepositedValidators;

        /// @notice The number of validators in the set available for deposit
        uint256 depositableValidatorsCount;
    }

    /// @notice A summary of node operator and its validators
    struct NodeOperatorSummary {
        /// @notice Shows whether the current target limit applied to the node operator
        bool isTargetLimitActive;

        /// @notice Relative target active validators limit for operator
        uint256 targetValidatorsCount;

        /// @notice The number of validators with an expired request to exit time
        uint256 stuckValidatorsCount;

        /// @notice The number of validators that can't be withdrawn, but deposit costs were
        ///     compensated to the Lido by the node operator
        uint256 refundedValidatorsCount;

        /// @notice A time when the penalty for stuck validators stops applying to node operator rewards
        uint256 stuckPenaltyEndTimestamp;

        /// @notice The total number of validators in the EXITED state on the Consensus Layer
        /// @dev This value can't decrease in normal conditions
        uint256 totalExitedValidators;

        /// @notice The total number of validators deposited via the official Deposit Contract
        /// @dev This value is a cumulative counter: even when the validator goes into EXITED state this
        ///     counter is not decreasing
        uint256 totalDepositedValidators;

        /// @notice The number of validators in the set available for deposit
        uint256 depositableValidatorsCount;
    }

    /// @notice Returns all-validators summary in the staking module
    /// @param _stakingModuleId id of the staking module to return summary for
    function getStakingModuleSummary(uint256 _stakingModuleId)
        public
        view
        returns (StakingModuleSummary memory summary)
    {
        StakingModule memory stakingModuleState = getStakingModule(_stakingModuleId);
        IStakingModule stakingModule = IStakingModule(stakingModuleState.stakingModuleAddress);
        (
            summary.totalExitedValidators,
            summary.totalDepositedValidators,
            summary.depositableValidatorsCount
        ) = stakingModule.getStakingModuleSummary();
    }


    /// @notice Returns node operator summary from the staking module
    /// @param _stakingModuleId id of the staking module where node operator is onboarded
    /// @param _nodeOperatorId id of the node operator to return summary for
    function getNodeOperatorSummary(uint256 _stakingModuleId, uint256 _nodeOperatorId)
        public
        view
        returns (NodeOperatorSummary memory summary)
    {
        StakingModule memory stakingModuleState = getStakingModule(_stakingModuleId);
        IStakingModule stakingModule = IStakingModule(stakingModuleState.stakingModuleAddress);
        /// @dev using intermediate variables below due to "Stack too deep" error in case of
        ///     assigning directly into the NodeOperatorSummary struct
<<<<<<< HEAD
        uint256 totalDepositedValidators = stakingModule.getTotalSigningKeyCount(_nodeOperatorId);
        uint256 depositableValidatorsCount =  stakingModule.getUnusedSigningKeyCount(_nodeOperatorId);
=======
        uint256 depositableValidatorsCount =  stakingModule.getUnusedSigningKeyCount(_nodeOperatorId);
        uint256 totalDepositedValidators =
            stakingModule.getTotalSigningKeyCount(_nodeOperatorId) - depositableValidatorsCount;
>>>>>>> b254be8c
        summary.isTargetLimitActive = false;
        summary.targetValidatorsCount = 0;
        summary.stuckValidatorsCount = 0;
        summary.refundedValidatorsCount = 0;
        summary.stuckPenaltyEndTimestamp = 0;
        summary.totalExitedValidators = 0;
        summary.totalDepositedValidators = totalDepositedValidators;
        summary.depositableValidatorsCount = depositableValidatorsCount;
    }

    /// @notice A collection of the staking module data stored across the StakingRouter and the
    ///     staking module contract
    /// @dev This data, first of all, is designed for off-chain usage and might be redundant for
    ///     on-chain calls. Give preference for dedicated methods for gas-efficient on-chain calls
    struct StakingModuleDigest {
        /// @notice The number of node operators registered in the staking module
        uint256 nodeOperatorsCount;
        /// @notice The number of node operators registered in the staking module in active state
        uint256 activeNodeOperatorsCount;
        /// @notice The current state of the staking module taken from the StakingRouter
        StakingModule state;
        /// @notice A summary of the staking module's validators
        StakingModuleSummary summary;
    }

    /// @notice A collection of the node operator data stored in the staking module
    /// @dev This data, first of all, is designed for off-chain usage and might be redundant for
    ///     on-chain calls. Give preference for dedicated methods for gas-efficient on-chain calls
    struct NodeOperatorDigest {
        /// @notice id of the node operator
        uint256 id;
        /// @notice Shows whether the node operator is active or not
        bool isActive;
        /// @notice A summary of node operator and its validators
        NodeOperatorSummary summary;
    }

    /// @notice Returns staking module digest for each staking module registered in the staking router
    /// @dev WARNING: This method is not supposed to be used for onchain calls due to high gas costs
    ///     for data aggregation
    function getAllStakingModuleDigests() external view returns (StakingModuleDigest[] memory) {
        return getStakingModuleDigests(getStakingModuleIds());
    }

    /// @notice Returns staking module digest for passed staking module ids
    /// @param _stakingModuleIds ids of the staking modules to return data for
    /// @dev WARNING: This method is not supposed to be used for onchain calls due to high gas costs
    ///     for data aggregation
    function getStakingModuleDigests(uint256[] memory _stakingModuleIds)
        public
        view
        returns (StakingModuleDigest[] memory digests)
    {
        digests = new StakingModuleDigest[](_stakingModuleIds.length);
        for (uint256 i = 0; i < _stakingModuleIds.length; ++i) {
            StakingModule memory stakingModuleState = getStakingModule(_stakingModuleIds[i]);
            IStakingModule stakingModule = IStakingModule(stakingModuleState.stakingModuleAddress);
            digests[i] = StakingModuleDigest({
                nodeOperatorsCount: stakingModule.getNodeOperatorsCount(),
                activeNodeOperatorsCount: stakingModule.getActiveNodeOperatorsCount(),
                state: stakingModuleState,
                summary: getStakingModuleSummary(_stakingModuleIds[i])
            });
        }
    }

    /// @notice Returns node operator digest for each node operator registered in the given staking module
    /// @param _stakingModuleId id of the staking module to return data for
    /// @dev WARNING: This method is not supposed to be used for onchain calls due to high gas costs
    ///     for data aggregation
    function getAllNodeOperatorDigests(uint256 _stakingModuleId) external view returns (NodeOperatorDigest[] memory) {
        IStakingModule stakingModule = IStakingModule(_getStakingModuleAddressById(_stakingModuleId));
        uint256 nodeOperatorsCount = stakingModule.getNodeOperatorsCount();
        return getNodeOperatorDigests(_stakingModuleId, 0, nodeOperatorsCount);
    }

    /// @notice Returns node operator digest for passed node operator ids in the given staking module
    /// @param _stakingModuleId id of the staking module where node operators registered
    /// @param _offset node operators offset starting with 0
    /// @param _limit the max number of node operators to return
    /// @dev WARNING: This method is not supposed to be used for onchain calls due to high gas costs
    ///     for data aggregation
    function getNodeOperatorDigests(
        uint256 _stakingModuleId,
        uint256 _offset,
        uint256 _limit
    ) public view returns (NodeOperatorDigest[] memory) {
        IStakingModule stakingModule = IStakingModule(_getStakingModuleAddressById(_stakingModuleId));
        uint256 nodeOperatorsCount = stakingModule.getNodeOperatorsCount();
        uint256[] memory nodeOperatorIds = new uint256[](Math256.min(_limit, nodeOperatorsCount - _offset));
        for (uint256 i = 0; i < nodeOperatorIds.length; ++i) {
            nodeOperatorIds[i] = _offset + i;
        }
        return getNodeOperatorDigests(_stakingModuleId, nodeOperatorIds);
    }

    /// @notice Returns node operator digest for a slice of node operators registered in the given
    ///     staking module
    /// @param _stakingModuleId id of the staking module where node operators registered
    /// @param _nodeOperatorIds ids of the node operators to return data for
    /// @dev WARNING: This method is not supposed to be used for onchain calls due to high gas costs
    ///     for data aggregation
    function getNodeOperatorDigests(uint256 _stakingModuleId, uint256[] memory _nodeOperatorIds)
        public
        view
        returns (NodeOperatorDigest[] memory digests)
    {
        IStakingModule stakingModule = IStakingModule(_getStakingModuleAddressById(_stakingModuleId));
        digests = new NodeOperatorDigest[](_nodeOperatorIds.length);
        for (uint256 i = 0; i < _nodeOperatorIds.length; ++i) {
<<<<<<< HEAD
            uint256 totalDepositedValidators = stakingModule.getTotalSigningKeyCount(_nodeOperatorIds[i]);
            uint256 depositableValidatorsCount =  stakingModule.getUnusedSigningKeyCount(_nodeOperatorIds[i]);
=======
            uint256 depositableValidatorsCount =  stakingModule.getUnusedSigningKeyCount(_nodeOperatorIds[i]);
            uint256 totalDepositedValidators =
                stakingModule.getTotalSigningKeyCount(_nodeOperatorIds[i]) - depositableValidatorsCount;
>>>>>>> b254be8c

            NodeOperatorSummary memory nodeOperatorSummaryMock = NodeOperatorSummary(
                false,0,0,0,0,0,totalDepositedValidators, depositableValidatorsCount
            );

            digests[i] = NodeOperatorDigest({
                id: _nodeOperatorIds[i],
                isActive: true,
                summary: nodeOperatorSummaryMock
            });
        }
    }

    /**
     * @notice set the staking module status flag for participation in further deposits and/or reward distribution
     */
    function setStakingModuleStatus(uint256 _stakingModuleId, StakingModuleStatus _status) external
        onlyRole(STAKING_MODULE_MANAGE_ROLE)
    {
        StakingModule storage stakingModule = _getStakingModuleById(_stakingModuleId);
        if (StakingModuleStatus(stakingModule.status) == _status)
            revert StakingModuleStatusTheSame();
        _setStakingModuleStatus(stakingModule, _status);
    }

    /**
     * @notice pause deposits for staking module
     * @param _stakingModuleId id of the staking module to be paused
     */
    function pauseStakingModule(uint256 _stakingModuleId) external
        onlyRole(STAKING_MODULE_PAUSE_ROLE)
    {
        StakingModule storage stakingModule = _getStakingModuleById(_stakingModuleId);
        if (StakingModuleStatus(stakingModule.status) != StakingModuleStatus.Active)
            revert StakingModuleNotActive();
        _setStakingModuleStatus(stakingModule, StakingModuleStatus.DepositsPaused);
    }

    /**
     * @notice resume deposits for staking module
     * @param _stakingModuleId id of the staking module to be unpaused
     */
    function resumeStakingModule(uint256 _stakingModuleId) external
        onlyRole(STAKING_MODULE_RESUME_ROLE)
    {
        StakingModule storage stakingModule = _getStakingModuleById(_stakingModuleId);
        if (StakingModuleStatus(stakingModule.status) != StakingModuleStatus.DepositsPaused)
            revert StakingModuleNotPaused();
        _setStakingModuleStatus(stakingModule, StakingModuleStatus.Active);
    }

    function getStakingModuleIsStopped(uint256 _stakingModuleId) external view returns (bool)
    {
        return getStakingModuleStatus(_stakingModuleId) == StakingModuleStatus.Stopped;
    }

    function getStakingModuleIsDepositsPaused(uint256 _stakingModuleId)
        external
        view
        returns (bool)
    {
        return getStakingModuleStatus(_stakingModuleId) == StakingModuleStatus.DepositsPaused;
    }

    function getStakingModuleIsActive(uint256 _stakingModuleId) external view returns (bool) {
        return getStakingModuleStatus(_stakingModuleId) == StakingModuleStatus.Active;
    }

    function getStakingModuleNonce(uint256 _stakingModuleId) external view returns (uint256) {
        return IStakingModule(_getStakingModuleAddressById(_stakingModuleId)).getNonce();
    }

    function getStakingModuleLastDepositBlock(uint256 _stakingModuleId)
        external
        view
        returns (uint256)
    {
        StakingModule storage stakingModule = _getStakingModuleById(_stakingModuleId);
        return stakingModule.lastDepositBlock;
    }

    function getStakingModuleActiveValidatorsCount(uint256 _stakingModuleId)
        external
        view
        returns (uint256 activeValidatorsCount)
    {
        StakingModule storage stakingModule = _getStakingModuleById(_stakingModuleId);
        (
            uint256 totalExitedValidators,
            uint256 totalDepositedValidators,
            /* uint256 depositableValidatorsCount */
        ) = IStakingModule(stakingModule.stakingModuleAddress).getStakingModuleSummary();

        activeValidatorsCount = totalDepositedValidators - Math256.max(
            stakingModule.exitedValidatorsCount, totalExitedValidators
        );
    }

    /// @dev calculate the max count of deposits which the staking module can provide data for based
    ///     on the passed `_maxDepositsValue` amount
    /// @param _stakingModuleId id of the staking module to be deposited
    /// @param _maxDepositsValue max amount of ether that might be used for deposits count calculation
    /// @return max number of deposits might be done using the given staking module
    function getStakingModuleMaxDepositsCount(uint256 _stakingModuleId, uint256 _maxDepositsValue)
        public
        view
        returns (uint256)
    {
        (
            /* uint256 allocated */,
            uint256[] memory newDepositsAllocation,
            StakingModuleCache[] memory stakingModulesCache
        ) = _getDepositsAllocation(_maxDepositsValue / DEPOSIT_SIZE);
        uint256 stakingModuleIndex = _getStakingModuleIndexById(_stakingModuleId);
        return
            newDepositsAllocation[stakingModuleIndex] - stakingModulesCache[stakingModuleIndex].activeValidatorsCount;
    }

    /**
     * @notice Returns the aggregate fee distribution proportion
     * @return modulesFee modules aggregate fee in base precision
     * @return treasuryFee treasury fee in base precision
     * @return basePrecision base precision: a value corresponding to the full fee
     */
    function getStakingFeeAggregateDistribution() public view returns (
        uint96 modulesFee,
        uint96 treasuryFee,
        uint256 basePrecision
    ) {
        uint96[] memory moduleFees;
        uint96 totalFee;
        (, , moduleFees, totalFee, basePrecision) = getStakingRewardsDistribution();
        for (uint256 i; i < moduleFees.length; ++i) {
            modulesFee += moduleFees[i];
        }
        treasuryFee = totalFee - modulesFee;
    }

    /**
     * @notice Return shares table
     *
     * @return recipients rewards recipient addresses corresponding to each module
     * @return stakingModuleIds module IDs
     * @return stakingModuleFees fee of each recipient
     * @return totalFee total fee to mint for each staking module and treasury
     * @return precisionPoints base precision number, which constitutes 100% fee
     */
    function getStakingRewardsDistribution()
        public
        view
        returns (
            address[] memory recipients,
            uint256[] memory stakingModuleIds,
            uint96[] memory stakingModuleFees,
            uint96 totalFee,
            uint256 precisionPoints
        )
    {
        (uint256 totalActiveValidators, StakingModuleCache[] memory stakingModulesCache) = _loadStakingModulesCache();
        uint256 stakingModulesCount = stakingModulesCache.length;

        /// @dev return empty response if there are no staking modules or active validators yet
        if (stakingModulesCount == 0 || totalActiveValidators == 0) {
            return (new address[](0), new uint256[](0), new uint96[](0), 0, FEE_PRECISION_POINTS);
        }

        precisionPoints = FEE_PRECISION_POINTS;
        stakingModuleIds = new uint256[](stakingModulesCount);
        recipients = new address[](stakingModulesCount);
        stakingModuleFees = new uint96[](stakingModulesCount);

        uint256 rewardedStakingModulesCount = 0;
        uint256 stakingModuleValidatorsShare;
        uint96 stakingModuleFee;

        for (uint256 i; i < stakingModulesCount; ) {
            /// @dev skip staking modules which have no active validators
            if (stakingModulesCache[i].activeValidatorsCount > 0) {
                stakingModuleIds[rewardedStakingModulesCount] = stakingModulesCache[i].stakingModuleId;
                stakingModuleValidatorsShare = ((stakingModulesCache[i].activeValidatorsCount * precisionPoints) / totalActiveValidators);

                recipients[rewardedStakingModulesCount] = address(stakingModulesCache[i].stakingModuleAddress);
                stakingModuleFee = uint96((stakingModuleValidatorsShare * stakingModulesCache[i].stakingModuleFee) / TOTAL_BASIS_POINTS);
                /// @dev if the staking module has the `Stopped` status for some reason, then
                ///      the staking module's rewards go to the treasury, so that the DAO has ability
                ///      to manage them (e.g. to compensate the staking module in case of an error, etc.)
                if (stakingModulesCache[i].status != StakingModuleStatus.Stopped) {
                    stakingModuleFees[rewardedStakingModulesCount] = stakingModuleFee;
                }
                // else keep stakingModuleFees[rewardedStakingModulesCount] = 0, but increase totalFee

                totalFee += (uint96((stakingModuleValidatorsShare * stakingModulesCache[i].treasuryFee) / TOTAL_BASIS_POINTS) + stakingModuleFee);

                unchecked {
                    rewardedStakingModulesCount++;
                }
            }
            unchecked {
                ++i;
            }
        }

        // sanity check
        if (totalFee >= precisionPoints) revert ValueOver100Percent("totalFee");

        /// @dev shrink arrays
        if (rewardedStakingModulesCount < stakingModulesCount) {
            assembly {
                mstore(stakingModuleIds, rewardedStakingModulesCount)
                mstore(recipients, rewardedStakingModulesCount)
                mstore(stakingModuleFees, rewardedStakingModulesCount)
            }
        }
    }

    /// @notice Helper for Lido contract (DEPRECATED)
    ///         Returns total fee total fee to mint for each staking
    ///         module and treasury in reduced, 1e4 precision.
    ///         In integrations please use getStakingRewardsDistribution().
    ///         reduced, 1e4 precision.
    function getTotalFeeE4Precision() external view returns (uint16 totalFee) {
        /// @dev The logic is placed here but in Lido contract to save Lido bytecode
        (, , , uint96 totalFeeInHighPrecision, uint256 precision) = getStakingRewardsDistribution();
        // Here we rely on (totalFeeInHighPrecision <= precision)
        totalFee = _toE4Precision(totalFeeInHighPrecision, precision);
    }

    /// @notice Helper for Lido contract (DEPRECATED)
    ///         Returns the same as getStakingFeeAggregateDistribution() but in reduced, 1e4 precision
    /// @dev Helper only for Lido contract. Use getStakingFeeAggregateDistribution() instead
    function getStakingFeeAggregateDistributionE4Precision()
        external view
        returns (uint16 modulesFee, uint16 treasuryFee)
    {
        /// @dev The logic is placed here but in Lido contract to save Lido bytecode
        (
            uint256 modulesFeeHighPrecision,
            uint256 treasuryFeeHighPrecision,
            uint256 precision
        ) = getStakingFeeAggregateDistribution();
        // Here we rely on ({modules,treasury}FeeHighPrecision <= precision)
        modulesFee = _toE4Precision(modulesFeeHighPrecision, precision);
        treasuryFee = _toE4Precision(treasuryFeeHighPrecision, precision);
    }

    /// @notice returns new deposits allocation after the distribution of the `_depositsCount` deposits
    function getDepositsAllocation(uint256 _depositsCount) external view returns (uint256 allocated, uint256[] memory allocations) {
        (allocated, allocations, ) = _getDepositsAllocation(_depositsCount);
    }

    /// @dev Invokes a deposit call to the official Deposit contract
    /// @param _depositsCount number of deposits to make
    /// @param _stakingModuleId id of the staking module to be deposited
    /// @param _depositCalldata staking module calldata
    function deposit(
        uint256 _depositsCount,
        uint256 _stakingModuleId,
        bytes calldata _depositCalldata
    ) external payable {
        if (msg.sender != LIDO_POSITION.getStorageAddress()) revert AppAuthLidoFailed();

        bytes32 withdrawalCredentials = getWithdrawalCredentials();
        if (withdrawalCredentials == 0) revert EmptyWithdrawalsCredentials();

        StakingModule storage stakingModule = _getStakingModuleById(_stakingModuleId);
        if (StakingModuleStatus(stakingModule.status) != StakingModuleStatus.Active)
            revert StakingModuleNotActive();

        /// @dev firstly update the local state of the contract to prevent a reentrancy attack
        ///     even though the staking modules are trusted contracts
        stakingModule.lastDepositAt = uint64(block.timestamp);
        stakingModule.lastDepositBlock = block.number;

        uint256 depositsValue = msg.value;
        emit StakingRouterETHDeposited(_stakingModuleId, depositsValue);

        if (depositsValue != _depositsCount * DEPOSIT_SIZE)
            revert InvalidDepositsValue(depositsValue, _depositsCount);

        if (_depositsCount > 0) {
            (bytes memory publicKeysBatch, bytes memory signaturesBatch) =
                IStakingModule(stakingModule.stakingModuleAddress)
                    .obtainDepositData(_depositsCount, _depositCalldata);

            uint256 etherBalanceBeforeDeposits = address(this).balance;
            _makeBeaconChainDeposits32ETH(
                _depositsCount,
                abi.encodePacked(withdrawalCredentials),
                publicKeysBatch,
                signaturesBatch
            );
            uint256 etherBalanceAfterDeposits = address(this).balance;

            /// @dev all sent ETH must be deposited and self balance stay the same
            assert(etherBalanceBeforeDeposits - etherBalanceAfterDeposits == depositsValue);
        }
    }

    /**
     * @notice Set credentials to withdraw ETH on Consensus Layer side after the phase 2 is launched to `_withdrawalCredentials`
     * @dev Note that setWithdrawalCredentials discards all unused deposits data as the signatures are invalidated.
     * @param _withdrawalCredentials withdrawal credentials field as defined in the Ethereum PoS consensus specs
     */
    function setWithdrawalCredentials(bytes32 _withdrawalCredentials) external onlyRole(MANAGE_WITHDRAWAL_CREDENTIALS_ROLE) {
        WITHDRAWAL_CREDENTIALS_POSITION.setStorageBytes32(_withdrawalCredentials);

        uint256 stakingModulesCount = getStakingModulesCount();
        for (uint256 i; i < stakingModulesCount; ) {
            StakingModule storage stakingModule = _getStakingModuleByIndex(i);
            unchecked { ++i; }

            try IStakingModule(stakingModule.stakingModuleAddress)
                .onWithdrawalCredentialsChanged() {}
            catch (bytes memory lowLevelRevertData) {
                /// @dev This check is required to prevent incorrect gas estimation of the method.
                ///      Without it, Ethereum nodes that use binary search for gas estimation may
                ///      return an invalid value when the onWithdrawalCredentialsChanged()
                ///      reverts because of the "out of gas" error. Here we assume that the
                ///      onWithdrawalCredentialsChanged() method doesn't have reverts with
                ///      empty error data except "out of gas".
                if (lowLevelRevertData.length == 0) revert UnrecoverableModuleError();
                _setStakingModuleStatus(stakingModule, StakingModuleStatus.DepositsPaused);
                emit WithdrawalsCredentialsChangeFailed(stakingModule.id, lowLevelRevertData);
            }
        }

        emit WithdrawalCredentialsSet(_withdrawalCredentials, msg.sender);
    }

    /**
     * @notice Returns current credentials to withdraw ETH on Consensus Layer side after the phase 2 is launched
     */
    function getWithdrawalCredentials() public view returns (bytes32) {
        return WITHDRAWAL_CREDENTIALS_POSITION.getStorageBytes32();
    }

    function _checkValidatorsByNodeOperatorReportData(
        bytes calldata _nodeOperatorIds,
        bytes calldata _validatorsCounts
    ) internal pure {
        if (_nodeOperatorIds.length % 8 != 0 || _validatorsCounts.length % 16 != 0) {
            revert InvalidReportData(3);
        }
        uint256 nodeOperatorsCount = _nodeOperatorIds.length / 8;
        if (_validatorsCounts.length / 16 != nodeOperatorsCount) {
            revert InvalidReportData(2);
        }
        if (nodeOperatorsCount == 0) {
            revert InvalidReportData(1);
        }
    }

    /// @dev load modules into a memory cache
    ///
    /// @return totalActiveValidators total active validators across all modules
    /// @return stakingModulesCache array of StakingModuleCache structs
    function _loadStakingModulesCache() internal view returns (
        uint256 totalActiveValidators,
        StakingModuleCache[] memory stakingModulesCache
    ) {
        uint256 stakingModulesCount = getStakingModulesCount();
        stakingModulesCache = new StakingModuleCache[](stakingModulesCount);
        for (uint256 i; i < stakingModulesCount; ) {
            stakingModulesCache[i] = _loadStakingModulesCacheItem(i);
            totalActiveValidators += stakingModulesCache[i].activeValidatorsCount;
            unchecked {
                ++i;
            }
        }
    }

    function _loadStakingModulesCacheItem(uint256 _stakingModuleIndex)
        internal
        view
        returns (StakingModuleCache memory cacheItem)
    {
        StakingModule storage stakingModuleData = _getStakingModuleByIndex(_stakingModuleIndex);

        cacheItem.stakingModuleAddress = stakingModuleData.stakingModuleAddress;
        cacheItem.stakingModuleId = stakingModuleData.id;
        cacheItem.stakingModuleFee = stakingModuleData.stakingModuleFee;
        cacheItem.treasuryFee = stakingModuleData.treasuryFee;
        cacheItem.targetShare = stakingModuleData.targetShare;
        cacheItem.status = StakingModuleStatus(stakingModuleData.status);

        (
            uint256 totalExitedValidators,
            uint256 totalDepositedValidators,
            uint256 depositableValidatorsCount
        ) = IStakingModule(cacheItem.stakingModuleAddress).getStakingModuleSummary();

        cacheItem.availableValidatorsCount = cacheItem.status == StakingModuleStatus.Active
            ? depositableValidatorsCount
            : 0;

        // the module might not receive all exited validators data yet => we need to replacing
        // the exitedValidatorsCount with the one that the staking router is aware of
        cacheItem.activeValidatorsCount =
            totalDepositedValidators -
            Math256.max(totalExitedValidators, stakingModuleData.exitedValidatorsCount);
    }

    function _setStakingModuleStatus(StakingModule storage _stakingModule, StakingModuleStatus _status) internal {
        StakingModuleStatus prevStatus = StakingModuleStatus(_stakingModule.status);
        if (prevStatus != _status) {
            _stakingModule.status = uint8(_status);
            emit StakingModuleStatusSet(_stakingModule.id, _status, msg.sender);
        }
    }

    function _getDepositsAllocation(
        uint256 _depositsToAllocate
    ) internal view returns (uint256 allocated, uint256[] memory allocations, StakingModuleCache[] memory stakingModulesCache) {
        // calculate total used validators for operators
        uint256 totalActiveValidators;

        (totalActiveValidators, stakingModulesCache) = _loadStakingModulesCache();

        uint256 stakingModulesCount = stakingModulesCache.length;
        allocations = new uint256[](stakingModulesCount);
        if (stakingModulesCount > 0) {
            /// @dev new estimated active validators count
            totalActiveValidators += _depositsToAllocate;
            uint256[] memory capacities = new uint256[](stakingModulesCount);
            uint256 targetValidators;

            for (uint256 i; i < stakingModulesCount; ) {
                allocations[i] = stakingModulesCache[i].activeValidatorsCount;
                targetValidators = (stakingModulesCache[i].targetShare * totalActiveValidators) / TOTAL_BASIS_POINTS;
                capacities[i] = Math256.min(targetValidators, stakingModulesCache[i].activeValidatorsCount + stakingModulesCache[i].availableValidatorsCount);
                unchecked {
                    ++i;
                }
            }

            allocated = MinFirstAllocationStrategy.allocate(allocations, capacities, _depositsToAllocate);
        }
    }

    function _getStakingModuleIndexById(uint256 _stakingModuleId) internal view returns (uint256) {
        mapping(uint256 => uint256) storage _stakingModuleIndicesOneBased = _getStorageStakingIndicesMapping();
        uint256 indexOneBased = _stakingModuleIndicesOneBased[_stakingModuleId];
        if (indexOneBased == 0) revert StakingModuleUnregistered();
        return indexOneBased - 1;
    }

    function _setStakingModuleIndexById(uint256 _stakingModuleId, uint256 _stakingModuleIndex) internal {
        mapping(uint256 => uint256) storage _stakingModuleIndicesOneBased = _getStorageStakingIndicesMapping();
        _stakingModuleIndicesOneBased[_stakingModuleId] = _stakingModuleIndex + 1;
    }

    function _getStakingModuleById(uint256 _stakingModuleId) internal view returns (StakingModule storage) {
        return _getStakingModuleByIndex(_getStakingModuleIndexById(_stakingModuleId));
    }

    function _getStakingModuleByIndex(uint256 _stakingModuleIndex) internal view returns (StakingModule storage) {
        mapping(uint256 => StakingModule) storage _stakingModules = _getStorageStakingModulesMapping();
        return _stakingModules[_stakingModuleIndex];
    }

    function _getStakingModuleAddressById(uint256 _stakingModuleId) internal view returns (address) {
        return _getStakingModuleById(_stakingModuleId).stakingModuleAddress;
    }

    function _getStorageStakingModulesMapping() internal pure returns (mapping(uint256 => StakingModule) storage result) {
        bytes32 position = STAKING_MODULES_MAPPING_POSITION;
        assembly {
            result.slot := position
        }
    }

    function _getStorageStakingIndicesMapping() internal pure returns (mapping(uint256 => uint256) storage result) {
        bytes32 position = STAKING_MODULE_INDICES_MAPPING_POSITION;
        assembly {
            result.slot := position
        }
    }

    function _toE4Precision(uint256 _value, uint256 _precision) internal pure returns (uint16) {
        return uint16((_value * TOTAL_BASIS_POINTS) / _precision);
    }
}<|MERGE_RESOLUTION|>--- conflicted
+++ resolved
@@ -717,14 +717,11 @@
         IStakingModule stakingModule = IStakingModule(stakingModuleState.stakingModuleAddress);
         /// @dev using intermediate variables below due to "Stack too deep" error in case of
         ///     assigning directly into the NodeOperatorSummary struct
-<<<<<<< HEAD
-        uint256 totalDepositedValidators = stakingModule.getTotalSigningKeyCount(_nodeOperatorId);
-        uint256 depositableValidatorsCount =  stakingModule.getUnusedSigningKeyCount(_nodeOperatorId);
-=======
+
         uint256 depositableValidatorsCount =  stakingModule.getUnusedSigningKeyCount(_nodeOperatorId);
         uint256 totalDepositedValidators =
             stakingModule.getTotalSigningKeyCount(_nodeOperatorId) - depositableValidatorsCount;
->>>>>>> b254be8c
+
         summary.isTargetLimitActive = false;
         summary.targetValidatorsCount = 0;
         summary.stuckValidatorsCount = 0;
@@ -835,14 +832,11 @@
         IStakingModule stakingModule = IStakingModule(_getStakingModuleAddressById(_stakingModuleId));
         digests = new NodeOperatorDigest[](_nodeOperatorIds.length);
         for (uint256 i = 0; i < _nodeOperatorIds.length; ++i) {
-<<<<<<< HEAD
-            uint256 totalDepositedValidators = stakingModule.getTotalSigningKeyCount(_nodeOperatorIds[i]);
-            uint256 depositableValidatorsCount =  stakingModule.getUnusedSigningKeyCount(_nodeOperatorIds[i]);
-=======
+
             uint256 depositableValidatorsCount =  stakingModule.getUnusedSigningKeyCount(_nodeOperatorIds[i]);
             uint256 totalDepositedValidators =
                 stakingModule.getTotalSigningKeyCount(_nodeOperatorIds[i]) - depositableValidatorsCount;
->>>>>>> b254be8c
+
 
             NodeOperatorSummary memory nodeOperatorSummaryMock = NodeOperatorSummary(
                 false,0,0,0,0,0,totalDepositedValidators, depositableValidatorsCount

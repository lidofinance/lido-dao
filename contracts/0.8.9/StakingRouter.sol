// SPDX-FileCopyrightText: 2023 Lido <info@lido.fi>

// SPDX-License-Identifier: GPL-3.0

/* See contracts/COMPILERS.md */
pragma solidity 0.8.9;

import {AccessControlEnumerable} from "./utils/access/AccessControlEnumerable.sol";

import {IStakingModule} from "./interfaces/IStakingModule.sol";

import {Math256} from "../common/lib/Math256.sol";
import {UnstructuredStorage} from "./lib/UnstructuredStorage.sol";
import {MinFirstAllocationStrategy} from "../common/lib/MinFirstAllocationStrategy.sol";

import {BeaconChainDepositor} from "./BeaconChainDepositor.sol";
import {Versioned} from "./utils/Versioned.sol";

interface ILido {
    function getBufferedEther() external view returns (uint256);
    function receiveStakingRouterDepositRemainder() external payable;
}

contract StakingRouter is AccessControlEnumerable, BeaconChainDepositor, Versioned {
    using UnstructuredStorage for bytes32;

    /// @dev events
    event StakingModuleAdded(uint24 indexed stakingModuleId, address stakingModule, string name, address createdBy);
    event StakingModuleTargetShareSet(uint24 indexed stakingModuleId, uint16 targetShare, address setBy);
    event StakingModuleFeesSet(uint24 indexed stakingModuleId, uint16 stakingModuleFee, uint16 treasuryFee, address setBy);
    event StakingModuleStatusSet(uint24 indexed stakingModuleId, StakingModuleStatus status, address setBy);
    event StakingModuleExitedKeysIncompleteReporting(uint24 indexed stakingModuleId, uint256 unreportedExitedKeysCount);
    event WithdrawalCredentialsSet(bytes32 withdrawalCredentials, address setBy);
    /**
     * Emitted when the StakingRouter received ETH
     */
    event StakingRouterETHDeposited(uint24 indexed stakingModuleId, uint256 amount);

    /// @dev errors
    error ErrorZeroAddress(string field);
    error ErrorValueOver100Percent(string field);
    error ErrorStakingModuleNotActive();
    error ErrorStakingModuleNotPaused();
    error ErrorEmptyWithdrawalsCredentials();
    error ErrorDirectETHTransfer();
    error InvalidReportData();
    error ErrorExitedKeysCountCannotDecrease();
    error ErrorStakingModulesLimitExceeded();
    error ErrorStakingModuleIdTooLarge();
    error ErrorStakingModuleUnregistered();
    error ErrorAppAuthLidoFailed();
    error ErrorStakingModuleStatusTheSame();
    error ErrorStakingModuleWrongName();
    error UnexpectedCurrentKeysCount(
        uint256 currentModuleExitedKeysCount,
        uint256 currentNodeOpExitedKeysCount,
        uint256 currentNodeOpStuckKeysCount
    );

    enum StakingModuleStatus {
        Active, // deposits and rewards allowed
        DepositsPaused, // deposits NOT allowed, rewards allowed
        Stopped // deposits and rewards NOT allowed
    }

    struct StakingModule {
        /// @notice unique id of the staking module
        uint24 id;
        /// @notice address of staking module
        address stakingModuleAddress;
        /// @notice part of the fee taken from staking rewards that goes to the staking module
        uint16 stakingModuleFee;
        /// @notice part of the fee taken from staking rewards that goes to the treasury
        uint16 treasuryFee;
        /// @notice target percent of total keys in protocol, in BP
        uint16 targetShare;
        /// @notice staking module status if staking module can not accept the deposits or can participate in further reward distribution
        uint8 status;
        /// @notice name of staking module
        string name;
        /// @notice block.timestamp of the last deposit of the staking module
        uint64 lastDepositAt;
        /// @notice block.number of the last deposit of the staking module
        uint256 lastDepositBlock;
        /// @notice number of exited keys
        uint256 exitedKeysCount;
    }

    struct StakingModuleCache {
        address stakingModuleAddress;
        uint24 stakingModuleId;
        uint16 stakingModuleFee;
        uint16 treasuryFee;
        uint16 targetShare;
        StakingModuleStatus status;
        uint256 activeKeysCount;
        uint256 availableKeysCount;
    }

    bytes32 public constant MANAGE_WITHDRAWAL_CREDENTIALS_ROLE = keccak256("MANAGE_WITHDRAWAL_CREDENTIALS_ROLE");
    bytes32 public constant STAKING_MODULE_PAUSE_ROLE = keccak256("STAKING_MODULE_PAUSE_ROLE");
    bytes32 public constant STAKING_MODULE_RESUME_ROLE = keccak256("STAKING_MODULE_RESUME_ROLE");
    bytes32 public constant STAKING_MODULE_MANAGE_ROLE = keccak256("STAKING_MODULE_MANAGE_ROLE");
    bytes32 public constant REPORT_EXITED_KEYS_ROLE = keccak256("REPORT_EXITED_KEYS_ROLE");
    bytes32 public constant UNSAFE_SET_EXITED_KEYS_ROLE = keccak256("UNSAFE_SET_EXITED_KEYS_ROLE");
    bytes32 public constant REPORT_REWARDS_MINTED_ROLE = keccak256("REPORT_REWARDS_MINTED_ROLE");

    bytes32 internal constant LIDO_POSITION = keccak256("lido.StakingRouter.lido");

    /// @dev Credentials which allows the DAO to withdraw Ether on the 2.0 side
    bytes32 internal constant WITHDRAWAL_CREDENTIALS_POSITION = keccak256("lido.StakingRouter.withdrawalCredentials");

    /// @dev total count of staking modules
    bytes32 internal constant STAKING_MODULES_COUNT_POSITION = keccak256("lido.StakingRouter.stakingModulesCount");
    /// @dev id of the last added staking module. This counter grow on staking modules adding
    bytes32 internal constant LAST_STAKING_MODULE_ID_POSITION = keccak256("lido.StakingRouter.lastStakingModuleId");
    /// @dev mapping is used instead of array to allow to extend the StakingModule
    bytes32 internal constant STAKING_MODULES_MAPPING_POSITION = keccak256("lido.StakingRouter.stakingModules");
    /// @dev Position of the staking modules in the `_stakingModules` map, plus 1 because
    ///      index 0 means a value is not in the set.
    bytes32 internal constant STAKING_MODULE_INDICES_MAPPING_POSITION = keccak256("lido.StakingRouter.stakingModuleIndicesOneBased");

    uint256 public constant FEE_PRECISION_POINTS = 10 ** 20; // 100 * 10 ** 18
    uint256 public constant TOTAL_BASIS_POINTS = 10000;

    uint256 internal constant UINT24_MAX = type(uint24).max;

    modifier validStakingModuleId(uint256 _stakingModuleId) {
        if (_stakingModuleId > UINT24_MAX) revert ErrorStakingModuleIdTooLarge();
        _;
    }

    constructor(address _depositContract) BeaconChainDepositor(_depositContract) {}

    /**
     * @dev proxy initialization
     * @param _admin Lido DAO Aragon agent contract address
     * @param _lido Lido address
     * @param _withdrawalCredentials Lido withdrawal vault contract address
     */
    function initialize(address _admin, address _lido, bytes32 _withdrawalCredentials) external {
        if (_admin == address(0)) revert ErrorZeroAddress("_admin");
        if (_lido == address(0)) revert ErrorZeroAddress("_lido");

        _initializeContractVersionTo(1);

        _setupRole(DEFAULT_ADMIN_ROLE, _admin);

        LIDO_POSITION.setStorageAddress(_lido);
        WITHDRAWAL_CREDENTIALS_POSITION.setStorageBytes32(_withdrawalCredentials);
        emit WithdrawalCredentialsSet(_withdrawalCredentials, msg.sender);
    }

    /// @dev prohibit direct transfer to contract
    receive() external payable {
        revert ErrorDirectETHTransfer();
    }

    /**
     * @notice Return the Lido contract address
     */
    function getLido() public view returns (ILido) {
        return ILido(LIDO_POSITION.getStorageAddress());
    }

    /**
     * @notice register a new staking module
     * @param _name name of staking module
     * @param _stakingModuleAddress address of staking module
     * @param _targetShare target total stake share
     * @param _stakingModuleFee fee of the staking module taken from the consensus layer rewards
     * @param _treasuryFee treasury fee
     */
    function addStakingModule(
        string calldata _name,
        address _stakingModuleAddress,
        uint16 _targetShare,
        uint16 _stakingModuleFee,
        uint16 _treasuryFee
    ) external onlyRole(STAKING_MODULE_MANAGE_ROLE) {
        if (_targetShare > TOTAL_BASIS_POINTS) revert ErrorValueOver100Percent("_targetShare");
        if (_stakingModuleFee + _treasuryFee > TOTAL_BASIS_POINTS) revert ErrorValueOver100Percent("_stakingModuleFee + _treasuryFee");
        if (_stakingModuleAddress == address(0)) revert ErrorZeroAddress("_stakingModuleAddress");
        if (bytes(_name).length == 0 || bytes(_name).length > 32) revert ErrorStakingModuleWrongName();

        uint256 newStakingModuleIndex = getStakingModulesCount();

        if (newStakingModuleIndex >= 32) revert ErrorStakingModulesLimitExceeded();
        StakingModule storage newStakingModule = _getStakingModuleByIndex(newStakingModuleIndex);
        uint24 newStakingModuleId = uint24(LAST_STAKING_MODULE_ID_POSITION.getStorageUint256()) + 1;

        newStakingModule.id = newStakingModuleId;
        newStakingModule.name = _name;
        newStakingModule.stakingModuleAddress = _stakingModuleAddress;
        newStakingModule.targetShare = _targetShare;
        newStakingModule.stakingModuleFee = _stakingModuleFee;
        newStakingModule.treasuryFee = _treasuryFee;
        /// @dev since `enum` is `uint8` by nature, so the `status` is stored as `uint8` to avoid possible problems when upgrading.
        ///      But for human readability, we use `enum` as function parameter type.
        ///      More about conversion in the docs https://docs.soliditylang.org/en/v0.8.17/types.html#enums
        newStakingModule.status = uint8(StakingModuleStatus.Active);

        _setStakingModuleIndexById(newStakingModuleId, newStakingModuleIndex);
        LAST_STAKING_MODULE_ID_POSITION.setStorageUint256(newStakingModuleId);
        STAKING_MODULES_COUNT_POSITION.setStorageUint256(newStakingModuleIndex + 1);

        emit StakingModuleAdded(newStakingModuleId, _stakingModuleAddress, _name, msg.sender);
        emit StakingModuleTargetShareSet(newStakingModuleId, _targetShare, msg.sender);
        emit StakingModuleFeesSet(newStakingModuleId, _stakingModuleFee, _treasuryFee, msg.sender);
    }

    /**
     * @notice Update staking module params
     * @param _stakingModuleId staking module id
     * @param _targetShare target total stake share
     * @param _stakingModuleFee fee of the staking module taken from the consensus layer rewards
     * @param _treasuryFee treasury fee
     */
    function updateStakingModule(
        uint256 _stakingModuleId,
        uint16 _targetShare,
        uint16 _stakingModuleFee,
        uint16 _treasuryFee
    ) external
      validStakingModuleId(_stakingModuleId)
      onlyRole(STAKING_MODULE_MANAGE_ROLE)
    {
        if (_targetShare > TOTAL_BASIS_POINTS) revert ErrorValueOver100Percent("_targetShare");
        if (_stakingModuleFee + _treasuryFee > TOTAL_BASIS_POINTS) revert ErrorValueOver100Percent("_stakingModuleFee + _treasuryFee");

        uint256 stakingModuleIndex = _getStakingModuleIndexById(_stakingModuleId);
        StakingModule storage stakingModule = _getStakingModuleByIndex(stakingModuleIndex);

        stakingModule.targetShare = _targetShare;
        stakingModule.treasuryFee = _treasuryFee;
        stakingModule.stakingModuleFee = _stakingModuleFee;

        emit StakingModuleTargetShareSet(uint24(_stakingModuleId), _targetShare, msg.sender);
        emit StakingModuleFeesSet(uint24(_stakingModuleId), _stakingModuleFee, _treasuryFee, msg.sender);
    }

    function reportRewardsMinted(uint256[] calldata _stakingModuleIds, uint256[] calldata _totalShares)
        external
        onlyRole(REPORT_REWARDS_MINTED_ROLE)
    {
        for (uint256 i = 0; i < _stakingModuleIds.length; ) {
            address moduleAddr = _getStakingModuleById(_stakingModuleIds[i]).stakingModuleAddress;
            IStakingModule(moduleAddr).handleRewardsMinted(_totalShares[i]);
            unchecked { ++i; }
        }
    }

    function updateExitedKeysCountByStakingModule(
        uint256[] calldata _stakingModuleIds,
        uint256[] calldata _exitedKeysCounts
    )
        external
        onlyRole(REPORT_EXITED_KEYS_ROLE)
    {
        for (uint256 i = 0; i < _stakingModuleIds.length; ) {
            StakingModule storage stakingModule = _getStakingModuleById(_stakingModuleIds[i]);
            uint256 prevReportedExitedKeysCount = stakingModule.exitedKeysCount;
            if (_exitedKeysCounts[i] < prevReportedExitedKeysCount) {
                revert ErrorExitedKeysCountCannotDecrease();
            }
            (uint256 moduleExitedKeysCount,,) = IStakingModule(stakingModule.stakingModuleAddress)
                .getValidatorsKeysStats();
            if (moduleExitedKeysCount < prevReportedExitedKeysCount) {
                // not all of the exited keys were async reported to the module
                emit StakingModuleExitedKeysIncompleteReporting(
                    stakingModule.id,
                    prevReportedExitedKeysCount - moduleExitedKeysCount
                );
            }
            stakingModule.exitedKeysCount = _exitedKeysCounts[i];
            unchecked { ++i; }
        }
    }

    function reportStakingModuleExitedKeysCountByNodeOperator(
        uint256 _stakingModuleId,
        bytes calldata _nodeOperatorIds,
        bytes calldata _exitedKeysCounts
    )
        external
        onlyRole(REPORT_EXITED_KEYS_ROLE)
    {
        if (_nodeOperatorIds.length % 8 != 0 || _exitedKeysCounts.length % 16 != 0) {
            revert InvalidReportData();
        }

        uint256 totalNodeOps = _nodeOperatorIds.length / 8;
        if (_exitedKeysCounts.length / 16 != totalNodeOps) {
            revert InvalidReportData();
        }

        StakingModule storage stakingModule = _getStakingModuleById(_stakingModuleId);
<<<<<<< HEAD
        IStakingModule moduleContract = IStakingModule(stakingModule.stakingModuleAddress);
        (uint256 prevExitedKeysCount,,) = moduleContract.getValidatorsKeysStats();
        uint256 newExitedKeysCount;

        for (uint256 i = 0; i < totalNodeOps; ) {
            uint256 nodeOpId;
            uint256 keysCount;
            /// @solidity memory-safe-assembly
            assembly {
                nodeOpId := shr(192, calldataload(add(_nodeOperatorIds.offset, mul(i, 8))))
                keysCount := shr(128, calldataload(add(_exitedKeysCounts.offset, mul(i, 16))))
                i := add(i, 1)
            }
            newExitedKeysCount = moduleContract.updateExitedValidatorsKeysCount(nodeOpId, keysCount);
=======
        address moduleAddr = stakingModule.stakingModuleAddress;
        uint256 prevExitedKeysCount = IStakingModule(moduleAddr).getTotalExitedValidatorsCount();
        for (uint256 i = 0; i < _nodeOperatorIds.length; ) {
            IStakingModule(moduleAddr).updateExitedValidatorsKeysCount(_nodeOperatorIds[i], _exitedKeysCounts[i]);
            unchecked { ++i; }
>>>>>>> 9ed326fb
        }

        uint256 prevReportedExitedKeysCount = stakingModule.exitedKeysCount;
        uint256 newExitedKeysCount = IStakingModule(moduleAddr).getTotalExitedValidatorsCount();
        if (prevExitedKeysCount < prevReportedExitedKeysCount &&
            newExitedKeysCount >= prevReportedExitedKeysCount
        ) {
            // oracle finished updating exited keys for all node ops
            moduleContract.finishUpdatingExitedValidatorsKeysCount();
        }
    }

    struct KeysCountCorrection {
        uint256 currentModuleExitedKeysCount;
        uint256 currentNodeOperatorExitedKeysCount;
        uint256 currentNodeOperatorStuckKeysCount;
        uint256 newModuleExitedKeysCount;
        uint256 newNodeOperatorExitedKeysCount;
        uint256 newNodeOperatorStuckKeysCount;
    }

    /**
     * @notice Sets exited keys count for the given module and given node operator in that module
     * without performing critical safety checks, e.g. that exited keys count cannot decrease.
     *
     * Should only be used by the DAO in extreme cases and with sufficient precautions to correct
     * invalid data reported by the oracle committee due to a bug in the oracle daemon.
     *
     * @param _stakingModuleId ID of the staking module.
     *
     * @param _nodeOperatorId ID of the node operator.
     *
     * @param _triggerUpdateFinish Whether to call `finishUpdatingExitedValidatorsKeysCount` on
     *        the module after applying the corrections.
     *
     * @param _correction.currentModuleExitedKeysCount The expected current number of exited keys
     *        of the module that is being corrected.
     *
     * @param _correction.currentNodeOperatorExitedKeysCount The expected current number of exited
     *        keys of the node operator that is being corrected.
     *
     * @param _correction.currentNodeOperatorStuckKeysCount The expected current number of stuck
     *        keys of the node operator that is being corrected.
     *
     * @param _correction.newModuleExitedKeysCount The corrected number of exited keys of the module.
     *
     * @param _correction.newNodeOperatorExitedKeysCount The corrected number of exited keys of the
     *        node operator.
     *
     * @param _correction.newNodeOperatorStuckKeysCount The corrected number of stuck keys of the
     *        node operator.
     *
     * Reverts if the current numbers of exited and stuck keys of the module and node operator don't
     * match the supplied expected current values.
     */
    function unsafeSetExitedKeysCount(
        uint256 _stakingModuleId,
        uint256 _nodeOperatorId,
        bool _triggerUpdateFinish,
        KeysCountCorrection memory _correction
    )
        external
        onlyRole(UNSAFE_SET_EXITED_KEYS_ROLE)
    {
        StakingModule storage stakingModule = _getStakingModuleById(_stakingModuleId);
        address moduleAddr = stakingModule.stakingModuleAddress;

        (uint256 nodeOpExitedKeysCount,,) = IStakingModule(moduleAddr)
            .getValidatorsKeysStats(_nodeOperatorId);

        // FIXME: get current value from the staking module
        uint256 nodeOpStuckKeysCount;

        if (_correction.currentModuleExitedKeysCount != stakingModule.exitedKeysCount ||
            _correction.currentNodeOperatorExitedKeysCount != nodeOpExitedKeysCount ||
            _correction.currentNodeOperatorStuckKeysCount != nodeOpStuckKeysCount
        ) {
            revert UnexpectedCurrentKeysCount(
                stakingModule.exitedKeysCount,
                nodeOpExitedKeysCount,
                nodeOpStuckKeysCount
            );
        }

        stakingModule.exitedKeysCount = _correction.newModuleExitedKeysCount;

        IStakingModule(moduleAddr).unsafeUpdateValidatorsKeysCount(
            _nodeOperatorId,
            _correction.newNodeOperatorExitedKeysCount,
            _correction.newNodeOperatorStuckKeysCount
        );

        if (_triggerUpdateFinish) {
            IStakingModule(moduleAddr).finishUpdatingExitedValidatorsKeysCount();
        }
    }

    function reportStakingModuleStuckKeysCountByNodeOperator(
        uint256 _stakingModuleId,
        bytes calldata _nodeOperatorIds,
        bytes calldata _stuckKeysCounts
    )
        external
        onlyRole(REPORT_EXITED_KEYS_ROLE)
    {
        if (_nodeOperatorIds.length % 8 != 0 || _stuckKeysCounts.length % 16 != 0) {
            revert InvalidReportData();
        }

        uint256 totalNodeOps = _nodeOperatorIds.length / 8;
        if (_stuckKeysCounts.length / 16 != totalNodeOps) {
            revert InvalidReportData();
        }

        address moduleAddr = _getStakingModuleById(_stakingModuleId).stakingModuleAddress;

        for (uint256 i = 0; i < totalNodeOps; ) {
            uint256 nodeOpId;
            uint256 keysCount;
            /// @solidity memory-safe-assembly
            assembly {
                nodeOpId := shr(192, calldataload(add(_nodeOperatorIds.offset, mul(i, 8))))
                keysCount := shr(128, calldataload(add(_stuckKeysCounts.offset, mul(i, 16))))
                i := add(i, 1)
            }
            IStakingModule(moduleAddr).updateStuckValidatorsKeysCount(nodeOpId, keysCount);
        }
    }

    function getExitedKeysCountAcrossAllModules() external view returns (uint256) {
        uint256 stakingModulesCount = getStakingModulesCount();
        uint256 exitedKeysCount = 0;
        for (uint256 i; i < stakingModulesCount; ) {
            exitedKeysCount += _getStakingModuleByIndex(i).exitedKeysCount;
            unchecked { ++i; }
        }
        return exitedKeysCount;
    }

    /**
     * @notice Returns all registered staking modules
     */
    function getStakingModules() external view returns (StakingModule[] memory res) {
        uint256 stakingModulesCount = getStakingModulesCount();
        res = new StakingModule[](stakingModulesCount);
        for (uint256 i; i < stakingModulesCount; ) {
            res[i] = _getStakingModuleByIndex(i);
            unchecked {
                ++i;
            }
        }
    }

    /**
     * @notice Returns the ids of all registered staking modules
     */
    function getStakingModuleIds() external view returns (uint24[] memory stakingModuleIds) {
        uint256 stakingModulesCount = getStakingModulesCount();
        stakingModuleIds = new uint24[](stakingModulesCount);
        for (uint256 i; i < stakingModulesCount; ) {
            stakingModuleIds[i] = _getStakingModuleByIndex(i).id;
            unchecked {
                ++i;
            }
        }
    }

    /**
     *  @dev Returns staking module by id
     */
    function getStakingModule(uint256 _stakingModuleId)
        external
        view
        validStakingModuleId(_stakingModuleId)
        returns (StakingModule memory)
    {
        return _getStakingModuleById(_stakingModuleId);
    }

    /**
     * @dev Returns total number of staking modules
     */
    function getStakingModulesCount() public view returns (uint256) {
        return STAKING_MODULES_COUNT_POSITION.getStorageUint256();
    }

    /**
     * @dev Returns status of staking module
     */
    function getStakingModuleStatus(uint256 _stakingModuleId) public view
        validStakingModuleId(_stakingModuleId)
        returns (StakingModuleStatus)
    {
        return StakingModuleStatus(_getStakingModuleById(_stakingModuleId).status);
    }

    /**
     * @notice set the staking module status flag for participation in further deposits and/or reward distribution
     */
    function setStakingModuleStatus(uint256 _stakingModuleId, StakingModuleStatus _status) external
        validStakingModuleId(_stakingModuleId)
        onlyRole(STAKING_MODULE_MANAGE_ROLE)
    {
        StakingModule storage stakingModule = _getStakingModuleById(_stakingModuleId);
        StakingModuleStatus _prevStatus = StakingModuleStatus(stakingModule.status);
        if (_prevStatus == _status) revert ErrorStakingModuleStatusTheSame();
        stakingModule.status = uint8(_status);
        emit StakingModuleStatusSet(uint24(_stakingModuleId), _status, msg.sender);
    }

    /**
     * @notice pause deposits for staking module
     * @param _stakingModuleId id of the staking module to be paused
     */
    function pauseStakingModule(uint256 _stakingModuleId) external
        validStakingModuleId(_stakingModuleId)
        onlyRole(STAKING_MODULE_PAUSE_ROLE)
    {
        StakingModule storage stakingModule = _getStakingModuleById(_stakingModuleId);
        StakingModuleStatus _prevStatus = StakingModuleStatus(stakingModule.status);
        if (_prevStatus != StakingModuleStatus.Active) revert ErrorStakingModuleNotActive();
        stakingModule.status = uint8(StakingModuleStatus.DepositsPaused);
        emit StakingModuleStatusSet(uint24(_stakingModuleId), StakingModuleStatus.DepositsPaused, msg.sender);
    }

    /**
     * @notice resume deposits for staking module
     * @param _stakingModuleId id of the staking module to be unpaused
     */
    function resumeStakingModule(uint256 _stakingModuleId) external
        validStakingModuleId(_stakingModuleId)
        onlyRole(STAKING_MODULE_RESUME_ROLE)
    {
        StakingModule storage stakingModule = _getStakingModuleById(_stakingModuleId);
        StakingModuleStatus _prevStatus = StakingModuleStatus(stakingModule.status);
        if (_prevStatus != StakingModuleStatus.DepositsPaused) revert ErrorStakingModuleNotPaused();
        stakingModule.status = uint8(StakingModuleStatus.Active);
        emit StakingModuleStatusSet(uint24(_stakingModuleId), StakingModuleStatus.Active, msg.sender);
    }

    function getStakingModuleIsStopped(uint256 _stakingModuleId) external view
        validStakingModuleId(_stakingModuleId)
        returns (bool)
    {
        return getStakingModuleStatus(_stakingModuleId) == StakingModuleStatus.Stopped;
    }

    function getStakingModuleIsDepositsPaused(uint256 _stakingModuleId) external view
        validStakingModuleId(_stakingModuleId)
        returns (bool)
    {
        return getStakingModuleStatus(_stakingModuleId) == StakingModuleStatus.DepositsPaused;
    }

    function getStakingModuleIsActive(uint256 _stakingModuleId) external view
        validStakingModuleId(_stakingModuleId)
        returns (bool)
    {
        return getStakingModuleStatus(_stakingModuleId) == StakingModuleStatus.Active;
    }

    function getStakingModuleKeysOpIndex(uint256 _stakingModuleId) external view
        validStakingModuleId(_stakingModuleId)
        returns (uint256)
    {
        return IStakingModule(_getStakingModuleAddressById(_stakingModuleId)).getValidatorsKeysNonce();
    }

    function getStakingModuleLastDepositBlock(uint256 _stakingModuleId) external view
        validStakingModuleId(_stakingModuleId)
        returns (uint256)
    {
        StakingModule storage stakingModule = _getStakingModuleById(_stakingModuleId);
        return stakingModule.lastDepositBlock;
    }

    function getStakingModuleActiveKeysCount(uint256 _stakingModuleId) external view
        validStakingModuleId(_stakingModuleId)
        returns (uint256 activeKeysCount)
    {
        (, activeKeysCount, ) = IStakingModule(_getStakingModuleAddressById(_stakingModuleId)).getValidatorsKeysStats();
    }

    /**
     * @dev calculate max count of depositable staking module keys based on the current Staking Router balance and buffered Ether amount
     *
     * @param _stakingModuleId id of the staking module to be deposited
     * @return max depositable keys count
     */
    function getStakingModuleMaxDepositableKeys(uint256 _stakingModuleId) public view
        validStakingModuleId(_stakingModuleId)
        returns (uint256)
    {
        uint256 stakingModuleIndex = _getStakingModuleIndexById(uint24(_stakingModuleId));
        uint256 _keysToAllocate = getLido().getBufferedEther() / DEPOSIT_SIZE;
        (, uint256[] memory newKeysAllocation, StakingModuleCache[] memory stakingModulesCache) = _getKeysAllocation(_keysToAllocate);
        return newKeysAllocation[stakingModuleIndex] - stakingModulesCache[stakingModuleIndex].activeKeysCount;
    }

    /**
     * @notice Returns the aggregate fee distribution proportion
     * @return modulesFee modules aggregate fee in base precision
     * @return treasuryFee treasury fee in base precision
     * @return basePrecision base precision: a value corresponding to the full fee
     */
    function getStakingFeeAggregateDistribution() public view returns (
        uint96 modulesFee,
        uint96 treasuryFee,
        uint256 basePrecision
    ) {
        uint96[] memory moduleFees;
        uint96 totalFee;
        (, , moduleFees, totalFee, basePrecision) = getStakingRewardsDistribution();
        for (uint256 i; i < moduleFees.length; ++i) {
            modulesFee += moduleFees[i];
        }
        treasuryFee = totalFee - modulesFee;
    }

    /**
     * @notice Return shares table
     *
     * @return recipients rewards recipient addresses corresponding to each module
     * @return stakingModuleIds module IDs
     * @return stakingModuleFees fee of each recipient
     * @return totalFee total fee to mint for each staking module and treasury
     * @return precisionPoints base precision number, which constitutes 100% fee
     */
    function getStakingRewardsDistribution()
        public
        view
        returns (
            address[] memory recipients,
            uint256[] memory stakingModuleIds,
            uint96[] memory stakingModuleFees,
            uint96 totalFee,
            uint256 precisionPoints
        )
    {
        (uint256 totalActiveKeys, StakingModuleCache[] memory stakingModulesCache) = _loadStakingModulesCache(false);
        uint256 stakingModulesCount = stakingModulesCache.length;

        /// @dev return empty response if there are no staking modules or active keys yet
        if (stakingModulesCount == 0 || totalActiveKeys == 0) {
            return (new address[](0), new uint256[](0), new uint96[](0), 0, FEE_PRECISION_POINTS);
        }

        precisionPoints = FEE_PRECISION_POINTS;
        stakingModuleIds = new uint256[](stakingModulesCount);
        recipients = new address[](stakingModulesCount);
        stakingModuleFees = new uint96[](stakingModulesCount);

        uint256 rewardedStakingModulesCount = 0;
        uint256 stakingModuleKeysShare;
        uint96 stakingModuleFee;

        for (uint256 i; i < stakingModulesCount; ) {
            stakingModuleIds[i] = stakingModulesCache[i].stakingModuleId;
            /// @dev skip staking modules which have no active keys
            if (stakingModulesCache[i].activeKeysCount > 0) {
                stakingModuleKeysShare = ((stakingModulesCache[i].activeKeysCount * precisionPoints) / totalActiveKeys);

                recipients[rewardedStakingModulesCount] = address(stakingModulesCache[i].stakingModuleAddress);
                stakingModuleFee = uint96((stakingModuleKeysShare * stakingModulesCache[i].stakingModuleFee) / TOTAL_BASIS_POINTS);
                /// @dev if the staking module has the `Stopped` status for some reason, then
                ///      the staking module's rewards go to the treasury, so that the DAO has ability
                ///      to manage them (e.g. to compensate the staking module in case of an error, etc.)
                if (stakingModulesCache[i].status != StakingModuleStatus.Stopped) {
                    stakingModuleFees[rewardedStakingModulesCount] = stakingModuleFee;
                }
                // else keep stakingModuleFees[rewardedStakingModulesCount] = 0, but increase totalFee

                totalFee += (uint96((stakingModuleKeysShare * stakingModulesCache[i].treasuryFee) / TOTAL_BASIS_POINTS) + stakingModuleFee);

                unchecked {
                    rewardedStakingModulesCount++;
                }
            }
            unchecked {
                ++i;
            }
        }

        // sanity check
        if (totalFee >= precisionPoints) revert ErrorValueOver100Percent("totalFee");

        /// @dev shrink arrays
        if (rewardedStakingModulesCount < stakingModulesCount) {
            uint256 trim = stakingModulesCount - rewardedStakingModulesCount;
            assembly {
                mstore(recipients, sub(mload(recipients), trim))
                mstore(stakingModuleFees, sub(mload(stakingModuleFees), trim))
            }
        }
    }

    /// @notice Helper for Lido contract (DEPRECATED)
    ///         Returns total fee total fee to mint for each staking
    ///         module and treasury in reduced, 1e4 precision.
    ///         In integrations please use getStakingRewardsDistribution().
    ///         reduced, 1e4 precision.
    function getTotalFeeE4Precision() external view returns (uint16 totalFee) {
        /// @dev The logic is placed here but in Lido contract to save Lido bytecode
        uint256 E4_BASIS_POINTS = 10000;  // Corresponds to Lido.TOTAL_BASIS_POINTS
        (, , , uint96 totalFeeInHighPrecision, uint256 precision) = getStakingRewardsDistribution();
        // Here we rely on (totalFeeInHighPrecision <= precision)
        totalFee = uint16((totalFeeInHighPrecision * E4_BASIS_POINTS) / precision);
    }

    /// @notice Helper for Lido contract (DEPRECATED)
    ///         Returns the same as getStakingFeeAggregateDistribution() but in reduced, 1e4 precision
    /// @dev Helper only for Lido contract. Use getStakingFeeAggregateDistribution() instead
    function getStakingFeeAggregateDistributionE4Precision()
        external view
        returns (uint16 modulesFee, uint16 treasuryFee)
    {
        /// @dev The logic is placed here but in Lido contract to save Lido bytecode
        uint256 E4_BASIS_POINTS = 10000;  // Corresponds to Lido.TOTAL_BASIS_POINTS
        (
            uint256 modulesFeeHighPrecision,
            uint256 treasuryFeeHighPrecision,
            uint256 precision
        ) = getStakingFeeAggregateDistribution();
        // Here we rely on ({modules,treasury}FeeHighPrecision <= precision)
        modulesFee = uint16((modulesFeeHighPrecision * E4_BASIS_POINTS) / precision);
        treasuryFee = uint16((treasuryFeeHighPrecision * E4_BASIS_POINTS) / precision);
    }

    /// @notice returns new deposits allocation after the distribution of the `_keysToAllocate` keys
    function getKeysAllocation(uint256 _keysToAllocate) external view returns (uint256 allocated, uint256[] memory allocations) {
        (allocated, allocations, ) = _getKeysAllocation(_keysToAllocate);
    }

    /**
     * @dev Invokes a deposit call to the official Deposit contract
     * @param _maxDepositsCount max deposits count
     * @param _stakingModuleId id of the staking module to be deposited
     * @param _depositCalldata staking module calldata
     */
    function deposit(
        uint256 _maxDepositsCount,
        uint256 _stakingModuleId,
        bytes calldata _depositCalldata
    ) external payable validStakingModuleId(_stakingModuleId)  returns (uint256 keysCount) {
        if (msg.sender != LIDO_POSITION.getStorageAddress()) revert ErrorAppAuthLidoFailed();

        uint256 depositableEth = msg.value;
        if (depositableEth == 0) {
            _transferBalanceEthToLido();
            return 0;
        }

        bytes32 withdrawalCredentials = getWithdrawalCredentials();
        if (withdrawalCredentials == 0) revert ErrorEmptyWithdrawalsCredentials();

        uint256 stakingModuleIndex = _getStakingModuleIndexById(_stakingModuleId);
        StakingModule storage stakingModule = _getStakingModuleByIndex(stakingModuleIndex);
        if (StakingModuleStatus(stakingModule.status) != StakingModuleStatus.Active) revert ErrorStakingModuleNotActive();

        uint256 maxDepositableKeys = getStakingModuleMaxDepositableKeys(_stakingModuleId);
        uint256 keysToDeposit = Math256.min(maxDepositableKeys, _maxDepositsCount);

        if (keysToDeposit > 0) {
            bytes memory publicKeysBatch;
            bytes memory signaturesBatch;
            (keysCount, publicKeysBatch, signaturesBatch) = IStakingModule(stakingModule.stakingModuleAddress)
                .requestValidatorsKeysForDeposits(keysToDeposit, _depositCalldata);

            if (keysCount > 0) {
                _makeBeaconChainDeposits32ETH(keysCount, abi.encodePacked(withdrawalCredentials), publicKeysBatch, signaturesBatch);

                stakingModule.lastDepositAt = uint64(block.timestamp);
                stakingModule.lastDepositBlock = block.number;

                emit StakingRouterETHDeposited(uint24(_stakingModuleId), keysCount * DEPOSIT_SIZE);
            }
        }
        _transferBalanceEthToLido();
    }

    /// @dev transfer all remaining balance to Lido contract
    function _transferBalanceEthToLido() internal {
        uint256 balance = address(this).balance;
        if (balance > 0) {
            getLido().receiveStakingRouterDepositRemainder{value: balance}();
        }
    }

    /**
     * @notice Set credentials to withdraw ETH on Consensus Layer side after the phase 2 is launched to `_withdrawalCredentials`
     * @dev Note that setWithdrawalCredentials discards all unused signing keys as the signatures are invalidated.
     * @param _withdrawalCredentials withdrawal credentials field as defined in the Ethereum PoS consensus specs
     */
    function setWithdrawalCredentials(bytes32 _withdrawalCredentials) external onlyRole(MANAGE_WITHDRAWAL_CREDENTIALS_ROLE) {
        WITHDRAWAL_CREDENTIALS_POSITION.setStorageBytes32(_withdrawalCredentials);

        //trim keys with old WC
        _trimUnusedKeys();

        emit WithdrawalCredentialsSet(_withdrawalCredentials, msg.sender);
    }

    /**
     * @notice Returns current credentials to withdraw ETH on Consensus Layer side after the phase 2 is launched
     */
    function getWithdrawalCredentials() public view returns (bytes32) {
        return WITHDRAWAL_CREDENTIALS_POSITION.getStorageBytes32();
    }

    function _trimUnusedKeys() internal {
        uint256 stakingModulesCount = getStakingModulesCount();
        for (uint256 i; i < stakingModulesCount; ) {
            IStakingModule(_getStakingModuleAddressByIndex(i)).invalidateReadyToDepositKeys();
            unchecked {
                ++i;
            }
        }
    }

    /**
     * @dev load modules into a memory cache
     *
     * @param _zeroKeysCountsOfInactiveModules if true, active and available keys for
     *        inactive modules are set to zero
     *
     * @return totalActiveKeys total active keys across all modules (excluding inactive
     *         if _zeroKeysCountsOfInactiveModules is true)
     * @return stakingModulesCache array of StakingModuleCache structs
     */
    function _loadStakingModulesCache(bool _zeroKeysCountsOfInactiveModules) internal view returns (
        uint256 totalActiveKeys,
        StakingModuleCache[] memory stakingModulesCache
    ) {
        uint256 stakingModulesCount = getStakingModulesCount();
        stakingModulesCache = new StakingModuleCache[](stakingModulesCount);
        for (uint256 i; i < stakingModulesCount; ) {
            stakingModulesCache[i] = _loadStakingModulesCacheItem(i, _zeroKeysCountsOfInactiveModules);
            totalActiveKeys += stakingModulesCache[i].activeKeysCount;
            unchecked {
                ++i;
            }
        }
    }

    function _loadStakingModulesCacheItem(
        uint256 _stakingModuleIndex,
        bool _zeroKeysCountsIfInactive
    ) internal view returns (StakingModuleCache memory cacheItem) {
        StakingModule storage stakingModuleData = _getStakingModuleByIndex(_stakingModuleIndex);

        cacheItem.stakingModuleAddress = stakingModuleData.stakingModuleAddress;
        cacheItem.stakingModuleId = stakingModuleData.id;
        cacheItem.stakingModuleFee = stakingModuleData.stakingModuleFee;
        cacheItem.treasuryFee = stakingModuleData.treasuryFee;
        cacheItem.targetShare = stakingModuleData.targetShare;
        cacheItem.status = StakingModuleStatus(stakingModuleData.status);

        if (!_zeroKeysCountsIfInactive || cacheItem.status == StakingModuleStatus.Active) {
            uint256 moduleExitedKeysCount;
            (moduleExitedKeysCount, cacheItem.activeKeysCount, cacheItem.availableKeysCount) =
                IStakingModule(cacheItem.stakingModuleAddress).getValidatorsKeysStats();
            uint256 exitedKeysCount = stakingModuleData.exitedKeysCount;
            if (exitedKeysCount > moduleExitedKeysCount) {
                // module hasn't received all exited validators data yet => we need to correct
                // activeKeysCount (equal to depositedKeysCount - exitedKeysCount) replacing
                // the exitedKeysCount with the one that staking router is aware of
                cacheItem.activeKeysCount -= (exitedKeysCount - moduleExitedKeysCount);
            }
        }
    }

    function _getKeysAllocation(
        uint256 _keysToAllocate
    ) internal view returns (uint256 allocated, uint256[] memory allocations, StakingModuleCache[] memory stakingModulesCache) {
        // calculate total used keys for operators
        uint256 totalActiveKeys;

        (totalActiveKeys, stakingModulesCache) = _loadStakingModulesCache(true);

        uint256 stakingModulesCount = stakingModulesCache.length;
        allocations = new uint256[](stakingModulesCount);
        if (stakingModulesCount > 0) {
            /// @dev new estimated active keys count
            totalActiveKeys += _keysToAllocate;
            uint256[] memory capacities = new uint256[](stakingModulesCount);
            uint256 targetKeys;

            for (uint256 i; i < stakingModulesCount; ) {
                allocations[i] = stakingModulesCache[i].activeKeysCount;
                targetKeys = (stakingModulesCache[i].targetShare * totalActiveKeys) / TOTAL_BASIS_POINTS;
                capacities[i] = Math256.min(targetKeys, stakingModulesCache[i].activeKeysCount + stakingModulesCache[i].availableKeysCount);
                unchecked {
                    ++i;
                }
            }

            allocated = MinFirstAllocationStrategy.allocate(allocations, capacities, _keysToAllocate);
        }
    }

    function _getStakingModuleIndexById(uint256 _stakingModuleId) internal view returns (uint256) {
        mapping(uint256 => uint256) storage _stakingModuleIndicesOneBased = _getStorageStakingIndicesMapping();
        uint256 indexOneBased = _stakingModuleIndicesOneBased[_stakingModuleId];
        if (indexOneBased == 0) revert ErrorStakingModuleUnregistered();
        return indexOneBased - 1;
    }

    function _setStakingModuleIndexById(uint256 _stakingModuleId, uint256 _stakingModuleIndex) internal {
        mapping(uint256 => uint256) storage _stakingModuleIndicesOneBased = _getStorageStakingIndicesMapping();
        _stakingModuleIndicesOneBased[_stakingModuleId] = _stakingModuleIndex + 1;
    }

    function _getStakingModuleById(uint256 _stakingModuleId) internal view returns (StakingModule storage) {
        return _getStakingModuleByIndex(_getStakingModuleIndexById(_stakingModuleId));
    }

    function _getStakingModuleByIndex(uint256 _stakingModuleIndex) internal view returns (StakingModule storage) {
        mapping(uint256 => StakingModule) storage _stakingModules = _getStorageStakingModulesMapping();
        return _stakingModules[_stakingModuleIndex];
    }

    function _getStakingModuleAddressById(uint256 _stakingModuleId) internal view returns (address) {
        return _getStakingModuleById(_stakingModuleId).stakingModuleAddress;
    }

    function _getStakingModuleAddressByIndex(uint256 _stakingModuleIndex) internal view returns (address) {
        return _getStakingModuleByIndex(_stakingModuleIndex).stakingModuleAddress;
    }


    function _getStorageStakingModulesMapping() internal pure returns (mapping(uint256 => StakingModule) storage result) {
        bytes32 position = STAKING_MODULES_MAPPING_POSITION;
        assembly {
            result.slot := position
        }
    }

    function _getStorageStakingIndicesMapping() internal pure returns (mapping(uint256 => uint256) storage result) {
        bytes32 position = STAKING_MODULE_INDICES_MAPPING_POSITION;
        assembly {
            result.slot := position
        }
    }
}<|MERGE_RESOLUTION|>--- conflicted
+++ resolved
@@ -295,10 +295,8 @@
         }
 
         StakingModule storage stakingModule = _getStakingModuleById(_stakingModuleId);
-<<<<<<< HEAD
         IStakingModule moduleContract = IStakingModule(stakingModule.stakingModuleAddress);
-        (uint256 prevExitedKeysCount,,) = moduleContract.getValidatorsKeysStats();
-        uint256 newExitedKeysCount;
+        uint256 prevExitedKeysCount = moduleContract.getTotalExitedValidatorsCount();
 
         for (uint256 i = 0; i < totalNodeOps; ) {
             uint256 nodeOpId;
@@ -309,18 +307,11 @@
                 keysCount := shr(128, calldataload(add(_exitedKeysCounts.offset, mul(i, 16))))
                 i := add(i, 1)
             }
-            newExitedKeysCount = moduleContract.updateExitedValidatorsKeysCount(nodeOpId, keysCount);
-=======
-        address moduleAddr = stakingModule.stakingModuleAddress;
-        uint256 prevExitedKeysCount = IStakingModule(moduleAddr).getTotalExitedValidatorsCount();
-        for (uint256 i = 0; i < _nodeOperatorIds.length; ) {
-            IStakingModule(moduleAddr).updateExitedValidatorsKeysCount(_nodeOperatorIds[i], _exitedKeysCounts[i]);
-            unchecked { ++i; }
->>>>>>> 9ed326fb
+            moduleContract.updateExitedValidatorsKeysCount(nodeOpId, keysCount);
         }
 
         uint256 prevReportedExitedKeysCount = stakingModule.exitedKeysCount;
-        uint256 newExitedKeysCount = IStakingModule(moduleAddr).getTotalExitedValidatorsCount();
+        uint256 newExitedKeysCount =  moduleContract.getTotalExitedValidatorsCount();
         if (prevExitedKeysCount < prevReportedExitedKeysCount &&
             newExitedKeysCount >= prevReportedExitedKeysCount
         ) {

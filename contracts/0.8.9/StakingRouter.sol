// SPDX-FileCopyrightText: 2023 Lido <info@lido.fi>
// SPDX-License-Identifier: GPL-3.0

/* See contracts/COMPILERS.md */
pragma solidity 0.8.9;

import {AccessControlEnumerable} from "./utils/access/AccessControlEnumerable.sol";

import {IStakingModule} from "./interfaces/IStakingModule.sol";

import {Math256} from "../common/lib/Math256.sol";
import {UnstructuredStorage} from "./lib/UnstructuredStorage.sol";
import {MinFirstAllocationStrategy} from "../common/lib/MinFirstAllocationStrategy.sol";

import {BeaconChainDepositor} from "./BeaconChainDepositor.sol";
import {Versioned} from "./utils/Versioned.sol";

contract StakingRouter is AccessControlEnumerable, BeaconChainDepositor, Versioned {
    using UnstructuredStorage for bytes32;

    /// @dev events
    event StakingModuleAdded(uint256 indexed stakingModuleId, address stakingModule, string name, address createdBy);
    event StakingModuleTargetShareSet(uint256 indexed stakingModuleId, uint256 targetShare, address setBy);
    event StakingModuleFeesSet(uint256 indexed stakingModuleId, uint256 stakingModuleFee, uint256 treasuryFee, address setBy);
    event StakingModuleStatusSet(uint256 indexed stakingModuleId, StakingModuleStatus status, address setBy);
    event StakingModuleExitedValidatorsIncompleteReporting(uint256 indexed stakingModuleId, uint256 unreportedExitedValidatorsCount);
    event WithdrawalCredentialsSet(bytes32 withdrawalCredentials, address setBy);

    /// Emitted when the StakingRouter received ETH
    event StakingRouterETHDeposited(uint256 indexed stakingModuleId, uint256 amount);

    /// @dev errors
    error ZeroAddress(string field);
    error ValueOver100Percent(string field);
    error StakingModuleNotActive();
    error StakingModuleNotPaused();
    error EmptyWithdrawalsCredentials();
    error DirectETHTransfer();
    error InvalidReportData(uint256 code);
    error ExitedValidatorsCountCannotDecrease();
    error StakingModulesLimitExceeded();
    error StakingModuleIdTooLarge();
    error StakingModuleUnregistered();
    error AppAuthLidoFailed();
    error StakingModuleStatusTheSame();
    error StakingModuleWrongName();
    error UnexpectedCurrentValidatorsCount(
        uint256 currentModuleExitedValidatorsCount,
        uint256 currentNodeOpExitedValidatorsCount,
        uint256 currentNodeOpStuckValidatorsCount
    );
    error InvalidDepositsValue(uint256 etherValue, uint256 depositsCount);
    error StakingModuleAddressExists();

    enum StakingModuleStatus {
        Active, // deposits and rewards allowed
        DepositsPaused, // deposits NOT allowed, rewards allowed
        Stopped // deposits and rewards NOT allowed
    }

    struct StakingModule {
        /// @notice unique id of the staking module
        uint24 id;
        /// @notice address of staking module
        address stakingModuleAddress;
        /// @notice part of the fee taken from staking rewards that goes to the staking module
        uint16 stakingModuleFee;
        /// @notice part of the fee taken from staking rewards that goes to the treasury
        uint16 treasuryFee;
        /// @notice target percent of total validators in protocol, in BP
        uint16 targetShare;
        /// @notice staking module status if staking module can not accept the deposits or can participate in further reward distribution
        uint8 status;
        /// @notice name of staking module
        string name;
        /// @notice block.timestamp of the last deposit of the staking module
        uint64 lastDepositAt;
        /// @notice block.number of the last deposit of the staking module
        uint256 lastDepositBlock;
        /// @notice number of exited validators
        uint256 exitedValidatorsCount;
    }

    struct StakingModuleCache {
        address stakingModuleAddress;
        uint24 stakingModuleId;
        uint16 stakingModuleFee;
        uint16 treasuryFee;
        uint16 targetShare;
        StakingModuleStatus status;
        uint256 activeValidatorsCount;
        uint256 availableValidatorsCount;
    }

    bytes32 public constant MANAGE_WITHDRAWAL_CREDENTIALS_ROLE = keccak256("MANAGE_WITHDRAWAL_CREDENTIALS_ROLE");
    bytes32 public constant STAKING_MODULE_PAUSE_ROLE = keccak256("STAKING_MODULE_PAUSE_ROLE");
    bytes32 public constant STAKING_MODULE_RESUME_ROLE = keccak256("STAKING_MODULE_RESUME_ROLE");
    bytes32 public constant STAKING_MODULE_MANAGE_ROLE = keccak256("STAKING_MODULE_MANAGE_ROLE");
    bytes32 public constant REPORT_EXITED_VALIDATORS_ROLE = keccak256("REPORT_EXITED_VALIDATORS_ROLE");
    bytes32 public constant UNSAFE_SET_EXITED_VALIDATORS_ROLE = keccak256("UNSAFE_SET_EXITED_VALIDATORS_ROLE");
    bytes32 public constant REPORT_REWARDS_MINTED_ROLE = keccak256("REPORT_REWARDS_MINTED_ROLE");

    bytes32 internal constant LIDO_POSITION = keccak256("lido.StakingRouter.lido");

    /// @dev Credentials which allows the DAO to withdraw Ether on the 2.0 side
    bytes32 internal constant WITHDRAWAL_CREDENTIALS_POSITION = keccak256("lido.StakingRouter.withdrawalCredentials");

    /// @dev total count of staking modules
    bytes32 internal constant STAKING_MODULES_COUNT_POSITION = keccak256("lido.StakingRouter.stakingModulesCount");
    /// @dev id of the last added staking module. This counter grow on staking modules adding
    bytes32 internal constant LAST_STAKING_MODULE_ID_POSITION = keccak256("lido.StakingRouter.lastStakingModuleId");
    /// @dev mapping is used instead of array to allow to extend the StakingModule
    bytes32 internal constant STAKING_MODULES_MAPPING_POSITION = keccak256("lido.StakingRouter.stakingModules");
    /// @dev Position of the staking modules in the `_stakingModules` map, plus 1 because
    ///      index 0 means a value is not in the set.
    bytes32 internal constant STAKING_MODULE_INDICES_MAPPING_POSITION = keccak256("lido.StakingRouter.stakingModuleIndicesOneBased");

    uint256 public constant FEE_PRECISION_POINTS = 10 ** 20; // 100 * 10 ** 18
    uint256 public constant TOTAL_BASIS_POINTS = 10000;

    uint256 internal constant UINT24_MAX = type(uint24).max;

    modifier validStakingModuleId(uint256 _stakingModuleId) {
        if (_stakingModuleId > UINT24_MAX) revert StakingModuleIdTooLarge();
        _;
    }

    constructor(address _depositContract) BeaconChainDepositor(_depositContract) {}

    /**
     * @dev proxy initialization
     * @param _admin Lido DAO Aragon agent contract address
     * @param _lido Lido address
     * @param _withdrawalCredentials Lido withdrawal vault contract address
     */
    function initialize(address _admin, address _lido, bytes32 _withdrawalCredentials) external {
        if (_admin == address(0)) revert ZeroAddress("_admin");
        if (_lido == address(0)) revert ZeroAddress("_lido");

        _initializeContractVersionTo(1);

        _setupRole(DEFAULT_ADMIN_ROLE, _admin);

        LIDO_POSITION.setStorageAddress(_lido);
        WITHDRAWAL_CREDENTIALS_POSITION.setStorageBytes32(_withdrawalCredentials);
        emit WithdrawalCredentialsSet(_withdrawalCredentials, msg.sender);
    }

    /// @dev prohibit direct transfer to contract
    receive() external payable {
        revert DirectETHTransfer();
    }

    /**
     * @notice Return the Lido contract address
     */
    function getLido() public view returns (address) {
        return LIDO_POSITION.getStorageAddress();
    }

    /**
     * @notice register a new staking module
     * @param _name name of staking module
     * @param _stakingModuleAddress address of staking module
     * @param _targetShare target total stake share
     * @param _stakingModuleFee fee of the staking module taken from the consensus layer rewards
     * @param _treasuryFee treasury fee
     */
    function addStakingModule(
        string calldata _name,
        address _stakingModuleAddress,
        uint256 _targetShare,
        uint256 _stakingModuleFee,
        uint256 _treasuryFee
    ) external onlyRole(STAKING_MODULE_MANAGE_ROLE) {
        if (_targetShare > TOTAL_BASIS_POINTS) revert ValueOver100Percent("_targetShare");
        if (_stakingModuleFee + _treasuryFee > TOTAL_BASIS_POINTS) revert ValueOver100Percent("_stakingModuleFee + _treasuryFee");
        if (_stakingModuleAddress == address(0)) revert ZeroAddress("_stakingModuleAddress");
        if (bytes(_name).length == 0 || bytes(_name).length > 32) revert StakingModuleWrongName();

        uint256 newStakingModuleIndex = getStakingModulesCount();

        if (newStakingModuleIndex >= 32) revert StakingModulesLimitExceeded();

        for (uint256 i; i < newStakingModuleIndex; ) {
            if (_stakingModuleAddress == _getStakingModuleByIndex(i).stakingModuleAddress) revert StakingModuleAddressExists();
            unchecked {
                ++i;
            }
        }

        StakingModule storage newStakingModule = _getStakingModuleByIndex(newStakingModuleIndex);
        uint24 newStakingModuleId = uint24(LAST_STAKING_MODULE_ID_POSITION.getStorageUint256()) + 1;

        newStakingModule.id = newStakingModuleId;
        newStakingModule.name = _name;
        newStakingModule.stakingModuleAddress = _stakingModuleAddress;
        newStakingModule.targetShare = uint16(_targetShare);
        newStakingModule.stakingModuleFee = uint16(_stakingModuleFee);
        newStakingModule.treasuryFee = uint16(_treasuryFee);
        /// @dev since `enum` is `uint8` by nature, so the `status` is stored as `uint8` to avoid possible problems when upgrading.
        ///      But for human readability, we use `enum` as function parameter type.
        ///      More about conversion in the docs https://docs.soliditylang.org/en/v0.8.17/types.html#enums
        newStakingModule.status = uint8(StakingModuleStatus.Active);

        _setStakingModuleIndexById(newStakingModuleId, newStakingModuleIndex);
        LAST_STAKING_MODULE_ID_POSITION.setStorageUint256(newStakingModuleId);
        STAKING_MODULES_COUNT_POSITION.setStorageUint256(newStakingModuleIndex + 1);

        emit StakingModuleAdded(newStakingModuleId, _stakingModuleAddress, _name, msg.sender);
        emit StakingModuleTargetShareSet(newStakingModuleId, _targetShare, msg.sender);
        emit StakingModuleFeesSet(newStakingModuleId, _stakingModuleFee, _treasuryFee, msg.sender);
    }

    /**
     * @notice Update staking module params
     * @param _stakingModuleId staking module id
     * @param _targetShare target total stake share
     * @param _stakingModuleFee fee of the staking module taken from the consensus layer rewards
     * @param _treasuryFee treasury fee
     */
    function updateStakingModule(
        uint256 _stakingModuleId,
        uint256 _targetShare,
        uint256 _stakingModuleFee,
        uint256 _treasuryFee
    ) external
      validStakingModuleId(_stakingModuleId)
      onlyRole(STAKING_MODULE_MANAGE_ROLE)
    {
        if (_targetShare > TOTAL_BASIS_POINTS) revert ValueOver100Percent("_targetShare");
        if (_stakingModuleFee + _treasuryFee > TOTAL_BASIS_POINTS) revert ValueOver100Percent("_stakingModuleFee + _treasuryFee");

        uint256 stakingModuleIndex = _getStakingModuleIndexById(_stakingModuleId);
        StakingModule storage stakingModule = _getStakingModuleByIndex(stakingModuleIndex);

        stakingModule.targetShare = uint16(_targetShare);
        stakingModule.treasuryFee = uint16(_treasuryFee);
        stakingModule.stakingModuleFee = uint16(_stakingModuleFee);

        emit StakingModuleTargetShareSet(_stakingModuleId, _targetShare, msg.sender);
        emit StakingModuleFeesSet(_stakingModuleId, _stakingModuleFee, _treasuryFee, msg.sender);
    }

    /// @notice Updates the number of the refunded validators in the staking module with the given
    ///     node operator id
    /// @param _stakingModuleId Id of the staking module
    /// @param _nodeOperatorId Id of the node operator
    /// @param _refundedValidatorsCount New number of refunded validators of the node operator
    function updateRefundedValidatorsCount(
        uint256 _stakingModuleId,
        uint256 _nodeOperatorId,
        uint256 _refundedValidatorsCount
    ) external validStakingModuleId(_stakingModuleId) onlyRole(STAKING_MODULE_MANAGE_ROLE) {
        address moduleAddr = _getStakingModuleById(_stakingModuleId).stakingModuleAddress;
        IStakingModule(moduleAddr)
            .updateRefundedValidatorsCount(_nodeOperatorId, _refundedValidatorsCount);
    }

    function reportRewardsMinted(uint256[] calldata _stakingModuleIds, uint256[] calldata _totalShares)
        external
        onlyRole(REPORT_REWARDS_MINTED_ROLE)
    {
        for (uint256 i = 0; i < _stakingModuleIds.length; ) {
            address moduleAddr = _getStakingModuleById(_stakingModuleIds[i]).stakingModuleAddress;
            IStakingModule(moduleAddr).onRewardsMinted(_totalShares[i]);
            unchecked { ++i; }
        }
    }

    function updateExitedValidatorsCountByStakingModule(
        uint256[] calldata _stakingModuleIds,
        uint256[] calldata _exitedValidatorsCounts
    )
        external
        onlyRole(REPORT_EXITED_VALIDATORS_ROLE)
    {
        for (uint256 i = 0; i < _stakingModuleIds.length; ) {
            StakingModule storage stakingModule = _getStakingModuleById(_stakingModuleIds[i]);

            uint256 prevReportedExitedValidatorsCount = stakingModule.exitedValidatorsCount;
            if (_exitedValidatorsCounts[i] < prevReportedExitedValidatorsCount) {
                revert ExitedValidatorsCountCannotDecrease();
            }

            (
                uint256 totalExitedValidatorsCount,
                /* uint256 totalDepositedValidators */,
                /* uint256 depositableValidatorsCount */
            ) = IStakingModule(stakingModule.stakingModuleAddress).getStakingModuleSummary();

            if (totalExitedValidatorsCount < prevReportedExitedValidatorsCount) {
                // not all of the exited validators were async reported to the module
                emit StakingModuleExitedValidatorsIncompleteReporting(
                    stakingModule.id,
                    prevReportedExitedValidatorsCount - totalExitedValidatorsCount
                );
            }

            stakingModule.exitedValidatorsCount = _exitedValidatorsCounts[i];
            unchecked { ++i; }
        }
    }

    function reportStakingModuleExitedValidatorsCountByNodeOperator(
        uint256 _stakingModuleId,
        bytes calldata _nodeOperatorIds,
        bytes calldata _exitedValidatorsCounts
    )
        external
        onlyRole(REPORT_EXITED_VALIDATORS_ROLE)
    {
        address moduleAddr = _getStakingModuleById(_stakingModuleId).stakingModuleAddress;
        _checkValidatorsByNodeOperatorReportData(_nodeOperatorIds, _exitedValidatorsCounts);
        IStakingModule(moduleAddr).updateExitedValidatorsCount(
            _nodeOperatorIds,
            _exitedValidatorsCounts
        );
    }

    struct ValidatorsCountsCorrection {
        /// @notice The expected current number of exited validators of the module that is
        /// being corrected.
        uint256 currentModuleExitedValidatorsCount;
        /// @notice The expected current number of exited validators of the node operator
        /// that is being corrected.
        uint256 currentNodeOperatorExitedValidatorsCount;
        /// @notice The expected current number of stuck validators of the node operator
        /// that is being corrected.
        uint256 currentNodeOperatorStuckValidatorsCount;
        /// @notice The corrected number of exited validators of the module.
        uint256 newModuleExitedValidatorsCount;
        /// @notice The corrected number of exited validators of the node operator.
        uint256 newNodeOperatorExitedValidatorsCount;
        /// @notice The corrected number of stuck validators of the node operator.
        uint256 newNodeOperatorStuckValidatorsCount;
    }

    /**
     * @notice Sets exited validators count for the given module and given node operator in that
     * module without performing critical safety checks, e.g. that exited validators count cannot
     * decrease.
     *
     * Should only be used by the DAO in extreme cases and with sufficient precautions to correct
     * invalid data reported by the oracle committee due to a bug in the oracle daemon.
     *
     * @param _stakingModuleId ID of the staking module.
     *
     * @param _nodeOperatorId ID of the node operator.
     *
     * @param _triggerUpdateFinish Whether to call `onExitedAndStuckValidatorsCountsUpdated` on
     *        the module after applying the corrections.
     *
     * @param _correction See the docs for the `ValidatorsCountsCorrection` struct.
     *
     * Reverts if the current numbers of exited and stuck validators of the module and node operator
     * don't match the supplied expected current values.
     */
    function unsafeSetExitedValidatorsCount(
        uint256 _stakingModuleId,
        uint256 _nodeOperatorId,
        bool _triggerUpdateFinish,
        ValidatorsCountsCorrection memory _correction
    )
        external
        onlyRole(UNSAFE_SET_EXITED_VALIDATORS_ROLE)
    {
        StakingModule storage stakingModule = _getStakingModuleById(_stakingModuleId);
        address moduleAddr = stakingModule.stakingModuleAddress;

        (
            /* bool isTargetLimitActive */,
            /* uint256 targetValidatorsCount */,
            uint256 stuckValidatorsCount,
            /* uint256 refundedValidatorsCount */,
            /* uint256 stuckPenaltyEndTimestamp */,
            uint256 totalExitedValidatorsCount,
            /* uint256 totalDepositedValidators */,
            /* uint256 depositableValidatorsCount */
        ) = IStakingModule(stakingModule.stakingModuleAddress).getNodeOperatorSummary(_nodeOperatorId);

        if (_correction.currentModuleExitedValidatorsCount != stakingModule.exitedValidatorsCount ||
            _correction.currentNodeOperatorExitedValidatorsCount != totalExitedValidatorsCount ||
            _correction.currentNodeOperatorStuckValidatorsCount != stuckValidatorsCount
        ) {
            revert UnexpectedCurrentValidatorsCount(
                stakingModule.exitedValidatorsCount,
                totalExitedValidatorsCount,
                stuckValidatorsCount
            );
        }

        stakingModule.exitedValidatorsCount = _correction.newModuleExitedValidatorsCount;

        IStakingModule(moduleAddr).unsafeUpdateValidatorsCount(
            _nodeOperatorId,
            _correction.newNodeOperatorExitedValidatorsCount,
            _correction.newNodeOperatorStuckValidatorsCount
        );

        if (_triggerUpdateFinish) {
            IStakingModule(moduleAddr).onExitedAndStuckValidatorsCountsUpdated();
        }
    }

    function reportStakingModuleStuckValidatorsCountByNodeOperator(
        uint256 _stakingModuleId,
        bytes calldata _nodeOperatorIds,
        bytes calldata _stuckValidatorsCounts
    )
        external
        onlyRole(REPORT_EXITED_VALIDATORS_ROLE)
    {
        address moduleAddr = _getStakingModuleById(_stakingModuleId).stakingModuleAddress;
        _checkValidatorsByNodeOperatorReportData(_nodeOperatorIds, _stuckValidatorsCounts);
        IStakingModule(moduleAddr).updateStuckValidatorsCount(_nodeOperatorIds, _stuckValidatorsCounts);
    }

    function onValidatorsCountsByNodeOperatorReportingFinished()
        external
        onlyRole(REPORT_EXITED_VALIDATORS_ROLE)
    {
        uint256 stakingModulesCount = getStakingModulesCount();

        for (uint256 i; i < stakingModulesCount; ) {
            StakingModule storage stakingModule = _getStakingModuleByIndex(i);
            IStakingModule moduleContract = IStakingModule(stakingModule.stakingModuleAddress);

            (uint256 exitedValidatorsCount, , ) = moduleContract.getStakingModuleSummary();
            if (exitedValidatorsCount == stakingModule.exitedValidatorsCount) {
                // oracle finished updating exited validators for all node ops
                moduleContract.onExitedAndStuckValidatorsCountsUpdated();
            }

            unchecked { ++i; }
        }
    }

    function getExitedValidatorsCountAcrossAllModules() external view returns (uint256) {
        uint256 stakingModulesCount = getStakingModulesCount();
        uint256 exitedValidatorsCount = 0;
        for (uint256 i; i < stakingModulesCount; ) {
            exitedValidatorsCount += _getStakingModuleByIndex(i).exitedValidatorsCount;
            unchecked { ++i; }
        }
        return exitedValidatorsCount;
    }

    /**
     * @notice Returns all registered staking modules
     */
    function getStakingModules() external view returns (StakingModule[] memory res) {
        uint256 stakingModulesCount = getStakingModulesCount();
        res = new StakingModule[](stakingModulesCount);
        for (uint256 i; i < stakingModulesCount; ) {
            res[i] = _getStakingModuleByIndex(i);
            unchecked {
                ++i;
            }
        }
    }

    /**
     * @notice Returns the ids of all registered staking modules
     */
    function getStakingModuleIds() public view returns (uint256[] memory stakingModuleIds) {
        uint256 stakingModulesCount = getStakingModulesCount();
        stakingModuleIds = new uint256[](stakingModulesCount);
        for (uint256 i; i < stakingModulesCount; ) {
            stakingModuleIds[i] = _getStakingModuleByIndex(i).id;
            unchecked {
                ++i;
            }
        }
    }

    /**
     *  @dev Returns staking module by id
     */
    function getStakingModule(uint256 _stakingModuleId)
        public
        view
        validStakingModuleId(_stakingModuleId)
        returns (StakingModule memory)
    {
        return _getStakingModuleById(_stakingModuleId);
    }

    /**
     * @dev Returns total number of staking modules
     */
    function getStakingModulesCount() public view returns (uint256) {
        return STAKING_MODULES_COUNT_POSITION.getStorageUint256();
    }

    /**
     * @dev Returns status of staking module
     */
    function getStakingModuleStatus(uint256 _stakingModuleId) public view
        validStakingModuleId(_stakingModuleId)
        returns (StakingModuleStatus)
    {
        return StakingModuleStatus(_getStakingModuleById(_stakingModuleId).status);
    }

    /// @notice A summary of the staking module's validators
    struct StakingModuleSummary {
        /// @notice The total number of validators in the EXITED state on the Consensus Layer
        /// @dev This value can't decrease in normal conditions
        uint256 totalExitedValidators;

        /// @notice The total number of validators deposited via the official Deposit Contract
        /// @dev This value is a cumulative counter: even when the validator goes into EXITED state this
        ///     counter is not decreasing
        uint256 totalDepositedValidators;

        /// @notice The number of validators in the set available for deposit
        uint256 depositableValidatorsCount;
    }

    /// @notice A summary of node operator and its validators
    struct NodeOperatorSummary {
        /// @notice Shows whether the current target limit applied to the node operator
        bool isTargetLimitActive;

        /// @notice Relative target active validators limit for operator
        uint256 targetValidatorsCount;

        /// @notice The number of validators with an expired request to exit time
        uint256 stuckValidatorsCount;

        /// @notice The number of validators that can't be withdrawn, but deposit costs were
        ///     compensated to the Lido by the node operator
        uint256 refundedValidatorsCount;

        /// @notice A time when the penalty for stuck validators stops applying to node operator rewards
        uint256 stuckPenaltyEndTimestamp;

        /// @notice The total number of validators in the EXITED state on the Consensus Layer
        /// @dev This value can't decrease in normal conditions
        uint256 totalExitedValidators;

        /// @notice The total number of validators deposited via the official Deposit Contract
        /// @dev This value is a cumulative counter: even when the validator goes into EXITED state this
        ///     counter is not decreasing
        uint256 totalDepositedValidators;

        /// @notice The number of validators in the set available for deposit
        uint256 depositableValidatorsCount;
    }

    /// @notice Returns all-validators summary in the staking module
    /// @param _stakingModuleId id of the staking module to return summary for
    function getStakingModuleSummary(uint256 _stakingModuleId)
        public
        view
        returns (StakingModuleSummary memory summary)
    {
        StakingModule memory stakingModuleState = getStakingModule(_stakingModuleId);
        IStakingModule stakingModule = IStakingModule(stakingModuleState.stakingModuleAddress);
        (
            summary.totalExitedValidators,
            summary.totalDepositedValidators,
            summary.depositableValidatorsCount
        ) = stakingModule.getStakingModuleSummary();
    }


    /// @notice Returns node operator summary from the staking module
    /// @param _stakingModuleId id of the staking module where node operator is onboarded
    /// @param _nodeOperatorId id of the node operator to return summary for
    function getNodeOperatorSummary(uint256 _stakingModuleId, uint256 _nodeOperatorId)
        public
        view
        returns (NodeOperatorSummary memory summary)
    {
        StakingModule memory stakingModuleState = getStakingModule(_stakingModuleId);
        IStakingModule stakingModule = IStakingModule(stakingModuleState.stakingModuleAddress);
        /// @dev using intermediate variables below due to "Stack too deep" error in case of
        ///     assigning directly into the NodeOperatorSummary struct
        (
            bool isTargetLimitActive,
            uint256 targetValidatorsCount,
            uint256 stuckValidatorsCount,
            uint256 refundedValidatorsCount,
            uint256 stuckPenaltyEndTimestamp,
            uint256 totalExitedValidators,
            uint256 totalDepositedValidators,
            uint256 depositableValidatorsCount
        ) = stakingModule.getNodeOperatorSummary(_nodeOperatorId);
        summary.isTargetLimitActive = isTargetLimitActive;
        summary.targetValidatorsCount = targetValidatorsCount;
        summary.stuckValidatorsCount = stuckValidatorsCount;
        summary.refundedValidatorsCount = refundedValidatorsCount;
        summary.stuckPenaltyEndTimestamp = stuckPenaltyEndTimestamp;
        summary.totalExitedValidators = totalExitedValidators;
        summary.totalDepositedValidators = totalDepositedValidators;
        summary.depositableValidatorsCount = depositableValidatorsCount;
    }

    /// @notice A collection of the staking module data stored across the StakingRouter and the
    ///     staking module contract
    /// @dev This data, first of all, is designed for off-chain usage and might be redundant for
    ///     on-chain calls. Give preference for dedicated methods for gas-efficient on-chain calls
    struct StakingModuleDigest {
        /// @notice The number of node operators registered in the staking module
        uint256 nodeOperatorsCount;
        /// @notice The number of node operators registered in the staking module in active state
        uint256 activeNodeOperatorsCount;
        /// @notice The current state of the staking module taken from the StakingRouter
        StakingModule state;
        /// @notice A summary of the staking module's validators
        StakingModuleSummary summary;
    }

    /// @notice A collection of the node operator data stored in the staking module
    /// @dev This data, first of all, is designed for off-chain usage and might be redundant for
    ///     on-chain calls. Give preference for dedicated methods for gas-efficient on-chain calls
    struct NodeOperatorDigest {
        /// @notice id of the node operator
        uint256 id;
        /// @notice Shows whether the node operator is active or not
        bool isActive;
        /// @notice A summary of node operator and its validators
        NodeOperatorSummary summary;
    }

    /// @notice Returns staking module digest for each staking module registered in the staking router
    /// @dev WARNING: This method is not supposed to be used for onchain calls due to high gas costs
    ///     for data aggregation
    function getAllStakingModuleDigests() external view returns (StakingModuleDigest[] memory) {
        return getStakingModuleDigests(getStakingModuleIds());
    }

    /// @notice Returns staking module digest for passed staking module ids
    /// @param _stakingModuleIds ids of the staking modules to return data for
    /// @dev WARNING: This method is not supposed to be used for onchain calls due to high gas costs
    ///     for data aggregation
    function getStakingModuleDigests(uint256[] memory _stakingModuleIds)
        public
        view
        returns (StakingModuleDigest[] memory digests)
    {
        digests = new StakingModuleDigest[](_stakingModuleIds.length);
        for (uint256 i = 0; i < _stakingModuleIds.length; ++i) {
            StakingModule memory stakingModuleState = getStakingModule(_stakingModuleIds[i]);
            IStakingModule stakingModule = IStakingModule(stakingModuleState.stakingModuleAddress);
            digests[i] = StakingModuleDigest({
                nodeOperatorsCount: stakingModule.getNodeOperatorsCount(),
                activeNodeOperatorsCount: stakingModule.getActiveNodeOperatorsCount(),
                state: stakingModuleState,
                summary: getStakingModuleSummary(_stakingModuleIds[i])
            });
        }
    }

    /// @notice Returns node operator digest for each node operator registered in the given staking module
    /// @param _stakingModuleId id of the staking module to return data for
    /// @dev WARNING: This method is not supposed to be used for onchain calls due to high gas costs
    ///     for data aggregation
    function getAllNodeOperatorDigests(uint256 _stakingModuleId) external view returns (NodeOperatorDigest[] memory) {
        IStakingModule stakingModule = IStakingModule(_getStakingModuleAddressById(_stakingModuleId));
        uint256 nodeOperatorsCount = stakingModule.getNodeOperatorsCount();
        return getNodeOperatorDigests(_stakingModuleId, 0, nodeOperatorsCount);
    }

    /// @notice Returns node operator digest for passed node operator ids in the given staking module
    /// @param _stakingModuleId id of the staking module where node operators registered
    /// @param _offset node operators offset starting with 0
    /// @param _limit the max number of node operators to return
    /// @dev WARNING: This method is not supposed to be used for onchain calls due to high gas costs
    ///     for data aggregation
    function getNodeOperatorDigests(
        uint256 _stakingModuleId,
        uint256 _offset,
        uint256 _limit
    ) public view returns (NodeOperatorDigest[] memory) {
        IStakingModule stakingModule = IStakingModule(_getStakingModuleAddressById(_stakingModuleId));
        uint256[] memory nodeOperatorIds = stakingModule.getNodeOperatorIds(_offset, _limit);
        return getNodeOperatorDigests(_stakingModuleId, nodeOperatorIds);
    }

    /// @notice Returns node operator digest for a slice of node operators registered in the given
    ///     staking module
    /// @param _stakingModuleId id of the staking module where node operators registered
    /// @param _nodeOperatorIds ids of the node operators to return data for
    /// @dev WARNING: This method is not supposed to be used for onchain calls due to high gas costs
    ///     for data aggregation
    function getNodeOperatorDigests(uint256 _stakingModuleId, uint256[] memory _nodeOperatorIds)
        public
        view
        returns (NodeOperatorDigest[] memory digests)
    {
        IStakingModule stakingModule = IStakingModule(_getStakingModuleAddressById(_stakingModuleId));
        digests = new NodeOperatorDigest[](_nodeOperatorIds.length);
        for (uint256 i = 0; i < _nodeOperatorIds.length; ++i) {
            digests[i] = NodeOperatorDigest({
                id: _nodeOperatorIds[i],
                isActive: stakingModule.getNodeOperatorIsActive(_nodeOperatorIds[i]),
                summary: getNodeOperatorSummary(_stakingModuleId, _nodeOperatorIds[i])
            });
        }
    }

    /**
     * @notice set the staking module status flag for participation in further deposits and/or reward distribution
     */
    function setStakingModuleStatus(uint256 _stakingModuleId, StakingModuleStatus _status) external
        validStakingModuleId(_stakingModuleId)
        onlyRole(STAKING_MODULE_MANAGE_ROLE)
    {
        StakingModule storage stakingModule = _getStakingModuleById(_stakingModuleId);
        StakingModuleStatus _prevStatus = StakingModuleStatus(stakingModule.status);
        if (_prevStatus == _status) revert StakingModuleStatusTheSame();
        stakingModule.status = uint8(_status);
        emit StakingModuleStatusSet(_stakingModuleId, _status, msg.sender);
    }

    /**
     * @notice pause deposits for staking module
     * @param _stakingModuleId id of the staking module to be paused
     */
    function pauseStakingModule(uint256 _stakingModuleId) external
        validStakingModuleId(_stakingModuleId)
        onlyRole(STAKING_MODULE_PAUSE_ROLE)
    {
        StakingModule storage stakingModule = _getStakingModuleById(_stakingModuleId);
        StakingModuleStatus _prevStatus = StakingModuleStatus(stakingModule.status);
        if (_prevStatus != StakingModuleStatus.Active) revert StakingModuleNotActive();
        stakingModule.status = uint8(StakingModuleStatus.DepositsPaused);
        emit StakingModuleStatusSet(_stakingModuleId, StakingModuleStatus.DepositsPaused, msg.sender);
    }

    /**
     * @notice resume deposits for staking module
     * @param _stakingModuleId id of the staking module to be unpaused
     */
    function resumeStakingModule(uint256 _stakingModuleId) external
        validStakingModuleId(_stakingModuleId)
        onlyRole(STAKING_MODULE_RESUME_ROLE)
    {
        StakingModule storage stakingModule = _getStakingModuleById(_stakingModuleId);
        StakingModuleStatus _prevStatus = StakingModuleStatus(stakingModule.status);
        if (_prevStatus != StakingModuleStatus.DepositsPaused) revert StakingModuleNotPaused();
        stakingModule.status = uint8(StakingModuleStatus.Active);
        emit StakingModuleStatusSet(_stakingModuleId, StakingModuleStatus.Active, msg.sender);
    }

    function getStakingModuleIsStopped(uint256 _stakingModuleId) external view
        validStakingModuleId(_stakingModuleId)
        returns (bool)
    {
        return getStakingModuleStatus(_stakingModuleId) == StakingModuleStatus.Stopped;
    }

    function getStakingModuleIsDepositsPaused(uint256 _stakingModuleId) external view
        validStakingModuleId(_stakingModuleId)
        returns (bool)
    {
        return getStakingModuleStatus(_stakingModuleId) == StakingModuleStatus.DepositsPaused;
    }

    function getStakingModuleIsActive(uint256 _stakingModuleId) external view
        validStakingModuleId(_stakingModuleId)
        returns (bool)
    {
        return getStakingModuleStatus(_stakingModuleId) == StakingModuleStatus.Active;
    }

    function getStakingModuleNonce(uint256 _stakingModuleId) external view
        validStakingModuleId(_stakingModuleId)
        returns (uint256)
    {
        return IStakingModule(_getStakingModuleAddressById(_stakingModuleId)).getNonce();
    }

    function getStakingModuleLastDepositBlock(uint256 _stakingModuleId) external view
        validStakingModuleId(_stakingModuleId)
        returns (uint256)
    {
        StakingModule storage stakingModule = _getStakingModuleById(_stakingModuleId);
        return stakingModule.lastDepositBlock;
    }

    function getStakingModuleActiveValidatorsCount(uint256 _stakingModuleId) external view
        validStakingModuleId(_stakingModuleId)
        returns (uint256 activeValidatorsCount)
    {
        (
            uint256 totalExitedValidatorsCount,
            uint256 totalDepositedValidatorsCount,
            /* uint256 depositableValidatorsCount */
        ) = IStakingModule(_getStakingModuleAddressById(_stakingModuleId)).getStakingModuleSummary();

        activeValidatorsCount = totalDepositedValidatorsCount - totalExitedValidatorsCount;
    }

    /// @dev calculate the max count of deposits which the staking module can provide data for based
    ///     on the passed `_maxDepositsValue` amount
    /// @param _stakingModuleId id of the staking module to be deposited
    /// @param _maxDepositsValue max amount of ether that might be used for deposits count calculation
    /// @return max number of deposits might be done using the given staking module
    function getStakingModuleMaxDepositsCount(uint256 _stakingModuleId, uint256 _maxDepositsValue)
        public
        view
        validStakingModuleId(_stakingModuleId)
        returns (uint256)
    {
        (
            /* uint256 allocated */,
            uint256[] memory newDepositsAllocation,
            StakingModuleCache[] memory stakingModulesCache
        ) = _getDepositsAllocation(_maxDepositsValue / DEPOSIT_SIZE);
        uint256 stakingModuleIndex = _getStakingModuleIndexById(_stakingModuleId);
        return
            newDepositsAllocation[stakingModuleIndex] - stakingModulesCache[stakingModuleIndex].activeValidatorsCount;
    }

    /**
     * @notice Returns the aggregate fee distribution proportion
     * @return modulesFee modules aggregate fee in base precision
     * @return treasuryFee treasury fee in base precision
     * @return basePrecision base precision: a value corresponding to the full fee
     */
    function getStakingFeeAggregateDistribution() public view returns (
        uint96 modulesFee,
        uint96 treasuryFee,
        uint256 basePrecision
    ) {
        uint96[] memory moduleFees;
        uint96 totalFee;
        (, , moduleFees, totalFee, basePrecision) = getStakingRewardsDistribution();
        for (uint256 i; i < moduleFees.length; ++i) {
            modulesFee += moduleFees[i];
        }
        treasuryFee = totalFee - modulesFee;
    }

    /**
     * @notice Return shares table
     *
     * @return recipients rewards recipient addresses corresponding to each module
     * @return stakingModuleIds module IDs
     * @return stakingModuleFees fee of each recipient
     * @return totalFee total fee to mint for each staking module and treasury
     * @return precisionPoints base precision number, which constitutes 100% fee
     */
    function getStakingRewardsDistribution()
        public
        view
        returns (
            address[] memory recipients,
            uint256[] memory stakingModuleIds,
            uint96[] memory stakingModuleFees,
            uint96 totalFee,
            uint256 precisionPoints
        )
    {
        (uint256 totalActiveValidators, StakingModuleCache[] memory stakingModulesCache) = _loadStakingModulesCache(false);
        uint256 stakingModulesCount = stakingModulesCache.length;

        /// @dev return empty response if there are no staking modules or active validators yet
        if (stakingModulesCount == 0 || totalActiveValidators == 0) {
            return (new address[](0), new uint256[](0), new uint96[](0), 0, FEE_PRECISION_POINTS);
        }

        precisionPoints = FEE_PRECISION_POINTS;
        stakingModuleIds = new uint256[](stakingModulesCount);
        recipients = new address[](stakingModulesCount);
        stakingModuleFees = new uint96[](stakingModulesCount);

        uint256 rewardedStakingModulesCount = 0;
        uint256 stakingModuleValidatorsShare;
        uint96 stakingModuleFee;

        for (uint256 i; i < stakingModulesCount; ) {
            stakingModuleIds[rewardedStakingModulesCount] = stakingModulesCache[i].stakingModuleId;
            /// @dev skip staking modules which have no active validators
            if (stakingModulesCache[i].activeValidatorsCount > 0) {
                stakingModuleValidatorsShare = ((stakingModulesCache[i].activeValidatorsCount * precisionPoints) / totalActiveValidators);

                recipients[rewardedStakingModulesCount] = address(stakingModulesCache[i].stakingModuleAddress);
                stakingModuleFee = uint96((stakingModuleValidatorsShare * stakingModulesCache[i].stakingModuleFee) / TOTAL_BASIS_POINTS);
                /// @dev if the staking module has the `Stopped` status for some reason, then
                ///      the staking module's rewards go to the treasury, so that the DAO has ability
                ///      to manage them (e.g. to compensate the staking module in case of an error, etc.)
                if (stakingModulesCache[i].status != StakingModuleStatus.Stopped) {
                    stakingModuleFees[rewardedStakingModulesCount] = stakingModuleFee;
                }
                // else keep stakingModuleFees[rewardedStakingModulesCount] = 0, but increase totalFee

                totalFee += (uint96((stakingModuleValidatorsShare * stakingModulesCache[i].treasuryFee) / TOTAL_BASIS_POINTS) + stakingModuleFee);

                unchecked {
                    rewardedStakingModulesCount++;
                }
            }
            unchecked {
                ++i;
            }
        }

        // sanity check
        if (totalFee >= precisionPoints) revert ValueOver100Percent("totalFee");

        /// @dev shrink arrays
        if (rewardedStakingModulesCount < stakingModulesCount) {
            uint256 trim = stakingModulesCount - rewardedStakingModulesCount;
            assembly {
                mstore(stakingModuleIds, sub(mload(stakingModuleIds), trim))
                mstore(recipients, sub(mload(recipients), trim))
                mstore(stakingModuleFees, sub(mload(stakingModuleFees), trim))
            }
        }
    }

    /// @notice Helper for Lido contract (DEPRECATED)
    ///         Returns total fee total fee to mint for each staking
    ///         module and treasury in reduced, 1e4 precision.
    ///         In integrations please use getStakingRewardsDistribution().
    ///         reduced, 1e4 precision.
    function getTotalFeeE4Precision() external view returns (uint16 totalFee) {
        /// @dev The logic is placed here but in Lido contract to save Lido bytecode
        uint256 E4_BASIS_POINTS = 10000;  // Corresponds to Lido.TOTAL_BASIS_POINTS
        (, , , uint96 totalFeeInHighPrecision, uint256 precision) = getStakingRewardsDistribution();
        // Here we rely on (totalFeeInHighPrecision <= precision)
        totalFee = uint16((totalFeeInHighPrecision * E4_BASIS_POINTS) / precision);
    }

    /// @notice Helper for Lido contract (DEPRECATED)
    ///         Returns the same as getStakingFeeAggregateDistribution() but in reduced, 1e4 precision
    /// @dev Helper only for Lido contract. Use getStakingFeeAggregateDistribution() instead
    function getStakingFeeAggregateDistributionE4Precision()
        external view
        returns (uint16 modulesFee, uint16 treasuryFee)
    {
        /// @dev The logic is placed here but in Lido contract to save Lido bytecode
        uint256 E4_BASIS_POINTS = 10000;  // Corresponds to Lido.TOTAL_BASIS_POINTS
        (
            uint256 modulesFeeHighPrecision,
            uint256 treasuryFeeHighPrecision,
            uint256 precision
        ) = getStakingFeeAggregateDistribution();
        // Here we rely on ({modules,treasury}FeeHighPrecision <= precision)
        modulesFee = uint16((modulesFeeHighPrecision * E4_BASIS_POINTS) / precision);
        treasuryFee = uint16((treasuryFeeHighPrecision * E4_BASIS_POINTS) / precision);
    }

    /// @notice returns new deposits allocation after the distribution of the `_depositsCount` deposits
    function getDepositsAllocation(uint256 _depositsCount) external view returns (uint256 allocated, uint256[] memory allocations) {
        (allocated, allocations, ) = _getDepositsAllocation(_depositsCount);
    }

    /**
     * @dev Invokes a deposit call to the official Deposit contract
     * @param _depositsCount number of deposits to make
     * @param _stakingModuleId id of the staking module to be deposited
     * @param _depositCalldata staking module calldata
     */
    function deposit(
        uint256 _depositsCount,
        uint256 _stakingModuleId,
        bytes calldata _depositCalldata
    ) external payable validStakingModuleId(_stakingModuleId) {
        if (msg.sender != LIDO_POSITION.getStorageAddress()) revert AppAuthLidoFailed();

        StakingModule storage stakingModule = _getStakingModuleById(_stakingModuleId);
        uint256 depositsValue = msg.value;
<<<<<<< HEAD
=======
        if (depositsValue == 0 || depositsValue != _depositsCount * DEPOSIT_SIZE) {
            revert InvalidDepositsValue(depositsValue, _depositsCount);
        }
>>>>>>> 9f9fbae5

        if (depositsValue > 0) {
            if (depositsValue != _depositsCount * DEPOSIT_SIZE) {
                revert InvalidDepositsValue(depositsValue);
            }

            bytes32 withdrawalCredentials = getWithdrawalCredentials();
            if (withdrawalCredentials == 0) revert EmptyWithdrawalsCredentials();

            if (StakingModuleStatus(stakingModule.status) != StakingModuleStatus.Active) {
                revert StakingModuleNotActive();
            }

            (bytes memory publicKeysBatch, bytes memory signaturesBatch) =
                IStakingModule(stakingModule.stakingModuleAddress)
                    .obtainDepositData(_depositsCount, _depositCalldata);

            uint256 etherBalanceBeforeDeposits = address(this).balance;
            _makeBeaconChainDeposits32ETH(
                _depositsCount,
                abi.encodePacked(withdrawalCredentials),
                publicKeysBatch,
                signaturesBatch
            );
            uint256 etherBalanceAfterDeposits = address(this).balance;

            /// @dev all sent ETH must be deposited and self balance stay the same
            assert(etherBalanceBeforeDeposits - etherBalanceAfterDeposits == depositsValue);
        }

        stakingModule.lastDepositAt = uint64(block.timestamp);
        stakingModule.lastDepositBlock = block.number;
        emit StakingRouterETHDeposited(_stakingModuleId, depositsValue);
    }

    /**
     * @notice Set credentials to withdraw ETH on Consensus Layer side after the phase 2 is launched to `_withdrawalCredentials`
     * @dev Note that setWithdrawalCredentials discards all unused deposits data as the signatures are invalidated.
     * @param _withdrawalCredentials withdrawal credentials field as defined in the Ethereum PoS consensus specs
     */
    function setWithdrawalCredentials(bytes32 _withdrawalCredentials) external onlyRole(MANAGE_WITHDRAWAL_CREDENTIALS_ROLE) {
        WITHDRAWAL_CREDENTIALS_POSITION.setStorageBytes32(_withdrawalCredentials);

        uint256 stakingModulesCount = getStakingModulesCount();
        for (uint256 i; i < stakingModulesCount; ) {
            IStakingModule(_getStakingModuleAddressByIndex(i)).onWithdrawalCredentialsChanged();
            unchecked {
                ++i;
            }
        }

        emit WithdrawalCredentialsSet(_withdrawalCredentials, msg.sender);
    }

    /**
     * @notice Returns current credentials to withdraw ETH on Consensus Layer side after the phase 2 is launched
     */
    function getWithdrawalCredentials() public view returns (bytes32) {
        return WITHDRAWAL_CREDENTIALS_POSITION.getStorageBytes32();
    }

    function _checkValidatorsByNodeOperatorReportData(
        bytes calldata _nodeOperatorIds,
        bytes calldata _validatorsCounts
    ) internal {
        if (_nodeOperatorIds.length % 8 != 0 || _validatorsCounts.length % 16 != 0) {
            revert InvalidReportData(3);
        }
        uint256 nodeOperatorsCount = _nodeOperatorIds.length / 8;
        if (_validatorsCounts.length / 16 != nodeOperatorsCount) {
            revert InvalidReportData(2);
        }
        if (nodeOperatorsCount == 0) {
            revert InvalidReportData(1);
        }
    }

    /**
     * @dev load modules into a memory cache
     *
     * @param _zeroValidatorsCountsOfInactiveModules if true, active and available validators for
     *        inactive modules are set to zero
     *
     * @return totalActiveValidators total active validators across all modules (excluding inactive
     *         if _zeroValidatorsCountsOfInactiveModules is true)
     * @return stakingModulesCache array of StakingModuleCache structs
     */
    function _loadStakingModulesCache(bool _zeroValidatorsCountsOfInactiveModules) internal view returns (
        uint256 totalActiveValidators,
        StakingModuleCache[] memory stakingModulesCache
    ) {
        uint256 stakingModulesCount = getStakingModulesCount();
        stakingModulesCache = new StakingModuleCache[](stakingModulesCount);
        for (uint256 i; i < stakingModulesCount; ) {
            stakingModulesCache[i] = _loadStakingModulesCacheItem(i, _zeroValidatorsCountsOfInactiveModules);
            totalActiveValidators += stakingModulesCache[i].activeValidatorsCount;
            unchecked {
                ++i;
            }
        }
    }

    function _loadStakingModulesCacheItem(
        uint256 _stakingModuleIndex,
        bool _zeroValidatorsCountsIfInactive
    ) internal view returns (StakingModuleCache memory cacheItem) {
        StakingModule storage stakingModuleData = _getStakingModuleByIndex(_stakingModuleIndex);

        cacheItem.stakingModuleAddress = stakingModuleData.stakingModuleAddress;
        cacheItem.stakingModuleId = stakingModuleData.id;
        cacheItem.stakingModuleFee = stakingModuleData.stakingModuleFee;
        cacheItem.treasuryFee = stakingModuleData.treasuryFee;
        cacheItem.targetShare = stakingModuleData.targetShare;
        cacheItem.status = StakingModuleStatus(stakingModuleData.status);

        if (!_zeroValidatorsCountsIfInactive || cacheItem.status == StakingModuleStatus.Active) {
            uint256 totalExitedValidators;
            uint256 totalDepositedValidators;
            (totalExitedValidators, totalDepositedValidators, cacheItem.availableValidatorsCount)
                = IStakingModule(cacheItem.stakingModuleAddress).getStakingModuleSummary();

            // the module might not receive all exited validators data yet => we need to replacing
            // the exitedValidatorsCount with the one that the staking router is aware of
            cacheItem.activeValidatorsCount =
                totalDepositedValidators -
                Math256.max(totalExitedValidators, stakingModuleData.exitedValidatorsCount);
        }
    }

    function _getDepositsAllocation(
        uint256 _depositsToAllocate
    ) internal view returns (uint256 allocated, uint256[] memory allocations, StakingModuleCache[] memory stakingModulesCache) {
        // calculate total used validators for operators
        uint256 totalActiveValidators;

        (totalActiveValidators, stakingModulesCache) = _loadStakingModulesCache(true);

        uint256 stakingModulesCount = stakingModulesCache.length;
        allocations = new uint256[](stakingModulesCount);
        if (stakingModulesCount > 0) {
            /// @dev new estimated active validators count
            totalActiveValidators += _depositsToAllocate;
            uint256[] memory capacities = new uint256[](stakingModulesCount);
            uint256 targetValidators;

            for (uint256 i; i < stakingModulesCount; ) {
                allocations[i] = stakingModulesCache[i].activeValidatorsCount;
                targetValidators = (stakingModulesCache[i].targetShare * totalActiveValidators) / TOTAL_BASIS_POINTS;
                capacities[i] = Math256.min(targetValidators, stakingModulesCache[i].activeValidatorsCount + stakingModulesCache[i].availableValidatorsCount);
                unchecked {
                    ++i;
                }
            }

            allocated = MinFirstAllocationStrategy.allocate(allocations, capacities, _depositsToAllocate);
        }
    }

    function _getStakingModuleIndexById(uint256 _stakingModuleId) internal view returns (uint256) {
        mapping(uint256 => uint256) storage _stakingModuleIndicesOneBased = _getStorageStakingIndicesMapping();
        uint256 indexOneBased = _stakingModuleIndicesOneBased[_stakingModuleId];
        if (indexOneBased == 0) revert StakingModuleUnregistered();
        return indexOneBased - 1;
    }

    function _setStakingModuleIndexById(uint256 _stakingModuleId, uint256 _stakingModuleIndex) internal {
        mapping(uint256 => uint256) storage _stakingModuleIndicesOneBased = _getStorageStakingIndicesMapping();
        _stakingModuleIndicesOneBased[_stakingModuleId] = _stakingModuleIndex + 1;
    }

    function _getStakingModuleById(uint256 _stakingModuleId) internal view returns (StakingModule storage) {
        return _getStakingModuleByIndex(_getStakingModuleIndexById(_stakingModuleId));
    }

    function _getStakingModuleByIndex(uint256 _stakingModuleIndex) internal view returns (StakingModule storage) {
        mapping(uint256 => StakingModule) storage _stakingModules = _getStorageStakingModulesMapping();
        return _stakingModules[_stakingModuleIndex];
    }

    function _getStakingModuleAddressById(uint256 _stakingModuleId) internal view returns (address) {
        return _getStakingModuleById(_stakingModuleId).stakingModuleAddress;
    }

    function _getStakingModuleAddressByIndex(uint256 _stakingModuleIndex) internal view returns (address) {
        return _getStakingModuleByIndex(_stakingModuleIndex).stakingModuleAddress;
    }


    function _getStorageStakingModulesMapping() internal pure returns (mapping(uint256 => StakingModule) storage result) {
        bytes32 position = STAKING_MODULES_MAPPING_POSITION;
        assembly {
            result.slot := position
        }
    }

    function _getStorageStakingIndicesMapping() internal pure returns (mapping(uint256 => uint256) storage result) {
        bytes32 position = STAKING_MODULE_INDICES_MAPPING_POSITION;
        assembly {
            result.slot := position
        }
    }
}<|MERGE_RESOLUTION|>--- conflicted
+++ resolved
@@ -966,16 +966,10 @@
 
         StakingModule storage stakingModule = _getStakingModuleById(_stakingModuleId);
         uint256 depositsValue = msg.value;
-<<<<<<< HEAD
-=======
-        if (depositsValue == 0 || depositsValue != _depositsCount * DEPOSIT_SIZE) {
-            revert InvalidDepositsValue(depositsValue, _depositsCount);
-        }
->>>>>>> 9f9fbae5
 
         if (depositsValue > 0) {
             if (depositsValue != _depositsCount * DEPOSIT_SIZE) {
-                revert InvalidDepositsValue(depositsValue);
+                revert InvalidDepositsValue(depositsValue, _depositsCount);
             }
 
             bytes32 withdrawalCredentials = getWithdrawalCredentials();

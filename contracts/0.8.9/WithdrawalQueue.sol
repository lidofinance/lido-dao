// SPDX-FileCopyrightText: 2023 Lido <info@lido.fi>
// SPDX-License-Identifier: GPL-3.0

/* See contracts/COMPILERS.md */
pragma solidity 0.8.9;

import {WithdrawalQueueBase} from "./WithdrawalQueueBase.sol";

import {IERC20} from "@openzeppelin/contracts-v4.4/token/ERC20/IERC20.sol";
import {IERC721} from "@openzeppelin/contracts-v4.4/token/ERC721/IERC721.sol";
import {IERC20Permit} from "@openzeppelin/contracts-v4.4/token/ERC20/extensions/draft-IERC20Permit.sol";
import {SafeERC20} from "@openzeppelin/contracts-v4.4/token/ERC20/utils/SafeERC20.sol";
import {AccessControlEnumerable} from "./utils/access/AccessControlEnumerable.sol";

import {UnstructuredStorage} from "./lib/UnstructuredStorage.sol";

/**
 * @title Interface defining a Lido liquid staking pool
 * @dev see also [Lido liquid staking pool core contract](https://docs.lido.fi/contracts/lido)
 */
interface IStETH is IERC20, IERC20Permit {
    /**
     * @notice Get shares amount by the stETH token amount
     * @param _pooledEthAmount stETH token amount
     */
    function getSharesByPooledEth(uint256 _pooledEthAmount) external view returns (uint256);
}

interface IWstETH is IERC20, IERC20Permit {
    /**
     * @notice Exchanges wstETH to stETH
     * @param _wstETHAmount amount of wstETH to unwrap in exchange for stETH
     * @return Amount of stETH user receives after unwrap
     */
    function unwrap(uint256 _wstETHAmount) external returns (uint256);

    /**
     * @notice Get amount of stETH for a given amount of wstETH
     * @param _wstETHAmount amount of wstETH
     * @return Amount of stETH for a given wstETH amount
     */
    function getStETHByWstETH(uint256 _wstETHAmount) external view returns (uint256);

    /**
     * @notice Returns a contract that this implementation of WstETH is a wrapper for
     */
    function stETH() external view returns (IStETH);
}

/**
 * @title A contract for handling stETH withdrawal request queue within the Lido protocol
 * @author folkyatina
 */
contract WithdrawalQueue is AccessControlEnumerable, WithdrawalQueueBase {
    using SafeERC20 for IWstETH;
    using SafeERC20 for IStETH;
    using UnstructuredStorage for bytes32;

    ///! STRUCTURED STORAGE OF THE CONTRACT
    ///  Inherited from WithdrawalQueueBase:
    ///! SLOT 0: mapping(uint256 => WithdrawalRequest) queue
    ///! SLOT 1: uint256 lastRequestId
    ///! SLOT 2: uint256 lastFinalizedRequestId
    ///! SLOT 3: mapping(uint256 => Discount) discountHistory
    ///! SLOT 4: uint256 lastDiscountIndex
    ///! SLOT 5: uint128 public lockedEtherAmount
    ///! SLOT 6: mapping(address => uint256[]) requestsByRecipient

    /// Version of the initialized contract data
    /// NB: Contract versioning starts from 1.
    /// The version stored in CONTRACT_VERSION_POSITION equals to
    /// - 0 right after deployment when no initializer is invoked yet
    /// - N after calling initialize() during deployment from scratch, where N is the current contract version
    /// - N after upgrading contract from the previous version (after calling finalize_vN())
    bytes32 internal constant CONTRACT_VERSION_POSITION = keccak256("lido.WithdrawalQueue.contractVersion");
    /// Withdrawal queue resume/pause control storage slot
    bytes32 internal constant RESUMED_POSITION = keccak256("lido.WithdrawalQueue.resumed");
    /// Bunker mode activation timestamp
    bytes32 internal constant BUNKER_MODE_SINCE_TIMESTAMP_POSITION = keccak256("lido.WithdrawalQueue.bunkerModeSinceTimestamp");
    /// Special value for timestamp when bunker mode is inactive (i.e., protocol in turbo mode)
    uint256 public constant BUNKER_MODE_DISABLED_TIMESTAMP = type(uint256).max;


    // ACL
    bytes32 public constant PAUSE_ROLE = keccak256("PAUSE_ROLE");
    bytes32 public constant RESUME_ROLE = keccak256("RESUME_ROLE");
    bytes32 public constant FINALIZE_ROLE = keccak256("FINALIZE_ROLE");
    bytes32 public constant BUNKER_MODE_REPORT_ROLE = keccak256("BUNKER_MODE_REPORT_ROLE");

    /// @notice minimal possible sum that is possible to withdraw
    uint256 public constant MIN_STETH_WITHDRAWAL_AMOUNT = 100;

    /**
     * @notice maximum possible sum that is possible to withdraw by a single request
     * Prevents accumulating too much funds per single request fulfillment in the future.
     * @dev To withdraw larger amounts, it's recommended to split it to several requests
     */
    uint256 public constant MAX_STETH_WITHDRAWAL_AMOUNT = 1000 * 1e18;

    /// @notice Lido stETH token address to be set upon construction
    IStETH public immutable STETH;
    /// @notice Lido wstETH token address to be set upon construction
    IWstETH public immutable WSTETH;

    /// @notice Emitted when withdrawal requests placement paused
    event WithdrawalQueuePaused();
    /// @notice Emitted when withdrawal requests placement resumed
    event WithdrawalQueueResumed();
    /// @notice Emitted when the contract initialized
    /// @param _admin provided admin address
    /// @param _caller initialization `msg.sender`
    event InitializedV1(address _admin, address _pauser, address _resumer, address _finalizer, address _caller);

    error AdminZeroAddress();
    error AlreadyInitialized();
    error Uninitialized();
    error Unimplemented();
    error PausedExpected();
    error ResumedExpected();
    error RequestAmountTooSmall(uint256 _amountOfStETH);
    error RequestAmountTooLarge(uint256 _amountOfStETH);
<<<<<<< HEAD
    error InvalidReportTimestamp();
=======
    error LengthsMismatch(uint256 _expectedLength, uint256 _actualLength);
    error RequestIdsNotSorted();
>>>>>>> e2e8ffa1

    /// @notice Reverts when the contract is uninitialized
    modifier whenInitialized() {
        if (CONTRACT_VERSION_POSITION.getStorageUint256() == 0) {
            revert Uninitialized();
        }
        _;
    }

    /// @notice Reverts when new withdrawal requests placement resumed
    modifier whenPaused() {
        if (RESUMED_POSITION.getStorageBool()) {
            revert PausedExpected();
        }
        _;
    }

    /// @notice Reverts when new withdrawal requests placement paused
    modifier whenResumed() {
        if (!RESUMED_POSITION.getStorageBool()) {
            revert ResumedExpected();
        }
        _;
    }

    /**
     * @param _wstETH address of WstETH contract
     */
    constructor(IWstETH _wstETH) {
        // init immutables
        WSTETH = _wstETH;
        STETH = WSTETH.stETH();

        // petrify the implementation by assigning a zero address for every role
        _initialize(address(0), address(0), address(0), address(0));
    }

    /**
     * @notice Intialize the contract storage explicitly.
     * @param _admin admin address that can change every role.
     * @param _pauser address that will be able to pause the withdrawals
     * @param _resumer address that will be able to resume the withdrawals after pause
     * @param _finalizer address that can finalize requests in the queue
     * @dev Reverts with `AdminZeroAddress()` if `_admin` equals to `address(0)`
     * @dev NB! It's initialized in paused state by default and should be resumed explicitly to start
     */
    function initialize(address _admin, address _pauser, address _resumer, address _finalizer) external {
        if (_admin == address(0)) {
            revert AdminZeroAddress();
        }

        _initialize(_admin, _pauser, _resumer, _finalizer);
    }

    /// @notice Returns whether the contract is initialized or not
    function isInitialized() external view returns (bool) {
        return CONTRACT_VERSION_POSITION.getStorageUint256() != 0;
    }

    /**
     * @notice Resume withdrawal requests placement and finalization
     * @dev Reverts with `Uninitialized()` if contract is not initialized
     * @dev Reverts with `PausedExpected()` if contract is already resumed
     * @dev Reverts with `AccessControl:...` reason if sender has no `RESUME_ROLE`
     */
    function resume() external whenInitialized whenPaused onlyRole(RESUME_ROLE) {
        RESUMED_POSITION.setStorageBool(true);

        emit WithdrawalQueueResumed();
    }

    /**
     * @notice Pause withdrawal requests placement and finalization. Claiming finalized requests will still be available
     * @dev Reverts with `ResumedExpected()` if contract is already paused
     * @dev Reverts with `AccessControl:...` reason if sender has no `PAUSE_ROLE`
     */
    function pause() external whenResumed onlyRole(PAUSE_ROLE) {
        RESUMED_POSITION.setStorageBool(false);

        emit WithdrawalQueuePaused();
    }

    /// @notice Returns whether the requests placement and finalization is paused or not
    function isPaused() external view returns (bool) {
        return !RESUMED_POSITION.getStorageBool();
    }

    struct WithdrawalRequestInput {
        /// @notice Amount of the wstETH/StETH tokens that will be locked for withdrawal
        uint256 amount;
        /// @notice Address to send ether to upon withdrawal
        address recipient;
    }

    /// @notice Request the sequence of stETH withdrawals according to passed `withdrawalRequestInputs` data
    /// @param _withdrawalRequestInputs an array of `WithdrawalRequestInput` data. The standalone withdrawal request will
    ///  be created for each item in the passed list. If `WithdrawalRequestInput.recipient` is set to `address(0)`,
    ///  `msg.sender` will be used as recipient.
    /// @return requestIds an array of the created withdrawal requests
    function requestWithdrawals(WithdrawalRequestInput[] calldata _withdrawalRequestInputs)
        public
        whenResumed
        returns (uint256[] memory requestIds)
    {
        requestIds = new uint256[](_withdrawalRequestInputs.length);
        for (uint256 i = 0; i < _withdrawalRequestInputs.length; ++i) {
            requestIds[i] = _requestWithdrawal(
                _withdrawalRequestInputs[i].amount,
                _checkWithdrawalRequestInput(_withdrawalRequestInputs[i].amount, _withdrawalRequestInputs[i].recipient)
            );
        }
    }

    /// @notice Request the sequence of wstETH withdrawals according to passed `withdrawalRequestInputs` data
    /// @param _withdrawalRequestInputs an array of `WithdrawalRequestInput` data. The standalone withdrawal request will
    ///  be created for each item in the passed list. If `WithdrawalRequestInput.recipient` is set to `address(0)`,
    ///  `msg.sender` will be used as recipient.
    /// @return requestIds an array of the created withdrawal requests
    function requestWithdrawalsWstETH(WithdrawalRequestInput[] calldata _withdrawalRequestInputs)
        public
        whenResumed
        returns (uint256[] memory requestIds)
    {
        requestIds = new uint256[](_withdrawalRequestInputs.length);
        for (uint256 i = 0; i < _withdrawalRequestInputs.length; ++i) {
            uint256 amountOfWstETH = _withdrawalRequestInputs[i].amount;
            address recipient = _checkWithdrawalRequestInput(
                IWstETH(WSTETH).getStETHByWstETH(amountOfWstETH),
                _withdrawalRequestInputs[i].recipient
            );
            requestIds[i] = _requestWithdrawalWstETH(amountOfWstETH, recipient);
        }
    }

    struct Permit {
        uint256 value;
        uint256 deadline;
        uint8 v;
        bytes32 r;
        bytes32 s;
    }

    /// @notice Request the sequence of stETH withdrawals according to passed `withdrawalRequestInputs` data using EIP-2612 Permit
    /// @param _withdrawalRequestInputs an array of `WithdrawalRequestInput` data. The standalone withdrawal request will
    ///  be created for each item in the passed list. If `WithdrawalRequestInput.recipient` is set to `address(0)`,
    ///  `msg.sender` will be used as recipient.
    /// @param _permit data required for the stETH.permit() method to set the allowance
    /// @return requestIds an array of the created withdrawal requests
    function requestWithdrawalsWithPermit(
        WithdrawalRequestInput[] calldata _withdrawalRequestInputs,
        Permit calldata _permit
    ) external whenResumed returns (uint256[] memory requestIds) {
        STETH.permit(msg.sender, address(this), _permit.value, _permit.deadline, _permit.v, _permit.r, _permit.s);
        return requestWithdrawals(_withdrawalRequestInputs);
    }

    /// @notice Request the sequence of wstETH withdrawals according to passed `withdrawalRequestInputs` data using EIP-2612 Permit
    /// @param _withdrawalRequestInputs an array of `WithdrawalRequestInput` data. The standalone withdrawal request will
    ///  be created for each item in the passed list. If `WithdrawalRequestInput.recipient` is set to `address(0)`,
    ///  `msg.sender` will be used as recipient.
    /// @param _permit data required for the wstETH.permit() method to set the allowance
    /// @return requestIds an array of the created withdrawal requests
    function requestWithdrawalsWstETHWithPermit(
        WithdrawalRequestInput[] calldata _withdrawalRequestInputs,
        Permit calldata _permit
    ) external whenResumed returns (uint256[] memory requestIds) {
        WSTETH.permit(msg.sender, address(this), _permit.value, _permit.deadline, _permit.v, _permit.r, _permit.s);
        return requestWithdrawalsWstETH(_withdrawalRequestInputs);
    }

    struct ClaimWithdrawalInput {
        /// @notice id of the finalized requests to claim
        uint256 requestId;
        /// @notice rate index that should be used for claiming
        uint256 hint;
    }

    /// @notice Claim withdrawals batch once finalized (claimable)
    /// @param _claimWithdrawalInputs list of withdrawal request ids and hints to claim
    function claimWithdrawals(ClaimWithdrawalInput[] calldata _claimWithdrawalInputs) external {
        for (uint256 i = 0; i < _claimWithdrawalInputs.length; ++i) {
            claimWithdrawal(_claimWithdrawalInputs[i].requestId, _claimWithdrawalInputs[i].hint);
        }
    }

    /// @notice Finds the list of hints for the given `_requestIds` searching among the discounts with indices
    ///  in the range  `[_firstIndex, _lastIndex]`
    /// @param _requestIds ids of the requests sorted in the ascending order to get hints for
    /// @param _firstIndex left boundary of the search range
    /// @param _lastIndex right boundary of the search range
    /// @return hintIds the hints for `claimWithdrawal` to find the discount for the passed request ids
    function findClaimHints(uint256[] calldata _requestIds, uint256 _firstIndex, uint256 _lastIndex)
        public
        view
        returns (uint256[] memory hintIds)
    {
        hintIds = new uint256[](_requestIds.length);
        uint256 prevRequestId = 0;
        for (uint256 i = 0; i < _requestIds.length; ++i) {
            if (_requestIds[i] < prevRequestId) revert RequestIdsNotSorted();
            hintIds[i] = findClaimHint(_requestIds[i], _firstIndex, _lastIndex);
            _firstIndex = hintIds[i];
            prevRequestId = _requestIds[i];
        }
    }

    /// @notice Finds the list of hints for the given `_requestIds` searching among the discounts with indices
    ///  in the range `[0, lastDiscountIndex]`
    /// @dev WARNING! OOG is possible if used onchain.
    ///  See `findClaimHints(uint256[] calldata _requestIds, uint256 _firstIndex, uint256 _lastIndex)` for onchain use
    /// @param _requestIds ids of the requests sorted in the ascending order to get hints for
    function findClaimHintsUnbounded(uint256[] calldata _requestIds) public view returns (uint256[] memory hintIds) {
        return findClaimHints(_requestIds, 0, lastDiscountIndex);
    }    

    /**
     * @notice Finalize requests from last finalized one up to `_lastRequestIdToFinalize`
     * @dev ether to finalize all the requests should be calculated using `finalizationBatch()` and sent along
     *
     * @param _lastRequestIdToFinalize request index in the queue that will be last finalized request in a batch
     */
    function finalize(uint256 _lastRequestIdToFinalize) external payable whenResumed onlyRole(FINALIZE_ROLE) {
        _finalize(_lastRequestIdToFinalize, msg.value);
    }

    /**
     * @notice Update bunker mode state
     * @dev should be called by oracle
     *
     * NB: timestamp should correspond to the previous oracle report
     *
     * @param _previousOracleReportTimestamp timestamp of the previous oracle report
     * @param _isBunkerModeNow oracle report
     */
    function updateBunkerMode(
        uint256 _previousOracleReportTimestamp,
        bool _isBunkerModeNow
    ) external onlyRole(BUNKER_MODE_REPORT_ROLE) {
        if (_previousOracleReportTimestamp >= block.timestamp) { revert InvalidReportTimestamp(); }

        bool isBunkerModeWasSetBefore = isBunkerModeActive();

        // on bunker mode state change
        if (_isBunkerModeNow != isBunkerModeWasSetBefore) {
            // write previous timestamp to enable bunker or max uint to disable
            uint256 newTimestamp = _isBunkerModeNow ? _previousOracleReportTimestamp : BUNKER_MODE_DISABLED_TIMESTAMP;
            BUNKER_MODE_SINCE_TIMESTAMP_POSITION.setStorageUint256(newTimestamp);
        }
    }

    /**
     * @notice Check if bunker mode is active
     */
    function isBunkerModeActive() public view returns (bool) {
        return bunkerModeSinceTimestamp() < BUNKER_MODE_DISABLED_TIMESTAMP;
    }

    /**
     * @notice Get bunker mode activation timestamp
     * @dev returns `BUNKER_MODE_DISABLED_TIMESTAMP` if bunker mode is disable (i.e., protocol in turbo mode)
     */
    function bunkerModeSinceTimestamp() public view returns (uint256) {
        return BUNKER_MODE_SINCE_TIMESTAMP_POSITION.getStorageUint256();
    }

    /// @dev internal initialization helper. Doesn't check provided addresses intentionally
    function _initialize(address _admin, address _pauser, address _resumer, address _finalizer) internal {
        _initializeQueue();
        if (CONTRACT_VERSION_POSITION.getStorageUint256() != 0) {
            revert AlreadyInitialized();
        }

        _grantRole(DEFAULT_ADMIN_ROLE, _admin);
        _grantRole(PAUSE_ROLE, _pauser);
        _grantRole(RESUME_ROLE, _resumer);
        _grantRole(FINALIZE_ROLE, _finalizer);

        CONTRACT_VERSION_POSITION.setStorageUint256(1);

        RESUMED_POSITION.setStorageBool(false); // pause it explicitly

        emit InitializedV1(_admin, _pauser, _resumer, _finalizer, msg.sender);
    }

    function _requestWithdrawal(uint256 _amountOfStETH, address _recipient) internal returns (uint256 requestId) {
        STETH.safeTransferFrom(msg.sender, address(this), _amountOfStETH);

        uint256 amountOfShares = STETH.getSharesByPooledEth(_amountOfStETH);

        return _enqueue(_amountOfStETH, amountOfShares, _recipient);
    }

    function _requestWithdrawalWstETH(uint256 _amountOfWstETH, address _recipient)
        internal
        returns (uint256 requestId)
    {
        WSTETH.safeTransferFrom(msg.sender, address(this), _amountOfWstETH);
        uint256 amountOfStETH = IWstETH(WSTETH).unwrap(_amountOfWstETH);

        uint256 amountOfShares = STETH.getSharesByPooledEth(amountOfStETH);

        return _enqueue(amountOfStETH, amountOfShares, _recipient);
    }

    function _checkWithdrawalRequestInput(uint256 _amountOfStETH, address _recipient) internal view returns (address) {
        if (_amountOfStETH < MIN_STETH_WITHDRAWAL_AMOUNT) {
            revert RequestAmountTooSmall(_amountOfStETH);
        }
        if (_amountOfStETH > MAX_STETH_WITHDRAWAL_AMOUNT) {
            revert RequestAmountTooLarge(_amountOfStETH);
        }
        if (_recipient == address(0)) {
            _recipient = msg.sender;
        }

        return _recipient;
    }
}<|MERGE_RESOLUTION|>--- conflicted
+++ resolved
@@ -119,12 +119,9 @@
     error ResumedExpected();
     error RequestAmountTooSmall(uint256 _amountOfStETH);
     error RequestAmountTooLarge(uint256 _amountOfStETH);
-<<<<<<< HEAD
     error InvalidReportTimestamp();
-=======
     error LengthsMismatch(uint256 _expectedLength, uint256 _actualLength);
     error RequestIdsNotSorted();
->>>>>>> e2e8ffa1
 
     /// @notice Reverts when the contract is uninitialized
     modifier whenInitialized() {
@@ -338,7 +335,7 @@
     /// @param _requestIds ids of the requests sorted in the ascending order to get hints for
     function findClaimHintsUnbounded(uint256[] calldata _requestIds) public view returns (uint256[] memory hintIds) {
         return findClaimHints(_requestIds, 0, lastDiscountIndex);
-    }    
+    }
 
     /**
      * @notice Finalize requests from last finalized one up to `_lastRequestIdToFinalize`

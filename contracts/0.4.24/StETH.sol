--- conflicted
+++ resolved
@@ -50,13 +50,8 @@
         uint256 value
     );
 
-<<<<<<< HEAD
-    function initialize(address _pool) public onlyInit {
-        dePool = IDePool(_pool);
-=======
     function initialize(address _lido) public onlyInit {
         lido = ILido(_lido);
->>>>>>> 1a7bd454
         initialized();
     }
 

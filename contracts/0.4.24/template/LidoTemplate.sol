// SPDX-FileCopyrightText: 2020 Lido <info@lido.fi>

// SPDX-License-Identifier: GPL-3.0

pragma solidity 0.4.24;

import "@aragon/os/contracts/factory/APMRegistryFactory.sol";
import "@aragon/os/contracts/acl/ACL.sol";
import "@aragon/os/contracts/apm/Repo.sol";
import "@aragon/os/contracts/apm/APMRegistry.sol";
import "@aragon/os/contracts/ens/ENSSubdomainRegistrar.sol";
import "@aragon/os/contracts/kernel/Kernel.sol";
import "@aragon/os/contracts/lib/ens/ENS.sol";
import "@aragon/os/contracts/lib/ens/PublicResolver.sol";
import "@aragon/os/contracts/factory/DAOFactory.sol";
import "@aragon/os/contracts/common/IsContract.sol";

import "@aragon/apps-agent/contracts/Agent.sol";
import "@aragon/apps-vault/contracts/Vault.sol";

import "@aragon/apps-lido/apps/voting/contracts/Voting.sol";

import "@aragon/apps-finance/contracts/Finance.sol";
import "@aragon/apps-lido/apps/token-manager/contracts/TokenManager.sol";

import "@aragon/id/contracts/IFIFSResolvingRegistrar.sol";

import "../Lido.sol";
import "../oracle/LidoOracle.sol";
import "../nos/NodeOperatorsRegistry.sol";
import "../interfaces/IDepositContract.sol";

contract LidoTemplate is IsContract {
    // Configuration errors
<<<<<<< HEAD
    string private constant ERROR_ZERO_OWNER = "TMPL_ZERO_OWNER";
    string private constant ERROR_ENS_NOT_CONTRACT = "TMPL_ENS_NOT_CONTRACT";
    string private constant ERROR_DAO_FACTORY_NOT_CONTRACT = "TMPL_DAO_FAC_NOT_CONTRACT";
    string private constant ERROR_MINIME_FACTORY_NOT_CONTRACT = "TMPL_MINIME_FAC_NOT_CONTRACT";
    string private constant ERROR_ARAGON_ID_NOT_CONTRACT = "TMPL_ARAGON_ID_NOT_CONTRACT";
    string private constant ERROR_APM_REGISTRY_FACTORY_NOT_CONTRACT = "TMPL_APM_REGISTRY_FAC_NOT_CONTRACT";
    string private constant ERROR_EMPTY_HOLDERS = "TMPL_EMPTY_HOLDERS";
    string private constant ERROR_BAD_AMOUNTS_LEN = "TMPL_BAD_AMOUNTS_LEN";
    string private constant ERROR_INVALID_ID = "TMPL_INVALID_ID";
    string private constant ERROR_UNEXPECTED_TOTAL_SUPPLY = "TMPL_UNEXPECTED_TOTAL_SUPPLY";
=======
    string constant private ERROR_ZERO_OWNER = "TMPL_ZERO_OWNER";
    string constant private ERROR_ENS_NOT_CONTRACT = "TMPL_ENS_NOT_CONTRACT";
    string constant private ERROR_DAO_FACTORY_NOT_CONTRACT = "TMPL_DAO_FAC_NOT_CONTRACT";
    string constant private ERROR_MINIME_FACTORY_NOT_CONTRACT = "TMPL_MINIME_FAC_NOT_CONTRACT";
    string constant private ERROR_ARAGON_ID_NOT_CONTRACT = "TMPL_ARAGON_ID_NOT_CONTRACT";
    string constant private ERROR_APM_REGISTRY_FACTORY_NOT_CONTRACT = "TMPL_APM_REGISTRY_FAC_NOT_CONTRACT";
    string constant private ERROR_EMPTY_HOLDERS = "TMPL_EMPTY_HOLDERS";
    string constant private ERROR_BAD_AMOUNTS_LEN = "TMPL_BAD_AMOUNTS_LEN";
    string constant private ERROR_INVALID_ID = "TMPL_INVALID_ID";
    string constant private ERROR_UNEXPECTED_TOTAL_SUPPLY = "TMPL_UNEXPECTED_TOTAL_SUPPLY";
>>>>>>> 12932eab

    // Operational errors
    string private constant ERROR_PERMISSION_DENIED = "TMPL_PERMISSION_DENIED";
    string private constant ERROR_REGISTRY_ALREADY_DEPLOYED = "TMPL_REGISTRY_ALREADY_DEPLOYED";
    string private constant ERROR_ENS_NODE_NOT_OWNED_BY_TEMPLATE = "TMPL_ENS_NODE_NOT_OWNED_BY_TEMPLATE";
    string private constant ERROR_REGISTRY_NOT_DEPLOYED = "TMPL_REGISTRY_NOT_DEPLOYED";
    string private constant ERROR_DAO_ALREADY_DEPLOYED = "TMPL_DAO_ALREADY_DEPLOYED";
    string private constant ERROR_DAO_NOT_DEPLOYED = "TMPL_DAO_NOT_DEPLOYED";
    string private constant ERROR_ALREADY_FINALIZED = "TMPL_ALREADY_FINALIZED";

    // Aragon app IDs
    bytes32 private constant ARAGON_AGENT_APP_ID = 0x9ac98dc5f995bf0211ed589ef022719d1487e5cb2bab505676f0d084c07cf89a; // agent.aragonpm.eth
    bytes32 private constant ARAGON_VAULT_APP_ID = 0x7e852e0fcfce6551c13800f1e7476f982525c2b5277ba14b24339c68416336d1; // vault.aragonpm.eth
    bytes32 private constant ARAGON_VOTING_APP_ID = 0x9fa3927f639745e587912d4b0fea7ef9013bf93fb907d29faeab57417ba6e1d4; // voting.aragonpm.eth
    bytes32 private constant ARAGON_FINANCE_APP_ID = 0xbf8491150dafc5dcaee5b861414dca922de09ccffa344964ae167212e8c673ae; // finance.aragonpm.eth
    bytes32 private constant ARAGON_TOKEN_MANAGER_APP_ID =
        0x6b20a3010614eeebf2138ccec99f028a61c811b3b1a3343b6ff635985c75c91f; // token-manager.aragonpm.eth

    // APM app names, see https://github.com/aragon/aragonOS/blob/f3ae59b/contracts/apm/APMRegistry.sol#L11
    string private constant APM_APP_NAME = "apm-registry";
    string private constant APM_REPO_APP_NAME = "apm-repo";
    string private constant APM_ENSSUB_APP_NAME = "apm-enssub";

    // Aragon app names
    string private constant ARAGON_AGENT_APP_NAME = "aragon-agent";
    string private constant ARAGON_FINANCE_APP_NAME = "aragon-finance";
    string private constant ARAGON_TOKEN_MANAGER_APP_NAME = "aragon-token-manager";
    string private constant ARAGON_VOTING_APP_NAME = "aragon-voting";

    // Lido app names
    string private constant LIDO_APP_NAME = "lido";
    string private constant NODE_OPERATORS_REGISTRY_APP_NAME = "node-operators-registry";
    string private constant ORACLE_APP_NAME = "oracle";

    // DAO config constants
    bool private constant TOKEN_TRANSFERABLE = true;
    uint8 private constant TOKEN_DECIMALS = uint8(18);
    uint64 private constant DEFAULT_FINANCE_PERIOD = uint64(30 days);
    uint256 private constant TOKEN_MAX_PER_ACCOUNT = 0;

    struct APMRepos {
        Repo lido;
        Repo oracle;
        Repo nodeOperatorsRegistry;
        Repo aragonAgent;
        Repo aragonFinance;
        Repo aragonTokenManager;
        Repo aragonVoting;
    }

    struct DeployState {
        bytes32 lidoRegistryEnsNode;
        APMRegistry lidoRegistry;
        Kernel dao;
        ACL acl;
        MiniMeToken token;
        Agent agent;
        Finance finance;
        TokenManager tokenManager;
        Voting voting;
        Lido lido;
        LidoOracle oracle;
        NodeOperatorsRegistry operators;
    }

    struct AppVersion {
        address contractAddress;
        bytes contentURI;
    }

    address private owner;
    ENS private ens;
    DAOFactory private daoFactory;
    MiniMeTokenFactory private miniMeFactory;
    IFIFSResolvingRegistrar private aragonID;
    APMRegistryFactory private apmRegistryFactory;

    DeployState private deployState;
    APMRepos private apmRepos;

    event TmplAPMDeployed(address apm);
    event TmplReposCreated();
    event TmplAppInstalled(address appProxy, bytes32 appId);
    event TmplDAOAndTokenDeployed(address dao, address token);
    event TmplTokensIssued(uint256 totalAmount);
    event TmplDaoFinalized();

    modifier onlyOwner() {
        require(msg.sender == owner, ERROR_PERMISSION_DENIED);
        _;
    }

    function setOwner(address _newOwner) external onlyOwner {
        owner = _newOwner;
    }

    constructor(
        address _owner,
        DAOFactory _daoFactory,
        ENS _ens,
        MiniMeTokenFactory _miniMeFactory,
        IFIFSResolvingRegistrar _aragonID,
        APMRegistryFactory _apmRegistryFactory
    ) public {
        require(_owner != address(0), ERROR_ZERO_OWNER);
        require(isContract(address(_daoFactory)), ERROR_DAO_FACTORY_NOT_CONTRACT);
        require(isContract(address(_ens)), ERROR_ENS_NOT_CONTRACT);
        require(isContract(address(_miniMeFactory)), ERROR_MINIME_FACTORY_NOT_CONTRACT);
        require(isContract(address(_aragonID)), ERROR_ARAGON_ID_NOT_CONTRACT);
        require(isContract(address(_apmRegistryFactory)), ERROR_APM_REGISTRY_FACTORY_NOT_CONTRACT);

        owner = _owner;
        daoFactory = _daoFactory;
        ens = _ens;
        miniMeFactory = _miniMeFactory;
        aragonID = _aragonID;
        apmRegistryFactory = _apmRegistryFactory;
    }

    function getConfig()
        external
        view
        returns (
            address _owner,
            address _daoFactory,
            address _ens,
            address _miniMeFactory,
            address _aragonID,
            address _apmRegistryFactory
        )
    {
        return (owner, daoFactory, ens, miniMeFactory, aragonID, apmRegistryFactory);
    }

    function deployLidoAPM(bytes32 _tld, bytes32 _label) external onlyOwner {
        require(deployState.lidoRegistry == address(0), ERROR_REGISTRY_ALREADY_DEPLOYED);

        bytes32 node = keccak256(abi.encodePacked(_tld, _label));
        require(ens.owner(node) == address(this), ERROR_ENS_NODE_NOT_OWNED_BY_TEMPLATE);
        deployState.lidoRegistryEnsNode = node;

        APMRegistryFactory factory = apmRegistryFactory;

        // transfer ENS node ownership to the APM factory, which will
        // subsequently transfer it to the subdomain registrar
        ens.setOwner(node, factory);

        // make the template a (temporary) manager of the APM registry
        APMRegistry registry = factory.newAPM(_tld, _label, address(this));

        // APMRegistryFactory doesn't revoke its permission to create repos
        ACL(registry.kernel().acl()).revokePermission(factory, registry, registry.CREATE_REPO_ROLE());

        deployState.lidoRegistry = registry;

        emit TmplAPMDeployed(address(registry));
    }

    /**
     * @dev An escape hatch function to reclaim the domain if APM fails to deploy.
     */
    function cancelAndTransferDomain(bytes32 node, address _to) external onlyOwner {
        require(ens.owner(node) == address(this), ERROR_ENS_NODE_NOT_OWNED_BY_TEMPLATE);
        ens.setOwner(node, _to);
    }

    function createRepos(
        uint16[3] _initialSemanticVersion,
        address _lidoImplAddress,
        bytes _lidoContentURI,
        address _nodeOperatorsRegistryImplAddress,
        bytes _nodeOperatorsRegistryContentURI,
        address _oracleImplAddress,
        bytes _oracleContentURI
    ) external onlyOwner {
        require(deployState.lidoRegistry != address(0), ERROR_REGISTRY_NOT_DEPLOYED);

        APMRegistry lidoRegistry = deployState.lidoRegistry;

        // create Lido app repos

        apmRepos.lido = lidoRegistry.newRepoWithVersion(
            LIDO_APP_NAME,
            this,
            _initialSemanticVersion,
            _lidoImplAddress,
            _lidoContentURI
        );

        apmRepos.nodeOperatorsRegistry = lidoRegistry.newRepoWithVersion(
            NODE_OPERATORS_REGISTRY_APP_NAME,
            this,
            _initialSemanticVersion,
            _nodeOperatorsRegistryImplAddress,
            _nodeOperatorsRegistryContentURI
        );

        apmRepos.oracle = lidoRegistry.newRepoWithVersion(
            ORACLE_APP_NAME,
            this,
            _initialSemanticVersion,
            _oracleImplAddress,
            _oracleContentURI
        );

        // create Aragon app repos pointing to latest upstream versions

        AppVersion memory latest = _apmResolveLatest(ARAGON_AGENT_APP_ID);
        apmRepos.aragonAgent = lidoRegistry.newRepoWithVersion(
            ARAGON_AGENT_APP_NAME,
            this,
            _initialSemanticVersion,
            latest.contractAddress,
            latest.contentURI
        );

        latest = _apmResolveLatest(ARAGON_FINANCE_APP_ID);
        apmRepos.aragonFinance = lidoRegistry.newRepoWithVersion(
            ARAGON_FINANCE_APP_NAME,
            this,
            _initialSemanticVersion,
            latest.contractAddress,
            latest.contentURI
        );

        latest = _apmResolveLatest(ARAGON_TOKEN_MANAGER_APP_ID);
        apmRepos.aragonTokenManager = lidoRegistry.newRepoWithVersion(
            ARAGON_TOKEN_MANAGER_APP_NAME,
            this,
            _initialSemanticVersion,
            latest.contractAddress,
            latest.contentURI
        );

        latest = _apmResolveLatest(ARAGON_VOTING_APP_ID);
        apmRepos.aragonVoting = lidoRegistry.newRepoWithVersion(
            ARAGON_VOTING_APP_NAME,
            this,
            _initialSemanticVersion,
            latest.contractAddress,
            latest.contentURI
        );

        emit TmplReposCreated();
    }

    function newDAO(
        string _tokenName,
        string _tokenSymbol,
        uint64[4] _votingSettings,
        IDepositContract _beaconDepositContract,
        uint32[4]
    ) external onlyOwner {
        DeployState memory state = deployState;

        require(state.lidoRegistry != address(0), ERROR_REGISTRY_NOT_DEPLOYED);
        require(state.dao == address(0), ERROR_DAO_ALREADY_DEPLOYED);

        state.token = _createToken(_tokenName, _tokenSymbol, TOKEN_DECIMALS);
        (state.dao, state.acl) = _createDAO();

        state.agent = _installAgentApp(state.lidoRegistryEnsNode, state.dao);

        state.finance = _installFinanceApp(state.lidoRegistryEnsNode, state.dao, state.agent, DEFAULT_FINANCE_PERIOD);

        state.tokenManager = _installTokenManagerApp(
            state.lidoRegistryEnsNode,
            state.dao,
            state.token,
            TOKEN_TRANSFERABLE,
            TOKEN_MAX_PER_ACCOUNT
        );

        state.voting = _installVotingApp(
            state.lidoRegistryEnsNode,
            state.dao,
            state.token,
            _votingSettings[0], // support
            _votingSettings[1], // acceptance
            _votingSettings[2], // duration
            _votingSettings[3]  // objectionPhaseDuration
        );

        bytes memory noInit = new bytes(0);

        state.lido = Lido(
            _installNonDefaultApp(state.dao, _getAppId(LIDO_APP_NAME, state.lidoRegistryEnsNode), noInit)
        );

        state.operators = NodeOperatorsRegistry(
            _installNonDefaultApp(
                state.dao,
                _getAppId(NODE_OPERATORS_REGISTRY_APP_NAME, state.lidoRegistryEnsNode),
                noInit
            )
        );

        state.oracle = LidoOracle(
            _installNonDefaultApp(state.dao, _getAppId(ORACLE_APP_NAME, state.lidoRegistryEnsNode), noInit)
        );

        // state.oracle.initialize(
        //     state.lido,
        //     _beaconSpec[0], // epochsPerFrame
        //     _beaconSpec[1], // slotsPerEpoch
        //     _beaconSpec[2], // secondsPerSlot
        //     _beaconSpec[3],  // genesisTime
        //     100000,
        //     50000
        // );

        state.operators.initialize(state.lido);

        state.lido.initialize(
            _beaconDepositContract,
            state.oracle,
            state.operators,
            state.agent, // treasury
            address(0) // execution layer rewards vault
        );

        // used for issuing vested tokens in the next step
        _createTokenManagerPermissionsForTemplate(state.acl, state.tokenManager);

        emit TmplDAOAndTokenDeployed(address(state.dao), address(state.token));

        deployState = state;
    }

    function issueTokens(
        address[] _holders,
        uint256[] _amounts,
        uint64 _vestingStart,
        uint64 _vestingCliff,
        uint64 _vestingEnd,
        bool _vestingRevokable,
        uint256 _expectedFinalTotalSupply
    ) external onlyOwner {
        require(_holders.length > 0, ERROR_EMPTY_HOLDERS);
        require(_holders.length == _amounts.length, ERROR_BAD_AMOUNTS_LEN);

        TokenManager tokenManager = deployState.tokenManager;
        require(tokenManager != address(0), ERROR_DAO_NOT_DEPLOYED);

        uint256 totalAmount = _issueTokens(
            tokenManager,
            deployState.token,
            _holders,
            _amounts,
            _vestingStart,
            _vestingCliff,
            _vestingEnd,
            _vestingRevokable,
            _expectedFinalTotalSupply
        );

        emit TmplTokensIssued(totalAmount);
    }

    function finalizeDAO(
        string _daoName,
        uint16 _totalFeeBP,
        uint16 _treasuryFeeBP,
        uint16 _operatorsFeeBP,
<<<<<<< HEAD
        uint256 _unvestedTokensAmount
    ) external onlyOwner {
=======
        uint256 _unvestedTokensAmount,
        address _elRewardsVault,
        uint16 _elRewardsWithdrawalLimit
    )
        onlyOwner
        external
    {
>>>>>>> 12932eab
        DeployState memory state = deployState;
        APMRepos memory repos = apmRepos;

        require(state.dao != address(0), ERROR_DAO_NOT_DEPLOYED);
        require(bytes(_daoName).length > 0, ERROR_INVALID_ID);

        // Set initial values for fee and its distribution
        bytes32 LIDO_MANAGE_FEE = state.lido.MANAGE_FEE();
        _createPermissionForTemplate(state.acl, state.lido, LIDO_MANAGE_FEE);
        state.lido.setFee(_totalFeeBP);
        state.lido.setFeeDistribution(_treasuryFeeBP, _operatorsFeeBP);
        _removePermissionFromTemplate(state.acl, state.lido, LIDO_MANAGE_FEE);

        // Set Execution Layer rewards parameters on Lido contract
        bytes32 LIDO_SET_EL_REWARDS_VAULT = state.lido.SET_EL_REWARDS_VAULT_ROLE();
        _createPermissionForTemplate(state.acl, state.lido, LIDO_SET_EL_REWARDS_VAULT);
        state.lido.setELRewardsVault(_elRewardsVault);
        _removePermissionFromTemplate(state.acl, state.lido, LIDO_SET_EL_REWARDS_VAULT);

        bytes32 LIDO_SET_EL_REWARDS_WITHDRAWAL_LIMIT = state.lido.SET_EL_REWARDS_WITHDRAWAL_LIMIT_ROLE();
        _createPermissionForTemplate(state.acl, state.lido, LIDO_SET_EL_REWARDS_WITHDRAWAL_LIMIT);
        state.lido.setELRewardsWithdrawalLimit(_elRewardsWithdrawalLimit);
        _removePermissionFromTemplate(state.acl, state.lido, LIDO_SET_EL_REWARDS_WITHDRAWAL_LIMIT);

        if (_unvestedTokensAmount != 0) {
            // using issue + assign to avoid setting the additional MINT_ROLE for the template
            state.tokenManager.issue(_unvestedTokensAmount);
            state.tokenManager.assign(state.agent, _unvestedTokensAmount);
            emit TmplTokensIssued(_unvestedTokensAmount);
        }

        _setupPermissions(state, repos);
        _transferRootPermissionsFromTemplateAndFinalizeDAO(state.dao, state.voting);
        _resetState();

        aragonID.register(keccak256(abi.encodePacked(_daoName)), state.dao);

        emit TmplDaoFinalized();
    }

    /* DAO AND APPS */

    /**
     * @dev Create a DAO using the DAO Factory and grant the template root permissions so it has full
     *      control during setup. Once the DAO setup has finished, it is recommended to call the
     *      `_transferRootPermissionsFromTemplateAndFinalizeDAO()` helper to transfer the root
     *      permissions to the end entity in control of the organization.
     */
    function _createDAO() private returns (Kernel dao, ACL acl) {
        dao = daoFactory.newDAO(this);
        acl = ACL(dao.acl());
        _createPermissionForTemplate(acl, dao, dao.APP_MANAGER_ROLE());
    }

    function _installAgentApp(bytes32 _lidoRegistryEnsNode, Kernel _dao) private returns (Agent) {
        bytes32 appId = _getAppId(ARAGON_AGENT_APP_NAME, _lidoRegistryEnsNode);
        bytes memory initializeData = abi.encodeWithSelector(Agent(0).initialize.selector);
        Agent agent = Agent(_installApp(_dao, appId, initializeData, true));
        _dao.setRecoveryVaultAppId(appId);
        return agent;
    }

    function _installFinanceApp(
        bytes32 _lidoRegistryEnsNode,
        Kernel _dao,
        Vault _vault,
        uint64 _periodDuration
    ) private returns (Finance) {
        bytes32 appId = _getAppId(ARAGON_FINANCE_APP_NAME, _lidoRegistryEnsNode);
        bytes memory initializeData = abi.encodeWithSelector(Finance(0).initialize.selector, _vault, _periodDuration);
        return Finance(_installNonDefaultApp(_dao, appId, initializeData));
    }

    function _installTokenManagerApp(
        bytes32 _lidoRegistryEnsNode,
        Kernel _dao,
        MiniMeToken _token,
        bool _transferable,
        uint256 _maxAccountTokens
    ) private returns (TokenManager) {
        bytes32 appId = _getAppId(ARAGON_TOKEN_MANAGER_APP_NAME, _lidoRegistryEnsNode);
        TokenManager tokenManager = TokenManager(_installNonDefaultApp(_dao, appId, new bytes(0)));
        _token.changeController(tokenManager);
        tokenManager.initialize(_token, _transferable, _maxAccountTokens);
        return tokenManager;
    }

    function _installVotingApp(
        bytes32 _lidoRegistryEnsNode,
        Kernel _dao,
        MiniMeToken _token,
        uint64 _support,
        uint64 _acceptance,
<<<<<<< HEAD
        uint64 _duration
    ) private returns (Voting) {
        bytes32 appId = _getAppId(ARAGON_VOTING_APP_NAME, _lidoRegistryEnsNode);
        bytes memory initializeData = abi.encodeWithSelector(
            Voting(0).initialize.selector,
            _token,
            _support,
            _acceptance,
            _duration
        );
=======
        uint64 _duration,
        uint64 _objectionPhaseDuration
    )
        private returns (Voting)
    {
        bytes32 appId = _getAppId(ARAGON_VOTING_APP_NAME, _lidoRegistryEnsNode);
        bytes memory initializeData = abi.encodeWithSelector(Voting(0).initialize.selector, _token, _support, _acceptance, _duration, _objectionPhaseDuration);
>>>>>>> 12932eab
        return Voting(_installNonDefaultApp(_dao, appId, initializeData));
    }

    function _installNonDefaultApp(
        Kernel _dao,
        bytes32 _appId,
        bytes memory _initializeData
    ) internal returns (address) {
        return _installApp(_dao, _appId, _initializeData, false);
    }

    function _installApp(
        Kernel _dao,
        bytes32 _appId,
        bytes memory _initializeData,
        bool _setDefault
    ) internal returns (address) {
        address latestBaseAppAddress = _apmResolveLatest(_appId).contractAddress;
        address instance = address(_dao.newAppInstance(_appId, latestBaseAppAddress, _initializeData, _setDefault));
        emit TmplAppInstalled(instance, _appId);
        return instance;
    }

    /* TOKEN */

    function _createToken(
        string memory _name,
        string memory _symbol,
        uint8 _decimals
    ) internal returns (MiniMeToken) {
        MiniMeToken token = miniMeFactory.createCloneToken(MiniMeToken(address(0)), 0, _name, _decimals, _symbol, true);
        return token;
    }

    function _issueTokens(
        TokenManager _tokenManager,
        MiniMeToken _token,
        address[] memory _holders,
        uint256[] memory _amounts,
        uint64 _vestingStart,
        uint64 _vestingCliff,
        uint64 _vestingEnd,
        bool _vestingRevokable,
<<<<<<< HEAD
        uint256 _extectedFinalTotalSupply
    ) private returns (uint256 totalAmount) {
=======
        uint256 _expectedFinalTotalSupply
    )
        private
        returns (uint256 totalAmount)
    {
>>>>>>> 12932eab
        totalAmount = 0;
        uint256 i;

        for (i = 0; i < _holders.length; ++i) {
            totalAmount += _amounts[i];
        }

        _tokenManager.issue(totalAmount);
        require(_token.totalSupply() == _expectedFinalTotalSupply, ERROR_UNEXPECTED_TOTAL_SUPPLY);

        for (i = 0; i < _holders.length; ++i) {
            _tokenManager.assignVested(
                _holders[i],
                _amounts[i],
                _vestingStart,
                _vestingCliff,
                _vestingEnd,
                _vestingRevokable
            );
        }

        return totalAmount;
    }

    /* PERMISSIONS */

    function _setupPermissions(DeployState memory _state, APMRepos memory _repos) private {
        ACL acl = _state.acl;
        Voting voting = _state.voting;

        _createAgentPermissions(acl, _state.agent, voting);
        _createVaultPermissions(acl, _state.agent, _state.finance, voting);
        _createFinancePermissions(acl, _state.finance, voting);
        _createEvmScriptsRegistryPermissions(acl, voting);
        _createVotingPermissions(acl, voting, _state.tokenManager);
        _configureTokenManagerPermissions(acl, _state.tokenManager, voting);

        // APM

        Kernel apmDAO = Kernel(_state.lidoRegistry.kernel());
        ACL apmACL = ACL(apmDAO.acl());
        bytes32 REPO_CREATE_VERSION_ROLE = _repos.lido.CREATE_VERSION_ROLE();
        ENSSubdomainRegistrar apmRegistrar = _state.lidoRegistry.registrar();

        _transferPermissionFromTemplate(apmACL, _state.lidoRegistry, voting, _state.lidoRegistry.CREATE_REPO_ROLE());
        apmACL.setPermissionManager(voting, apmDAO, apmDAO.APP_MANAGER_ROLE());
        _transferPermissionFromTemplate(apmACL, apmACL, voting, apmACL.CREATE_PERMISSIONS_ROLE());
        apmACL.setPermissionManager(voting, apmRegistrar, apmRegistrar.CREATE_NAME_ROLE());
        apmACL.setPermissionManager(voting, apmRegistrar, apmRegistrar.POINT_ROOTNODE_ROLE());

        // APM repos

        // using loops to save contract size
        Repo[10] memory repoAddrs;

        repoAddrs[0] = _repos.lido;
        repoAddrs[1] = _repos.oracle;
        repoAddrs[2] = _repos.nodeOperatorsRegistry;
        repoAddrs[3] = _repos.aragonAgent;
        repoAddrs[4] = _repos.aragonFinance;
        repoAddrs[5] = _repos.aragonTokenManager;
        repoAddrs[6] = _repos.aragonVoting;
        repoAddrs[7] = _resolveRepo(_getAppId(APM_APP_NAME, _state.lidoRegistryEnsNode));
        repoAddrs[8] = _resolveRepo(_getAppId(APM_REPO_APP_NAME, _state.lidoRegistryEnsNode));
        repoAddrs[9] = _resolveRepo(_getAppId(APM_ENSSUB_APP_NAME, _state.lidoRegistryEnsNode));

        for (uint256 i = 0; i < repoAddrs.length; ++i) {
            _transferPermissionFromTemplate(apmACL, repoAddrs[i], voting, REPO_CREATE_VERSION_ROLE);
        }

        // using loops to save contract size
        bytes32[10] memory perms;

        // Oracle
        // TODO
        // perms[0] = _state.oracle.MANAGE_MEMBERS();
        // perms[1] = _state.oracle.MANAGE_QUORUM();
        // perms[2] = _state.oracle.SET_BEACON_SPEC();
        // perms[3] = _state.oracle.SET_REPORT_BOUNDARIES();
        // perms[4] = _state.oracle.SET_BEACON_REPORT_RECEIVER();

        for (i = 0; i < 5; ++i) {
            _createPermissionForVoting(acl, _state.oracle, perms[i], voting);
        }

        // NodeOperatorsRegistry
        perms[0] = _state.operators.MANAGE_SIGNING_KEYS();
        perms[1] = _state.operators.ADD_NODE_OPERATOR_ROLE();
        perms[2] = _state.operators.SET_NODE_OPERATOR_ACTIVE_ROLE();
        perms[3] = _state.operators.SET_NODE_OPERATOR_NAME_ROLE();
        perms[4] = _state.operators.SET_NODE_OPERATOR_ADDRESS_ROLE();
        perms[5] = _state.operators.SET_NODE_OPERATOR_LIMIT_ROLE();
        perms[6] = _state.operators.REPORT_STOPPED_VALIDATORS_ROLE();

        for (i = 0; i < 7; ++i) {
            _createPermissionForVoting(acl, _state.operators, perms[i], voting);
        }

        // Lido
        perms[0] = _state.lido.PAUSE_ROLE();
        perms[1] = _state.lido.MANAGE_FEE();
        perms[2] = _state.lido.MANAGE_WITHDRAWAL_KEY();
        perms[3] = _state.lido.MANAGE_PROTOCOL_CONTRACTS_ROLE();
        perms[4] = _state.lido.BURN_ROLE();
        perms[5] = _state.lido.RESUME_ROLE();
        perms[6] = _state.lido.STAKING_PAUSE_ROLE();
        perms[7] = _state.lido.STAKING_CONTROL_ROLE();
        perms[8] = _state.lido.SET_EL_REWARDS_WITHDRAWAL_LIMIT_ROLE();

        for (i = 0; i < 9; ++i) {
            _createPermissionForVoting(acl, _state.lido, perms[i], voting);
        }
    }

    function _createTokenManagerPermissionsForTemplate(ACL _acl, TokenManager _tokenManager) internal {
        _createPermissionForTemplate(_acl, _tokenManager, _tokenManager.ISSUE_ROLE());
        _createPermissionForTemplate(_acl, _tokenManager, _tokenManager.ASSIGN_ROLE());
    }

    function _createPermissionForVoting(
        ACL _acl,
        address _app,
        bytes32 perm,
        address _voting
    ) internal {
        _acl.createPermission(_voting, _app, perm, _voting);
    }

    function _createAgentPermissions(
        ACL _acl,
        Agent _agent,
        address _voting
    ) internal {
        _createPermissionForVoting(_acl, _agent, _agent.EXECUTE_ROLE(), _voting);
        _createPermissionForVoting(_acl, _agent, _agent.RUN_SCRIPT_ROLE(), _voting);
    }

    function _createVaultPermissions(
        ACL _acl,
        Vault _vault,
        address _finance,
        address _voting
    ) internal {
        _acl.createPermission(_finance, _vault, _vault.TRANSFER_ROLE(), _voting);
    }

    function _createFinancePermissions(
        ACL _acl,
        Finance _finance,
        address _voting
    ) internal {
        _createPermissionForVoting(_acl, _finance, _finance.EXECUTE_PAYMENTS_ROLE(), _voting);
        _createPermissionForVoting(_acl, _finance, _finance.MANAGE_PAYMENTS_ROLE(), _voting);
        _createPermissionForVoting(_acl, _finance, _finance.CREATE_PAYMENTS_ROLE(), _voting);
    }

    function _createEvmScriptsRegistryPermissions(ACL _acl, address _voting) internal {
        EVMScriptRegistry registry = EVMScriptRegistry(_acl.getEVMScriptRegistry());
        _createPermissionForVoting(_acl, registry, registry.REGISTRY_MANAGER_ROLE(), _voting);
        _createPermissionForVoting(_acl, registry, registry.REGISTRY_ADD_EXECUTOR_ROLE(), _voting);
    }

    function _createVotingPermissions(
        ACL _acl,
        Voting _voting,
        address _tokenManager
    ) internal {
        _createPermissionForVoting(_acl, _voting, _voting.MODIFY_QUORUM_ROLE(), _voting);
        _createPermissionForVoting(_acl, _voting, _voting.MODIFY_SUPPORT_ROLE(), _voting);
        _acl.createPermission(_tokenManager, _voting, _voting.CREATE_VOTES_ROLE(), _voting);
    }

    function _configureTokenManagerPermissions(
        ACL _acl,
        TokenManager _tokenManager,
        address _voting
    ) internal {
        _removePermissionFromTemplate(_acl, _tokenManager, _tokenManager.ISSUE_ROLE());
        _removePermissionFromTemplate(_acl, _tokenManager, _tokenManager.ASSIGN_ROLE());
        _createPermissionForVoting(_acl, _tokenManager, _tokenManager.ASSIGN_ROLE(), _voting);
    }

    function _createPermissionForTemplate(
        ACL _acl,
        address _app,
        bytes32 _permission
    ) private {
        _acl.createPermission(address(this), _app, _permission, address(this));
    }

    function _removePermissionFromTemplate(
        ACL _acl,
        address _app,
        bytes32 _permission
    ) private {
        _acl.revokePermission(address(this), _app, _permission);
        _acl.removePermissionManager(_app, _permission);
    }

    function _transferRootPermissionsFromTemplateAndFinalizeDAO(Kernel _dao, address _voting) private {
        ACL _acl = ACL(_dao.acl());
        _transferPermissionFromTemplate(_acl, _dao, _voting, _dao.APP_MANAGER_ROLE(), _voting);
        _transferPermissionFromTemplate(_acl, _acl, _voting, _acl.CREATE_PERMISSIONS_ROLE(), _voting);
    }

    function _transferPermissionFromTemplate(
        ACL _acl,
        address _app,
        address _to,
        bytes32 _permission
    ) private {
        _transferPermissionFromTemplate(_acl, _app, _to, _permission, _to);
    }

    function _transferPermissionFromTemplate(
        ACL _acl,
        address _app,
        address _to,
        bytes32 _permission,
        address _manager
    ) private {
        _acl.grantPermission(_to, _app, _permission);
        _acl.revokePermission(address(this), _app, _permission);
        _acl.setPermissionManager(_manager, _app, _permission);
    }

    /* APM and ENS */

    function _apmResolveLatest(bytes32 _appId) private view returns (AppVersion memory) {
        Repo repo = _resolveRepo(_appId);
        (, address contractAddress, bytes memory contentURI) = repo.getLatest();
        return AppVersion(contractAddress, contentURI);
    }

    function _resolveRepo(bytes32 _appId) private view returns (Repo) {
        return Repo(PublicResolver(ens.resolver(_appId)).addr(_appId));
    }

    /**
     * @return the app ID: ENS node with name `_appName` and parent node `_apmRootNode`.
     */
    function _getAppId(string _appName, bytes32 _apmRootNode) private pure returns (bytes32 subnode) {
        return keccak256(abi.encodePacked(_apmRootNode, keccak256(abi.encodePacked(_appName))));
    }

    /* STATE RESET */

    function _resetState() private {
        delete deployState.lidoRegistryEnsNode;
        delete deployState.lidoRegistry;
        delete deployState.dao;
        delete deployState.acl;
        delete deployState.token;
        delete deployState.agent;
        delete deployState.finance;
        delete deployState.tokenManager;
        delete deployState.voting;
        delete deployState.lido;
        delete deployState.oracle;
        delete deployState.operators;
        delete deployState;
        delete apmRepos.lido;
        delete apmRepos.oracle;
        delete apmRepos.nodeOperatorsRegistry;
        delete apmRepos.aragonAgent;
        delete apmRepos.aragonFinance;
        delete apmRepos.aragonTokenManager;
        delete apmRepos.aragonVoting;
        delete apmRepos;
    }
}<|MERGE_RESOLUTION|>--- conflicted
+++ resolved
@@ -32,7 +32,6 @@
 
 contract LidoTemplate is IsContract {
     // Configuration errors
-<<<<<<< HEAD
     string private constant ERROR_ZERO_OWNER = "TMPL_ZERO_OWNER";
     string private constant ERROR_ENS_NOT_CONTRACT = "TMPL_ENS_NOT_CONTRACT";
     string private constant ERROR_DAO_FACTORY_NOT_CONTRACT = "TMPL_DAO_FAC_NOT_CONTRACT";
@@ -43,18 +42,6 @@
     string private constant ERROR_BAD_AMOUNTS_LEN = "TMPL_BAD_AMOUNTS_LEN";
     string private constant ERROR_INVALID_ID = "TMPL_INVALID_ID";
     string private constant ERROR_UNEXPECTED_TOTAL_SUPPLY = "TMPL_UNEXPECTED_TOTAL_SUPPLY";
-=======
-    string constant private ERROR_ZERO_OWNER = "TMPL_ZERO_OWNER";
-    string constant private ERROR_ENS_NOT_CONTRACT = "TMPL_ENS_NOT_CONTRACT";
-    string constant private ERROR_DAO_FACTORY_NOT_CONTRACT = "TMPL_DAO_FAC_NOT_CONTRACT";
-    string constant private ERROR_MINIME_FACTORY_NOT_CONTRACT = "TMPL_MINIME_FAC_NOT_CONTRACT";
-    string constant private ERROR_ARAGON_ID_NOT_CONTRACT = "TMPL_ARAGON_ID_NOT_CONTRACT";
-    string constant private ERROR_APM_REGISTRY_FACTORY_NOT_CONTRACT = "TMPL_APM_REGISTRY_FAC_NOT_CONTRACT";
-    string constant private ERROR_EMPTY_HOLDERS = "TMPL_EMPTY_HOLDERS";
-    string constant private ERROR_BAD_AMOUNTS_LEN = "TMPL_BAD_AMOUNTS_LEN";
-    string constant private ERROR_INVALID_ID = "TMPL_INVALID_ID";
-    string constant private ERROR_UNEXPECTED_TOTAL_SUPPLY = "TMPL_UNEXPECTED_TOTAL_SUPPLY";
->>>>>>> 12932eab
 
     // Operational errors
     string private constant ERROR_PERMISSION_DENIED = "TMPL_PERMISSION_DENIED";
@@ -419,18 +406,12 @@
         uint16 _totalFeeBP,
         uint16 _treasuryFeeBP,
         uint16 _operatorsFeeBP,
-<<<<<<< HEAD
-        uint256 _unvestedTokensAmount
-    ) external onlyOwner {
-=======
         uint256 _unvestedTokensAmount,
         address _elRewardsVault,
         uint16 _elRewardsWithdrawalLimit
     )
-        onlyOwner
-        external
+        external onlyOwner
     {
->>>>>>> 12932eab
         DeployState memory state = deployState;
         APMRepos memory repos = apmRepos;
 
@@ -445,10 +426,14 @@
         _removePermissionFromTemplate(state.acl, state.lido, LIDO_MANAGE_FEE);
 
         // Set Execution Layer rewards parameters on Lido contract
-        bytes32 LIDO_SET_EL_REWARDS_VAULT = state.lido.SET_EL_REWARDS_VAULT_ROLE();
-        _createPermissionForTemplate(state.acl, state.lido, LIDO_SET_EL_REWARDS_VAULT);
-        state.lido.setELRewardsVault(_elRewardsVault);
-        _removePermissionFromTemplate(state.acl, state.lido, LIDO_SET_EL_REWARDS_VAULT);
+        bytes32 MANAGE_PROTOCOL_CONTRACTS_ROLE = state.lido.MANAGE_PROTOCOL_CONTRACTS_ROLE();
+        _createPermissionForTemplate(state.acl, state.lido, MANAGE_PROTOCOL_CONTRACTS_ROLE);
+        state.lido.setProtocolContracts(
+            state.lido.getOracle(),
+            state.lido.getTreasury(),
+            _elRewardsVault
+        );
+        _removePermissionFromTemplate(state.acl, state.lido, MANAGE_PROTOCOL_CONTRACTS_ROLE);
 
         bytes32 LIDO_SET_EL_REWARDS_WITHDRAWAL_LIMIT = state.lido.SET_EL_REWARDS_WITHDRAWAL_LIMIT_ROLE();
         _createPermissionForTemplate(state.acl, state.lido, LIDO_SET_EL_REWARDS_WITHDRAWAL_LIMIT);
@@ -524,26 +509,20 @@
         MiniMeToken _token,
         uint64 _support,
         uint64 _acceptance,
-<<<<<<< HEAD
-        uint64 _duration
-    ) private returns (Voting) {
+        uint64 _duration,
+        uint64 _objectionPhaseDuration
+    )
+        private returns (Voting)
+    {
         bytes32 appId = _getAppId(ARAGON_VOTING_APP_NAME, _lidoRegistryEnsNode);
         bytes memory initializeData = abi.encodeWithSelector(
             Voting(0).initialize.selector,
             _token,
             _support,
             _acceptance,
-            _duration
-        );
-=======
-        uint64 _duration,
-        uint64 _objectionPhaseDuration
-    )
-        private returns (Voting)
-    {
-        bytes32 appId = _getAppId(ARAGON_VOTING_APP_NAME, _lidoRegistryEnsNode);
-        bytes memory initializeData = abi.encodeWithSelector(Voting(0).initialize.selector, _token, _support, _acceptance, _duration, _objectionPhaseDuration);
->>>>>>> 12932eab
+            _duration,
+            _objectionPhaseDuration
+        );
         return Voting(_installNonDefaultApp(_dao, appId, initializeData));
     }
 
@@ -587,16 +566,11 @@
         uint64 _vestingCliff,
         uint64 _vestingEnd,
         bool _vestingRevokable,
-<<<<<<< HEAD
-        uint256 _extectedFinalTotalSupply
-    ) private returns (uint256 totalAmount) {
-=======
         uint256 _expectedFinalTotalSupply
     )
         private
         returns (uint256 totalAmount)
     {
->>>>>>> 12932eab
         totalAmount = 0;
         uint256 i;
 
@@ -650,25 +624,25 @@
         // APM repos
 
         // using loops to save contract size
-        Repo[10] memory repoAddrs;
-
-        repoAddrs[0] = _repos.lido;
-        repoAddrs[1] = _repos.oracle;
-        repoAddrs[2] = _repos.nodeOperatorsRegistry;
-        repoAddrs[3] = _repos.aragonAgent;
-        repoAddrs[4] = _repos.aragonFinance;
-        repoAddrs[5] = _repos.aragonTokenManager;
-        repoAddrs[6] = _repos.aragonVoting;
-        repoAddrs[7] = _resolveRepo(_getAppId(APM_APP_NAME, _state.lidoRegistryEnsNode));
-        repoAddrs[8] = _resolveRepo(_getAppId(APM_REPO_APP_NAME, _state.lidoRegistryEnsNode));
-        repoAddrs[9] = _resolveRepo(_getAppId(APM_ENSSUB_APP_NAME, _state.lidoRegistryEnsNode));
-
-        for (uint256 i = 0; i < repoAddrs.length; ++i) {
-            _transferPermissionFromTemplate(apmACL, repoAddrs[i], voting, REPO_CREATE_VERSION_ROLE);
+        Repo[10] memory repoAddresses;
+
+        repoAddresses[0] = _repos.lido;
+        repoAddresses[1] = _repos.oracle;
+        repoAddresses[2] = _repos.nodeOperatorsRegistry;
+        repoAddresses[3] = _repos.aragonAgent;
+        repoAddresses[4] = _repos.aragonFinance;
+        repoAddresses[5] = _repos.aragonTokenManager;
+        repoAddresses[6] = _repos.aragonVoting;
+        repoAddresses[7] = _resolveRepo(_getAppId(APM_APP_NAME, _state.lidoRegistryEnsNode));
+        repoAddresses[8] = _resolveRepo(_getAppId(APM_REPO_APP_NAME, _state.lidoRegistryEnsNode));
+        repoAddresses[9] = _resolveRepo(_getAppId(APM_ENSSUB_APP_NAME, _state.lidoRegistryEnsNode));
+
+        for (uint256 i = 0; i < repoAddresses.length; ++i) {
+            _transferPermissionFromTemplate(apmACL, repoAddresses[i], voting, REPO_CREATE_VERSION_ROLE);
         }
 
         // using loops to save contract size
-        bytes32[10] memory perms;
+        bytes32[8] memory perms;
 
         // Oracle
         // TODO
@@ -704,9 +678,8 @@
         perms[5] = _state.lido.RESUME_ROLE();
         perms[6] = _state.lido.STAKING_PAUSE_ROLE();
         perms[7] = _state.lido.STAKING_CONTROL_ROLE();
-        perms[8] = _state.lido.SET_EL_REWARDS_WITHDRAWAL_LIMIT_ROLE();
-
-        for (i = 0; i < 9; ++i) {
+
+        for (i = 0; i < 8; ++i) {
             _createPermissionForVoting(acl, _state.lido, perms[i], voting);
         }
     }

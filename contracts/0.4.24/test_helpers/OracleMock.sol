pragma solidity 0.4.24;

import "../interfaces/ILido.sol";


/**
  * @dev This is a mock. Don't use in production.
  */
contract OracleMock {
    ILido private pool;

<<<<<<< HEAD
    function initialize(address _pool) external {
        pool = IDePool(_pool);
=======
    function setPool(address _pool) external {
        pool = ILido(_pool);
>>>>>>> ba89fcd3
    }

    function reportEther2(uint256 _epoch, uint256 _eth2balance) external {
        pool.reportEther2(_epoch, _eth2balance);
    }
}<|MERGE_RESOLUTION|>--- conflicted
+++ resolved
@@ -9,13 +9,8 @@
 contract OracleMock {
     ILido private pool;
 
-<<<<<<< HEAD
     function initialize(address _pool) external {
-        pool = IDePool(_pool);
-=======
-    function setPool(address _pool) external {
         pool = ILido(_pool);
->>>>>>> ba89fcd3
     }
 
     function reportEther2(uint256 _epoch, uint256 _eth2balance) external {

// SPDX-FileCopyrightText: 2020 Lido <info@lido.fi>

// SPDX-License-Identifier: GPL-3.0

pragma solidity 0.4.24;

import "../nos/NodeOperatorsRegistry.sol";

contract NodeOperatorsRegistryMock is NodeOperatorsRegistry {

    function increaseNodeOperatorDepositedSigningKeysCount(uint256 _nodeOperatorId, uint64 _keysCount) external {
        Packed64x4.Packed memory signingKeysStats = _nodeOperators[_nodeOperatorId].signingKeysStats;
        signingKeysStats.set(DEPOSITED_KEYS_COUNT_OFFSET, signingKeysStats.get(DEPOSITED_KEYS_COUNT_OFFSET) + _keysCount);
        _nodeOperators[_nodeOperatorId].signingKeysStats = signingKeysStats;
    }

    function testing_markAllKeysDeposited() external {
        uint256 nodeOperatorsCount = getNodeOperatorsCount();
        Packed64x4.Packed memory signingKeysStats;
        for (uint256 i; i < nodeOperatorsCount; ++i) {
            signingKeysStats =  _loadOperatorSigningKeysStats(i);
            testing_setDepositedSigningKeysCount(i, signingKeysStats.get(VETTED_KEYS_COUNT_OFFSET));
        }
    }

    function testing_markAllKeysDeposited(uint256 _nodeOperatorId) external {
        _onlyExistedNodeOperator(_nodeOperatorId);
        Packed64x4.Packed memory signingKeysStats = _nodeOperators[_nodeOperatorId].signingKeysStats;
        testing_setDepositedSigningKeysCount(_nodeOperatorId, signingKeysStats.get(VETTED_KEYS_COUNT_OFFSET));
    }

    function testing_setDepositedSigningKeysCount(uint256 _nodeOperatorId, uint256 _depositedSigningKeysCount) public {
        _onlyExistedNodeOperator(_nodeOperatorId);
        // NodeOperator storage nodeOperator = _nodeOperators[_nodeOperatorId];
        Packed64x4.Packed memory signingKeysStats = _loadOperatorSigningKeysStats(_nodeOperatorId);
        uint64 depositedSigningKeysCountBefore = signingKeysStats.get(DEPOSITED_KEYS_COUNT_OFFSET);
        if (_depositedSigningKeysCount == depositedSigningKeysCountBefore) {
            return;
        }

        require(
            _depositedSigningKeysCount <= signingKeysStats.get(VETTED_KEYS_COUNT_OFFSET),
            "DEPOSITED_SIGNING_KEYS_COUNT_TOO_HIGH"
        );
        require(
            _depositedSigningKeysCount >= signingKeysStats.get(EXITED_KEYS_COUNT_OFFSET), "DEPOSITED_SIGNING_KEYS_COUNT_TOO_LOW"
        );

        signingKeysStats.set(DEPOSITED_KEYS_COUNT_OFFSET, uint64(_depositedSigningKeysCount));
        _saveOperatorSigningKeysStats(_nodeOperatorId, signingKeysStats);

        emit DepositedSigningKeysCountChanged(_nodeOperatorId, _depositedSigningKeysCount);
        _increaseValidatorsKeysNonce();
    }

    function testing_unsafeDeactivateNodeOperator(uint256 _nodeOperatorId) external {
        NodeOperator storage operator = _nodeOperators[_nodeOperatorId];
        operator.active = false;
    }

    function testing_addNodeOperator(
        string _name,
        address _rewardAddress,
        uint64 totalSigningKeysCount,
        uint64 vettedSigningKeysCount,
        uint64 depositedSigningKeysCount,
        uint64 exitedSigningKeysCount
    ) external returns (uint256 id) {
        id = getNodeOperatorsCount();

        TOTAL_OPERATORS_COUNT_POSITION.setStorageUint256(id + 1);

        NodeOperator storage operator = _nodeOperators[id];

        uint256 activeOperatorsCount = getActiveNodeOperatorsCount();
        ACTIVE_OPERATORS_COUNT_POSITION.setStorageUint256(activeOperatorsCount + 1);

        operator.active = true;
        operator.name = _name;
        operator.rewardAddress = _rewardAddress;

        Packed64x4.Packed memory signingKeysStats;
        signingKeysStats.set(DEPOSITED_KEYS_COUNT_OFFSET, depositedSigningKeysCount);
        signingKeysStats.set(VETTED_KEYS_COUNT_OFFSET, vettedSigningKeysCount);
        signingKeysStats.set(EXITED_KEYS_COUNT_OFFSET, exitedSigningKeysCount);
        signingKeysStats.set(TOTAL_KEYS_COUNT_OFFSET, totalSigningKeysCount);

        operator.signingKeysStats = signingKeysStats;

        emit NodeOperatorAdded(id, _name, _rewardAddress, 0);
    }

    function testing_setNodeOperatorLimits(
        uint256 _nodeOperatorId,
        uint64 stuckValidatorsCount,
        uint64 refundedValidatorsCount,
        uint64 stuckPenaltyEndAt
    ) external {
        Packed64x4.Packed memory stuckPenaltyStats = _nodeOperators[_nodeOperatorId].stuckPenaltyStats;
        stuckPenaltyStats.set(STUCK_VALIDATORS_COUNT_OFFSET, stuckValidatorsCount);
        stuckPenaltyStats.set(REFUNDED_VALIDATORS_COUNT_OFFSET, refundedValidatorsCount);
        stuckPenaltyStats.set(STUCK_PENALTY_END_TIMESTAMP_OFFSET, stuckPenaltyEndAt);
        _nodeOperators[_nodeOperatorId].stuckPenaltyStats = stuckPenaltyStats;
    }

    function testing_getTotalSigningKeysStats()
        external
        view
        returns (
            uint256 totalSigningKeysCount,
            uint256 vettedSigningKeysCount,
            uint256 depositedSigningKeysCount,
            uint256 exitedSigningKeysCount
        )
    {
        uint256 nodeOperatorsCount = getNodeOperatorsCount();
        Packed64x4.Packed memory signingKeysStats;
        for (uint i; i < nodeOperatorsCount; i++) {
            signingKeysStats = _loadOperatorSigningKeysStats(i);
            totalSigningKeysCount += signingKeysStats.get(TOTAL_KEYS_COUNT_OFFSET);
            vettedSigningKeysCount += signingKeysStats.get(VETTED_KEYS_COUNT_OFFSET);
            depositedSigningKeysCount += signingKeysStats.get(DEPOSITED_KEYS_COUNT_OFFSET);
            exitedSigningKeysCount += signingKeysStats.get(EXITED_KEYS_COUNT_OFFSET);
        }
    }

    function testing_setBaseVersion(uint256 _newBaseVersion) external {
        _setContractVersion(_newBaseVersion);
    }

    function testing_resetRegistry() external {
        uint256 totalOperatorsCount = TOTAL_OPERATORS_COUNT_POSITION.getStorageUint256();
        TOTAL_OPERATORS_COUNT_POSITION.setStorageUint256(0);
        ACTIVE_OPERATORS_COUNT_POSITION.setStorageUint256(0);
        KEYS_OP_INDEX_POSITION.setStorageUint256(0);

        Packed64x4.Packed memory tmp;
        for (uint256 i = 0; i < totalOperatorsCount; ++i) {
            _nodeOperators[i] = NodeOperator(false, address(0), new string(0), tmp, tmp, tmp);
        }
    }

    function testing_getSigningKeysAllocationData(uint256 _keysCount)
        external
        view
        returns (
            uint256 allocatedKeysCount,
            uint256[] memory nodeOperatorIds,
            uint256[] memory activeKeyCountsAfterAllocation
        )
    {
        return _getSigningKeysAllocationData(_keysCount);
    }

    function testing_obtainDepositData(uint256 _keysToAllocate)
        external
        returns (uint256 loadedValidatorsKeysCount, bytes memory publicKeys, bytes memory signatures)
    {
<<<<<<< HEAD
        (loadedValidatorsKeysCount, publicKeys, signatures) = this.obtainDepositData(_keysToAllocate, new bytes(0));
=======
        (loadedValidatorsKeysCount, publicKeys, signatures) =
            this.requestValidatorsKeysForDeposits(_keysToAllocate, new bytes(0));
>>>>>>> ef1d303c
        emit ValidatorsKeysLoaded(loadedValidatorsKeysCount, publicKeys, signatures);
    }

    function testing_isNodeOperatorPenalized(uint256 operatorId) external view returns (bool) {
        Packed64x4.Packed memory stuckPenaltyStats = _loadOperatorStuckPenaltyStats(operatorId);
        if (
            stuckPenaltyStats.get(REFUNDED_VALIDATORS_COUNT_OFFSET) < stuckPenaltyStats.get(STUCK_VALIDATORS_COUNT_OFFSET)
                || block.timestamp <= stuckPenaltyStats.get(STUCK_PENALTY_END_TIMESTAMP_OFFSET)
        ) {
            return true;
        }
        return false;
    }

    function testing_getCorrectedNodeOperator(uint256 operatorId) external view
        returns (uint64 vettedSigningKeysCount, uint64 exitedSigningKeysCount, uint64 depositedSigningKeysCount)
    {
        return _getNodeOperatorWithLimitApplied(operatorId);
    }

    event ValidatorsKeysLoaded(uint256 count, bytes publicKeys, bytes signatures);

    function testing__distributeRewards() external returns (uint256) {
        return _distributeRewards();
    }
}<|MERGE_RESOLUTION|>--- conflicted
+++ resolved
@@ -156,12 +156,7 @@
         external
         returns (uint256 loadedValidatorsKeysCount, bytes memory publicKeys, bytes memory signatures)
     {
-<<<<<<< HEAD
         (loadedValidatorsKeysCount, publicKeys, signatures) = this.obtainDepositData(_keysToAllocate, new bytes(0));
-=======
-        (loadedValidatorsKeysCount, publicKeys, signatures) =
-            this.requestValidatorsKeysForDeposits(_keysToAllocate, new bytes(0));
->>>>>>> ef1d303c
         emit ValidatorsKeysLoaded(loadedValidatorsKeysCount, publicKeys, signatures);
     }
 

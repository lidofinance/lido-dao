// SPDX-FileCopyrightText: 2020 Lido <info@lido.fi>

// SPDX-License-Identifier: GPL-3.0

pragma solidity 0.4.24;

import "../Lido.sol";
import "./VaultMock.sol";

/**
 * @dev Only for testing purposes! Lido version with some functions exposed.
 */
contract LidoMock is Lido {
<<<<<<< HEAD
=======
    function initialize(address _oracle, address _treasury, address _stakingRouterAddress, address _dsmAddress) public {
        if (_treasury == address(0)) {
            _treasury = new VaultMock();
        }
        super.initialize(_oracle, _treasury, _stakingRouterAddress, _dsmAddress);
    }

>>>>>>> 64661e9e
    /**
     * @dev For use in tests to make protocol operational after deployment
     */
    function resumeProtocolAndStaking() public {
        _resume();
        _resumeStaking();
    }

    /**
     * @dev Gets unaccounted (excess) Ether on this contract balance
     */
    function getUnaccountedEther() public view returns (uint256) {
        return _getUnaccountedEther();
    }

    /**
<<<<<<< HEAD
     * @dev Padding memory array with zeroes up to 64 bytes on the right
     * @param _b Memory array of size 32 .. 64
     */
    function pad64(bytes memory _b) public pure returns (bytes memory) {
        return _pad64(_b);
    }

    /**
     * @dev Converting value to little endian bytes and padding up to 32 bytes on the right
     * @param _value Number less than `2**64` for compatibility reasons
     */
    function toLittleEndian64(uint256 _value) public pure returns (uint256 result) {
        return _toLittleEndian64(_value);
    }

    /**
=======
>>>>>>> 64661e9e
     * @dev Only for testing recovery vault
     */
    function makeUnaccountedEther() public payable {}
}<|MERGE_RESOLUTION|>--- conflicted
+++ resolved
@@ -11,16 +11,24 @@
  * @dev Only for testing purposes! Lido version with some functions exposed.
  */
 contract LidoMock is Lido {
-<<<<<<< HEAD
-=======
-    function initialize(address _oracle, address _treasury, address _stakingRouterAddress, address _dsmAddress) public {
+    function initialize(
+        address _oracle,
+        address _treasury,
+        address _stakingRouterAddress,
+        address _dsmAddress,
+        address _executionLayerRewardsVault
+    )
+        public
+    {
         if (_treasury == address(0)) {
             _treasury = new VaultMock();
         }
-        super.initialize(_oracle, _treasury, _stakingRouterAddress, _dsmAddress);
+        if (_executionLayerRewardsVault == address(0)) {
+            _executionLayerRewardsVault = new VaultMock();
+        }
+        super.initialize(_oracle, _treasury, _stakingRouterAddress, _dsmAddress, _executionLayerRewardsVault);
     }
 
->>>>>>> 64661e9e
     /**
      * @dev For use in tests to make protocol operational after deployment
      */
@@ -37,25 +45,6 @@
     }
 
     /**
-<<<<<<< HEAD
-     * @dev Padding memory array with zeroes up to 64 bytes on the right
-     * @param _b Memory array of size 32 .. 64
-     */
-    function pad64(bytes memory _b) public pure returns (bytes memory) {
-        return _pad64(_b);
-    }
-
-    /**
-     * @dev Converting value to little endian bytes and padding up to 32 bytes on the right
-     * @param _value Number less than `2**64` for compatibility reasons
-     */
-    function toLittleEndian64(uint256 _value) public pure returns (uint256 result) {
-        return _toLittleEndian64(_value);
-    }
-
-    /**
-=======
->>>>>>> 64661e9e
      * @dev Only for testing recovery vault
      */
     function makeUnaccountedEther() public payable {}

// SPDX-FileCopyrightText: 2023 Lido <info@lido.fi>

// SPDX-License-Identifier: GPL-3.0

/* See contracts/COMPILERS.md */
pragma solidity 0.4.24;

import "@aragon/os/contracts/apps/AragonApp.sol";
import "@aragon/os/contracts/lib/math/SafeMath.sol";

import "../common/interfaces/ILidoLocator.sol";
import "../common/interfaces/ISelfOwnedStETHBurner.sol";

import "./lib/StakeLimitUtils.sol";
<<<<<<< HEAD
import "./lib/PositiveTokenRebaseLimiter.sol";
import "./lib/SafeMathSigned256.sol";
import "../common/lib/Math256.sol";
=======
>>>>>>> 4089bd17

import "./StETHPermit.sol";

import "./utils/Versioned.sol";

interface IPostTokenRebaseReceiver {
    function handlePostTokenRebase(
        uint256 reportTimestamp,
        uint256 timeElapsed,
        uint256 preTotalShares,
        uint256 preTotalEther,
        uint256 postTotalShares,
        uint256 postTotalEther,
        uint256 sharesMintedAsFees
    ) external;
}

interface ILidoExecutionLayerRewardsVault {
    function withdrawRewards(uint256 _maxAmount) external returns (uint256 amount);
}

interface IWithdrawalVault {
    function withdrawWithdrawals(uint256 _amount) external;
}

interface IStakingRouter {
    function deposit(
        uint256 maxDepositsCount,
        uint256 stakingModuleId,
        bytes depositCalldata
    ) external payable returns (uint256);
    function getStakingRewardsDistribution()
        external
        view
        returns (
            address[] memory recipients,
            uint256[] memory stakingModuleIds,
            uint96[] memory stakingModuleFees,
            uint96 totalFee,
            uint256 precisionPoints
        );
    function getWithdrawalCredentials() external view returns (bytes32);
    function reportRewardsMinted(uint256[] _stakingModuleIds, uint256[] _totalShares) external;
}

interface IWithdrawalQueue {
    function finalizationBatch(uint256 _lastRequestIdToFinalize, uint256 _shareRate)
        external
        view
        returns (uint128 eth, uint128 shares);
    function finalize(uint256 _lastIdToFinalize) external payable;
    function isPaused() external view returns (bool);
    function unfinalizedStETH() external view returns (uint256);
    function isBunkerModeActive() external view returns (bool);
}

/**
* @title Liquid staking pool implementation
*
* Lido is an Ethereum liquid staking protocol solving the problem of frozen staked ether on Consensus Layer
* being unavailable for transfers and DeFi on Execution Layer.
*
* Since balances of all token holders change when the amount of total pooled Ether
* changes, this token cannot fully implement ERC20 standard: it only emits `Transfer`
* events upon explicit transfer between holders. In contrast, when Lido oracle reports
* rewards, no Transfer events are generated: doing so would require emitting an event
* for each token holder and thus running an unbounded loop.
*
* NB: Order of inheritance must preserve the structured storage layout of the previous versions.
*
* @dev Lido is derived from `StETHPermit` that has a structured storage:
* SLOT 0: mapping (address => uint256) private shares (`StETH`)
* SLOT 1: mapping (address => mapping (address => uint256)) private allowances (`StETH`)
* SLOT 2: mapping(address => uint256) internal noncesByAddress (`StETHPermit`)
*
* `Versioned` and `AragonApp` both don't have the pre-allocated structured storage.
*/
contract Lido is Versioned, StETHPermit, AragonApp {
    using SafeMath for uint256;
    using SafeMathSigned256 for int256;
    using UnstructuredStorage for bytes32;
    using StakeLimitUnstructuredStorage for bytes32;
    using StakeLimitUtils for StakeLimitState.Data;

    /// ACL
    bytes32 public constant PAUSE_ROLE = keccak256("PAUSE_ROLE");
    bytes32 public constant RESUME_ROLE = keccak256("RESUME_ROLE");
    bytes32 public constant STAKING_PAUSE_ROLE = keccak256("STAKING_PAUSE_ROLE");
    bytes32 public constant STAKING_CONTROL_ROLE = keccak256("STAKING_CONTROL_ROLE");
<<<<<<< HEAD
    bytes32 public constant MANAGE_MAX_POSITIVE_TOKEN_REBASE_ROLE = keccak256("MANAGE_MAX_POSITIVE_TOKEN_REBASE_ROLE");
=======
    bytes32 public constant MANAGE_PROTOCOL_CONTRACTS_ROLE = keccak256("MANAGE_PROTOCOL_CONTRACTS_ROLE");
    bytes32 public constant BURN_ROLE = keccak256("BURN_ROLE");
>>>>>>> 4089bd17

    uint256 private constant DEPOSIT_SIZE = 32 ether;
    uint256 public constant TOTAL_BASIS_POINTS = 10000;

    /// @dev storage slot position for the Lido protocol contracts locator
    bytes32 internal constant LIDO_LOCATOR_POSITION = keccak256("lido.Lido.lidoLocator");
    /// @dev storage slot position of the staking rate limit structure
    bytes32 internal constant STAKING_STATE_POSITION = keccak256("lido.Lido.stakeLimit");
    /// @dev amount of Ether (on the current Ethereum side) buffered on this smart contract balance
    bytes32 internal constant BUFFERED_ETHER_POSITION = keccak256("lido.Lido.bufferedEther");
    /// @dev number of deposited validators (incrementing counter of deposit operations).
    bytes32 internal constant DEPOSITED_VALIDATORS_POSITION = keccak256("lido.Lido.depositedValidators");
    /// @dev total amount of ether on Consensus Layer (sum of all the balances of Lido validators)
    // "beacon" in the `keccak256()` parameter is staying here for compatibility reason
    bytes32 internal constant CL_BALANCE_POSITION = keccak256("lido.Lido.beaconBalance");
    /// @dev number of Lido's validators available in the Consensus Layer state
    // "beacon" in the `keccak256()` parameter is staying here for compatibility reason
    bytes32 internal constant CL_VALIDATORS_POSITION = keccak256("lido.Lido.beaconValidators");
    /// @dev Just a counter of total amount of execution layer rewards received by Lido contract. Not used in the logic.
    bytes32 internal constant TOTAL_EL_REWARDS_COLLECTED_POSITION = keccak256("lido.Lido.totalELRewardsCollected");

    event Stopped();
    event Resumed();

    event StakingPaused();
    event StakingResumed();
    event StakingLimitSet(uint256 maxStakeLimit, uint256 stakeLimitIncreasePerBlock);
    event StakingLimitRemoved();

    event ETHDistributed(
        uint256 indexed reportTimestamp,
        int256 clBalanceDiff,
        uint256 withdrawalsWithdrawn,
        uint256 executionLayerRewardsWithdrawn,
        uint256 postBufferredEther
    );

    event TokenRebased(
        uint256 indexed reportTimestamp,
        uint256 timeElapsed,
        uint256 preTotalShares,
        uint256 preTotalEther,
        uint256 postTotalShares,
        uint256 postTotalEther,
        uint256 sharesMintedAsFees
    );

    // Lido locator set
    event LidoLocatorSet(address lidoLocator);

    // The amount of ETH withdrawn from LidoExecutionLayerRewardsVault to Lido
    event ELRewardsReceived(uint256 amount);

<<<<<<< HEAD
    // The amount of ETH withdrawn from WithdrawalVault to Lido
    event WithdrawalsReceived(uint256 amount);

    // Max positive token rebase set (see `setMaxPositiveTokenRebase()`)
    event MaxPositiveTokenRebaseSet(uint256 maxPositiveTokenRebase);

=======
>>>>>>> 4089bd17
    // Records a deposit made by a user
    event Submitted(address indexed sender, uint256 amount, address referral);

    // The `amount` of ether was sent to the deposit_contract.deposit function
    event Unbuffered(uint256 amount);

    // The amount of ETH sended from StakingRouter contract to Lido contract
    event StakingRouterTransferReceived(uint256 amount);

    /**
    * @dev As AragonApp, Lido contract must be initialized with following variables:
    *      NB: by default, staking and the whole Lido pool are in paused state
    * @param _lidoLocator lido locator contract
    * @param _eip712StETH eip712 helper contract for StETH
    */
    function initialize(
        address _lidoLocator,
        address _eip712StETH
    )
        public onlyInit
    {
        _initialize_v2(_lidoLocator, _eip712StETH);
        initialized();
    }

    /**
     * initializer v2
     */
    function _initialize_v2(
        address _lidoLocator,
        address _eip712StETH
    ) internal {
        _setContractVersion(2);

        LIDO_LOCATOR_POSITION.setStorageAddress(_lidoLocator);
        _initializeEIP712StETH(_eip712StETH);

        emit LidoLocatorSet(_lidoLocator);
    }

    /**
     * @notice A function to finalize upgrade to v2 (from v1). Can be called only once
     * @dev Value 1 in CONTRACT_VERSION_POSITION is skipped due to change in numbering
     * For more details see https://github.com/lidofinance/lido-improvement-proposals/blob/develop/LIPS/lip-10.md
     */
    function finalizeUpgrade_v2(
        address _lidoLocator,
        address _eip712StETH
    ) external {
        require(hasInitialized(), "NOT_INITIALIZED");
        _checkContractVersion(0);

        require(_lidoLocator != address(0), "LIDO_LOCATOR_ZERO_ADDRESS");
        require(_eip712StETH != address(0), "EIP712_STETH_ZERO_ADDRESS");

        _initialize_v2(_lidoLocator, _eip712StETH);
    }

    /**
     * @notice Stops accepting new Ether to the protocol
     *
     * @dev While accepting new Ether is stopped, calls to the `submit` function,
     * as well as to the default payable function, will revert.
     *
     * Emits `StakingPaused` event.
     */
    function pauseStaking() external {
        _auth(STAKING_PAUSE_ROLE);

        _pauseStaking();
    }

    /**
     * @notice Resumes accepting new Ether to the protocol (if `pauseStaking` was called previously)
     * NB: Staking could be rate-limited by imposing a limit on the stake amount
     * at each moment in time, see `setStakingLimit()` and `removeStakingLimit()`
     *
     * @dev Preserves staking limit if it was set previously
     *
     * Emits `StakingResumed` event
     */
    function resumeStaking() external {
        _auth(STAKING_CONTROL_ROLE);

        _resumeStaking();
    }

    /**
     * @notice Sets the staking rate limit
     *
     * ▲ Stake limit
     * │.....  .....   ........ ...            ....     ... Stake limit = max
     * │      .       .        .   .   .      .    . . .
     * │     .       .              . .  . . .      . .
     * │            .                .  . . .
     * │──────────────────────────────────────────────────> Time
     * │     ^      ^          ^   ^^^  ^ ^ ^     ^^^ ^     Stake events
     *
     * @dev Reverts if:
     * - `_maxStakeLimit` == 0
     * - `_maxStakeLimit` >= 2^96
     * - `_maxStakeLimit` < `_stakeLimitIncreasePerBlock`
     * - `_maxStakeLimit` / `_stakeLimitIncreasePerBlock` >= 2^32 (only if `_stakeLimitIncreasePerBlock` != 0)
     *
     * Emits `StakingLimitSet` event
     *
     * @param _maxStakeLimit max stake limit value
     * @param _stakeLimitIncreasePerBlock stake limit increase per single block
     */
    function setStakingLimit(uint256 _maxStakeLimit, uint256 _stakeLimitIncreasePerBlock) external {
        _auth(STAKING_CONTROL_ROLE);

        STAKING_STATE_POSITION.setStorageStakeLimitStruct(
            STAKING_STATE_POSITION.getStorageStakeLimitStruct().setStakingLimit(_maxStakeLimit, _stakeLimitIncreasePerBlock)
        );

        emit StakingLimitSet(_maxStakeLimit, _stakeLimitIncreasePerBlock);
    }

    /**
     * @notice Removes the staking rate limit
     *
     * Emits `StakingLimitRemoved` event
     */
    function removeStakingLimit() external {
        _auth(STAKING_CONTROL_ROLE);

        STAKING_STATE_POSITION.setStorageStakeLimitStruct(STAKING_STATE_POSITION.getStorageStakeLimitStruct().removeStakingLimit());

        emit StakingLimitRemoved();
    }

    /**
     * @notice Check staking state: whether it's paused or not
     */
    function isStakingPaused() external view returns (bool) {
        return STAKING_STATE_POSITION.getStorageStakeLimitStruct().isStakingPaused();
    }


    /**
     * @notice Returns how much Ether can be staked in the current block
     * @dev Special return values:
     * - 2^256 - 1 if staking is unlimited;
     * - 0 if staking is paused or if limit is exhausted.
     */
    function getCurrentStakeLimit() external view returns (uint256) {
        return _getCurrentStakeLimit(STAKING_STATE_POSITION.getStorageStakeLimitStruct());
    }

    /**
     * @notice Returns full info about current stake limit params and state
     * @dev Might be used for the advanced integration requests.
     * @return isStakingPaused staking pause state (equivalent to return of isStakingPaused())
     * @return isStakingLimitSet whether the stake limit is set
     * @return currentStakeLimit current stake limit (equivalent to return of getCurrentStakeLimit())
     * @return maxStakeLimit max stake limit
     * @return maxStakeLimitGrowthBlocks blocks needed to restore max stake limit from the fully exhausted state
     * @return prevStakeLimit previously reached stake limit
     * @return prevStakeBlockNumber previously seen block number
     */
    function getStakeLimitFullInfo()
        external
        view
        returns (
            bool isStakingPaused,
            bool isStakingLimitSet,
            uint256 currentStakeLimit,
            uint256 maxStakeLimit,
            uint256 maxStakeLimitGrowthBlocks,
            uint256 prevStakeLimit,
            uint256 prevStakeBlockNumber
        )
    {
        StakeLimitState.Data memory stakeLimitData = STAKING_STATE_POSITION.getStorageStakeLimitStruct();

        isStakingPaused = stakeLimitData.isStakingPaused();
        isStakingLimitSet = stakeLimitData.isStakingLimitSet();

        currentStakeLimit = _getCurrentStakeLimit(stakeLimitData);

        maxStakeLimit = stakeLimitData.maxStakeLimit;
        maxStakeLimitGrowthBlocks = stakeLimitData.maxStakeLimitGrowthBlocks;
        prevStakeLimit = stakeLimitData.prevStakeLimit;
        prevStakeBlockNumber = stakeLimitData.prevStakeBlockNumber;
    }

    /**
    * @notice Send funds to the pool
    * @dev Users are able to submit their funds by transacting to the fallback function.
    * Unlike vanilla Ethereum Deposit contract, accepting only 32-Ether transactions, Lido
    * accepts payments of any size. Submitted Ethers are stored in Buffer until someone calls
    * deposit() and pushes them to the Ethereum Deposit contract.
    */
    // solhint-disable-next-line
    function() external payable {
        // protection against accidental submissions by calling non-existent function
        require(msg.data.length == 0, "NON_EMPTY_DATA");
        _submit(0);
    }

    /**
     * @notice Send funds to the pool with optional _referral parameter
     * @dev This function is alternative way to submit funds. Supports optional referral address.
     * @return Amount of StETH shares generated
     */
    function submit(address _referral) external payable returns (uint256) {
        return _submit(_referral);
    }

    /**
     * @notice A payable function for execution layer rewards. Can be called only by ExecutionLayerRewardsVault
     * @dev We need a dedicated function because funds received by the default payable function
     * are treated as a user deposit
     */
    function receiveELRewards() external payable {

        require(msg.sender == getLidoLocator().elRewardsVault(), "EXECUTION_LAYER_REAWARDS_VAULT_ONLY");

        TOTAL_EL_REWARDS_COLLECTED_POSITION.setStorageUint256(getTotalELRewardsCollected().add(msg.value));

        emit ELRewardsReceived(msg.value);
    }

    /**
    * @notice A payable function for withdrawals acquisition. Can be called only by WithdrawalVault
    * @dev We need a dedicated function because funds received by the default payable function
    * are treated as a user deposit
    */
    function receiveWithdrawals() external payable {
        require(msg.sender == getLidoLocator().withdrawalVault());

        emit WithdrawalsReceived(msg.value);
    }

    /**
     * @notice A payable function for staking router deposits 'change'. Can be called only by StakingRouter
     * @dev We need a dedicated function because funds received by the default payable function
     * are treated as a user deposit
     */
    function receiveStakingRouter() external payable {
        require(msg.sender == getLidoLocator().stakingRouter());

        emit StakingRouterTransferReceived(msg.value);
    }

    /**
     * @notice Stop pool routine operations
     */
    function stop() external {
        _auth(PAUSE_ROLE);

        _stop();
        _pauseStaking();
    }

    /**
     * @notice Resume pool routine operations
     * @dev Staking should be resumed manually after this call using the desired limits
     */
    function resume() external {
        _auth(RESUME_ROLE);

        _resume();
        _resumeStaking();
    }

    /**
<<<<<<< HEAD
     * @dev Set max positive rebase allowed per single oracle report
     * token rebase happens on total supply adjustment,
     * huge positive rebase can incur oracle report sandwitching.
     *
     * stETH balance for the `account` defined as:
     * balanceOf(account) = shares[account] * totalPooledEther / totalShares = shares[account] * shareRate
     *
     * Suppose shareRate changes when oracle reports (see `handleOracleReport`)
     * which means that token rebase happens:
     *
     * preShareRate = preTotalPooledEther() / preTotalShares()
     * postShareRate = postTotalPooledEther() / postTotalShares()
     * R = (postShareRate - preShareRate) / preShareRate
     *
     * R > 0 corresponds to the relative positive rebase value (i.e., instant APR)
     *
     * NB: The value is not set by default (explicit initialization required),
     * the recommended sane values are from 0.05% to 0.1%.
     *
     * @param _maxTokenPositiveRebase max positive token rebase value with 1e9 precision:
     *   e.g.: 1e6 - 0.1%; 1e9 - 100%
     * - passing zero value is prohibited
     * - to allow unlimited rebases, pass max uint256, i.e.: type(uint256).max
     */
    function setMaxPositiveTokenRebase(uint256 _maxTokenPositiveRebase) external {
        _auth(MANAGE_MAX_POSITIVE_TOKEN_REBASE_ROLE);
        _setMaxPositiveTokenRebase(_maxTokenPositiveRebase);
    }

    /**
     * The structure is used to aggregate the `handleOracleReport` provided data.
     * Using the in-memory structure addresses `stack too deep` issues.
     */
    struct OracleReportInputData {
        // Oracle timings
        uint256 reportTimestamp;
        uint256 timeElapsed;
        // CL values
        uint256 clValidators;
        uint256 clBalance;
        // EL values
        uint256 withdrawalVaultBalance;
        uint256 elRewardsVaultBalance;
        // Decision about withdrawals processing
        uint256 requestIdToFinalizeUpTo;
        uint256 finalizationShareRate;
=======
    * @notice Set Lido protocol contracts (oracle, treasury, execution layer rewards vault).
    *
    * @param _oracle oracle contract
    * @param _treasury treasury contract
    * @param _executionLayerRewardsVault execution layer rewards vault contract
    */
    function setProtocolContracts(
        address _oracle,
        address _treasury,
        address _executionLayerRewardsVault
    ) external {
        _auth(MANAGE_PROTOCOL_CONTRACTS_ROLE);

        _setProtocolContracts(_oracle, _treasury, _executionLayerRewardsVault);
>>>>>>> 4089bd17
    }

    /**
    * @notice Updates accounting stats, collects EL rewards and distributes collected rewards if beacon balance increased
    * @dev periodically called by the Oracle contract
    * @param _reportTimestamp the moment of the oracle report calculation
    * @param _timeElapsed seconds elapsed since the previous report calculation
    * @param _clValidators number of Lido validators on Consensus Layer
    * @param _clBalance sum of all Lido validators' balances on Consensus Layer
    * @param _withdrawalVaultBalance withdrawal vault balance on Execution Layer for report block
    * @param _elRewardsVaultBalance elRewards vault balance on Execution Layer for report block
    * @param _requestIdToFinalizeUpTo right boundary of requestId range if equals 0, no requests should be finalized
    * @param _finalizationShareRate share rate that should be used for finalization
    *
    * @return totalPooledEther amount of ether in the protocol after report
    * @return totalShares amount of shares in the protocol after report
    * @return withdrawals withdrawn from the withdrawals vault
    * @return elRewards withdrawn from the execution layer rewards vault
    */
    function handleOracleReport(
        // Oracle timings
        uint256 _reportTimestamp,
        uint256 _timeElapsed,
        // CL values
        uint256 _clValidators,
        uint256 _clBalance,
        // EL values
        uint256 _withdrawalVaultBalance,
        uint256 _elRewardsVaultBalance,
        // Decision about withdrawals processing
        uint256 _requestIdToFinalizeUpTo,
        uint256 _finalizationShareRate
    ) external returns (
        uint256 totalPooledEther,
        uint256 totalShares,
        uint256 withdrawals,
        uint256 elRewards
    ) {
        // TODO: safety checks

<<<<<<< HEAD
        require(msg.sender == getLidoLocator().accountingOracle(), "APP_AUTH_FAILED");
        _whenNotStopped();
=======
        uint256 preClBalance = CL_BALANCE_POSITION.getStorageUint256();
>>>>>>> 4089bd17

        return _handleOracleReport(
            OracleReportInputData(
                _reportTimestamp,
                _timeElapsed,
                _clValidators,
                _clBalance,
                _withdrawalVaultBalance,
                _elRewardsVaultBalance,
                _requestIdToFinalizeUpTo,
                _finalizationShareRate
            )
        );
<<<<<<< HEAD
=======

        uint256 rewardsBase = appearedValidators.mul(DEPOSIT_SIZE).add(preClBalance);
        int256 clBalanceDiff = _signedSub(int256(_clBalance), int256(rewardsBase));

        // TODO: temporary disable limit
        withdrawals = _withdrawalVaultBalance;
        elRewards = _elRewardsVaultBalance;

        // collect ETH from EL and Withdrawal vaults and send some to WithdrawalQueue if required
        _processETHDistribution(withdrawals, elRewards, _requestIdToFinalizeUpTo, _finalizationShareRate);

        // TODO: check rebase boundaries
        // TODO: emit a rebase event with sufficient data to calc pre- and post-rebase share rates and APR

        // distribute rewards to Lido and Node Operators
        _processRewards(clBalanceDiff, withdrawals, elRewards);

        //TODO(DZhon): apply coverage

        totalPooledEther = _getTotalPooledEther();
        totalShares = _getTotalShares();
>>>>>>> 4089bd17
    }

    /**
     * @notice Overrides default AragonApp behaviour to disallow recovery.
     */
    function transferToVault(address /* _token */) external {
        revert("NOT_SUPPORTED");
    }

    /**
    * @notice Get the amount of Ether temporary buffered on this contract balance
    * @dev Buffered balance is kept on the contract from the moment the funds are received from user
    * until the moment they are actually sent to the official Deposit contract.
    * @return amount of buffered funds in wei
    */
    function getBufferedEther() external view returns (uint256) {
        return _getBufferedEther();
    }

    /**
     * @notice Get total amount of execution layer rewards collected to Lido contract
     * @dev Ether got through LidoExecutionLayerRewardsVault is kept on this contract's balance the same way
     * as other buffered Ether is kept (until it gets deposited)
     * @return amount of funds received as execution layer rewards (in wei)
     */
    function getTotalELRewardsCollected() public view returns (uint256) {
        return TOTAL_EL_REWARDS_COLLECTED_POSITION.getStorageUint256();
    }

    /**
     * @notice Gets authorized oracle address
     * @return address of oracle contract
     */
    function getLidoLocator() public view returns (ILidoLocator) {
        return ILidoLocator(LIDO_LOCATOR_POSITION.getStorageAddress());
    }

    /**
    * @notice Returns the key values related to Consensus Layer side of the contract. It historically contains beacon
    * @return depositedValidators - number of deposited validators from Lido contract side
    * @return beaconValidators - number of Lido validators visible on Consensus Layer, reported by oracle
    * @return beaconBalance - total amount of ether on the Consensus Layer side (sum of all the balances of Lido validators)
    *
    * @dev `beacon` in naming still here for historical reasons
    */
    function getBeaconStat() external view returns (uint256 depositedValidators, uint256 beaconValidators, uint256 beaconBalance) {
        depositedValidators = DEPOSITED_VALIDATORS_POSITION.getStorageUint256();
        beaconValidators = CL_VALIDATORS_POSITION.getStorageUint256();
        beaconBalance = CL_BALANCE_POSITION.getStorageUint256();
    }

    /// DEPRECATED PUBLIC METHODS

    /**
     * @notice Returns current withdrawal credentials of deposited validators
     * @dev DEPRECATED: use StakingRouter.getWithdrawalCredentials() instead
     */
    function getWithdrawalCredentials() external view returns (bytes32) {
        return IStakingRouter(getLidoLocator().stakingRouter()).getWithdrawalCredentials();
    }

    /**
     * @notice Returns legacy oracle
     * @dev DEPRECATED: the `AccountingOracle` superseeded the old one
     */
    function getOracle() external view returns (address) {
        return getLidoLocator().legacyOracle();
    }

    /**
     * @notice Returns the treasury address
     * @dev DEPRECATED: use LidoLocator.treasury()
     */
    function getTreasury() external view returns (address) {
        return getLidoLocator().treasury();
    }


    /*
     * @dev updates Consensus Layer state according to the current report
     *
     * NB: conventions and assumptions
     *
     * `depositedValidators` are total amount of the **ever** deposited validators
     * `_postClValidators` are total amount of the **ever** deposited validators
     *
     * i.e., exited validators persist in the state, just with a different status
     */
    function _processClStateUpdate(
        uint256 _postClValidators,
        uint256 _postClBalance
    ) internal returns (int256 clBalanceDiff) {
        uint256 depositedValidators = DEPOSITED_VALIDATORS_POSITION.getStorageUint256();
        require(_postClValidators <= depositedValidators, "REPORTED_MORE_DEPOSITED");

        uint256 preClValidators = CL_VALIDATORS_POSITION.getStorageUint256();
        require(_postClValidators >= preClValidators, "REPORTED_LESS_VALIDATORS");


        if (_postClValidators > preClValidators) {
            CL_VALIDATORS_POSITION.setStorageUint256(_postClValidators);
        }

        uint256 appearedValidators = _postClValidators.sub(preClValidators);
        uint256 preCLBalance = CL_BALANCE_POSITION.getStorageUint256();
        // Take into account the balance of the newly appeared validators
        uint256 preCLBalanceWithAppeared = appearedValidators.mul(DEPOSIT_SIZE).add(preCLBalance);

        // Save the current CL balance and validators to
        // calculate rewards on the next push
        CL_BALANCE_POSITION.setStorageUint256(_postClBalance);

        // Find the difference between CL balances (considering appeared validators)
        return int256(_postClBalance).sub(int256(preCLBalanceWithAppeared));
    }

    /**
     * @dev collect ETH from ELRewardsVault and WithdrawalVault, then send to WithdrawalQueue
     */
    function _collectRewardsAndProcessWithdrawals(
        uint256 _withdrawalsToWithdraw,
        uint256 _elRewardsToWithdraw,
        uint256 _requestIdToFinalizeUpTo,
        uint256 _finalizationShareRate
    ) internal {
        (
            address elRewardsVault,
            /* address safetyNetsRegistry */,
            /* address stakingRouter */,
            /* address treasury */,
            address withdrawalQueue,
            address withdrawalVault
        ) = getLidoLocator().coreComponents();

        // withdraw execution layer rewards and put them to the buffer
        if (_elRewardsToWithdraw > 0) {
            ILidoExecutionLayerRewardsVault(elRewardsVault).withdrawRewards(_elRewardsToWithdraw);
        }

        // withdraw withdrawals and put them to the buffer
        if (_withdrawalsToWithdraw > 0) {
            IWithdrawalVault(withdrawalVault).withdrawWithdrawals(_withdrawalsToWithdraw);
        }

        uint256 lockedToWithdrawalQueue = 0;
        if (_requestIdToFinalizeUpTo > 0) {
            lockedToWithdrawalQueue = _processWithdrawalQueue(
                withdrawalQueue,
                _requestIdToFinalizeUpTo,
                _finalizationShareRate
            );
        }

        uint256 preBufferedEther = _getBufferedEther();
        uint256 postBufferedEther = _getBufferedEther()
            .add(_elRewardsToWithdraw) // Collected from ELVault
            .add(_withdrawalsToWithdraw) // Collected from WithdrawalVault
            .sub(lockedToWithdrawalQueue); // Sent to WithdrawalQueue

        // Storing even the same value costs gas, so just avoid it
        if (preBufferedEther != postBufferedEther) {
            BUFFERED_ETHER_POSITION.setStorageUint256(postBufferedEther);
        }
    }

    /**
     * @dev finalize withdrawal requests in the queue, burn their shares and return the amount of ether locked for claiming
     */
    function _processWithdrawalQueue(
        address _withdrawalQueue,
        uint256 _requestIdToFinalizeUpTo,
        uint256 _finalizationShareRate
    ) internal returns (uint256 lockedToWithdrawalQueue) {
        IWithdrawalQueue withdrawalQueue = IWithdrawalQueue(_withdrawalQueue);

        if (withdrawalQueue.isPaused()) return 0;

        (uint256 etherToLock, uint256 sharesToBurn) = withdrawalQueue.finalizationBatch(
            _requestIdToFinalizeUpTo,
            _finalizationShareRate
        );

        _burnShares(address(withdrawalQueue), sharesToBurn);
        withdrawalQueue.finalize.value(etherToLock)(_requestIdToFinalizeUpTo);

        return etherToLock;
    }

    /**
     * @dev calculate the amount of rewards and distribute it
     */
    function _processRewards(
        int256 _clBalanceDiff,
        uint256 _withdrawnWithdrawals,
        uint256 _withdrawnElRewards
    ) internal returns (uint256 sharesMintedAsFees) {
        int256 consensusLayerRewards = _clBalanceDiff.add(int256(_withdrawnWithdrawals));
        // Don’t mint/distribute any protocol fee on the non-profitable Lido oracle report
        // (when consensus layer balance delta is zero or negative).
        // See ADR #3 for details:
        // https://research.lido.fi/t/rewards-distribution-after-the-merge-architecture-decision-record/1535
        if (consensusLayerRewards > 0) {
            sharesMintedAsFees = _distributeFee(uint256(consensusLayerRewards).add(_withdrawnElRewards));
        }
    }

    /**
     * @dev Process user deposit, mints liquid tokens and increase the pool buffer
     * @param _referral address of referral.
     * @return amount of StETH shares generated
     */
    function _submit(address _referral) internal returns (uint256) {
        require(msg.value != 0, "ZERO_DEPOSIT");

        StakeLimitState.Data memory stakeLimitData = STAKING_STATE_POSITION.getStorageStakeLimitStruct();
        require(!stakeLimitData.isStakingPaused(), "STAKING_PAUSED");

        if (stakeLimitData.isStakingLimitSet()) {
            uint256 currentStakeLimit = stakeLimitData.calculateCurrentStakeLimit();

            require(msg.value <= currentStakeLimit, "STAKE_LIMIT");

            STAKING_STATE_POSITION.setStorageStakeLimitStruct(stakeLimitData.updatePrevStakeLimit(currentStakeLimit - msg.value));
        }

        uint256 sharesAmount;
        if (_getTotalPooledEther() != 0 && _getTotalShares() != 0) {
            sharesAmount = getSharesByPooledEth(msg.value);
        } else {
            // totalPooledEther is 0: for first-ever deposit
            // assume that shares correspond to Ether 1-to-1
            sharesAmount = msg.value;
        }

        _mintShares(msg.sender, sharesAmount);

        BUFFERED_ETHER_POSITION.setStorageUint256(_getBufferedEther().add(msg.value));
        emit Submitted(msg.sender, msg.value, _referral);

        _emitTransferAfterMintingShares(msg.sender, sharesAmount);
        return sharesAmount;
    }

    /**
     * @dev Emits {Transfer} and {TransferShares} events where `from` is 0 address. Indicates mint events.
     */
    function _emitTransferAfterMintingShares(address _to, uint256 _sharesAmount) internal {
        emit Transfer(address(0), _to, getPooledEthByShares(_sharesAmount));
        emit TransferShares(address(0), _to, _sharesAmount);
    }

    /**
     * @dev Distributes fee portion of the rewards by minting and distributing corresponding amount of liquid tokens.
     * @param _totalRewards Total rewards accrued both on the Execution Layer and the Consensus Layer sides in wei.
     */
    function _distributeFee(uint256 _totalRewards) internal returns (uint256 sharesMintedAsFees) {
        // We need to take a defined percentage of the reported reward as a fee, and we do
        // this by minting new token shares and assigning them to the fee recipients (see
        // StETH docs for the explanation of the shares mechanics). The staking rewards fee
        // is defined in basis points (1 basis point is equal to 0.01%, 10000 (TOTAL_BASIS_POINTS) is 100%).
        //
        // Since we've increased totalPooledEther by _totalRewards (which is already
        // performed by the time this function is called), the combined cost of all holders'
        // shares has became _totalRewards StETH tokens more, effectively splitting the reward
        // between each token holder proportionally to their token share.
        //
        // Now we want to mint new shares to the fee recipient, so that the total cost of the
        // newly-minted shares exactly corresponds to the fee taken:
        //
        // shares2mint * newShareCost = (_totalRewards * totalFee) / PRECISION_POINTS
        // newShareCost = newTotalPooledEther / (prevTotalShares + shares2mint)
        //
        // which follows to:
        //
        //                        _totalRewards * totalFee * prevTotalShares
        // shares2mint = --------------------------------------------------------------
        //                 (newTotalPooledEther * PRECISION_POINTS) - (_totalRewards * totalFee)
        //
        // The effect is that the given percentage of the reward goes to the fee recipient, and
        // the rest of the reward is distributed between token holders proportionally to their
        // token shares.
        IStakingRouter router = IStakingRouter(getLidoLocator().stakingRouter());

        (address[] memory recipients,
            uint256[] memory moduleIds,
            uint96[] memory modulesFees,
            uint96 totalFee,
            uint256 precisionPoints) = router.getStakingRewardsDistribution();

        require(recipients.length == modulesFees.length, "WRONG_RECIPIENTS_INPUT");
        require(moduleIds.length == modulesFees.length, "WRONG_MODULE_IDS_INPUT");

        if (totalFee > 0) {
            sharesMintedAsFees =
                _totalRewards.mul(totalFee).mul(_getTotalShares()).div(
                    _getTotalPooledEther().mul(precisionPoints).sub(_totalRewards.mul(totalFee))
                );

            _mintShares(address(this), sharesMintedAsFees);

            (uint256[] memory moduleRewards, uint256 totalModuleRewards) =
                _transferModuleRewards(recipients, modulesFees, totalFee, sharesMintedAsFees);

            _transferTreasuryRewards(sharesMintedAsFees.sub(totalModuleRewards));

            router.reportRewardsMinted(moduleIds, moduleRewards);
        }
    }

    function _transferModuleRewards(
        address[] memory recipients,
        uint96[] memory modulesFees,
        uint256 totalFee,
        uint256 totalRewards
    ) internal returns (uint256[] memory moduleRewards, uint256 totalModuleRewards) {
        totalModuleRewards = 0;
        moduleRewards = new uint256[](recipients.length);

        for (uint256 i = 0; i < recipients.length; i++) {
            if (modulesFees[i] > 0) {
                uint256 iModuleRewards = totalRewards.mul(modulesFees[i]).div(totalFee);
                moduleRewards[i] = iModuleRewards;
                _transferShares(address(this), recipients[i], iModuleRewards);
                _emitTransferAfterMintingShares(recipients[i], iModuleRewards);
                totalModuleRewards = totalModuleRewards.add(iModuleRewards);
            }
        }
    }

    function _transferTreasuryRewards(uint256 treasuryReward) internal {
        address treasury = getLidoLocator().treasury();
        _transferShares(address(this), treasury, treasuryReward);
        _emitTransferAfterMintingShares(treasury, treasuryReward);
    }

    /**
    * @dev Records a deposit to the deposit_contract.deposit function
    * @param _amount Total amount deposited to the Consensus Layer side
    */
    function _markAsUnbuffered(uint256 _amount) internal {
        BUFFERED_ETHER_POSITION.setStorageUint256(_getBufferedEther().sub(_amount));

        emit Unbuffered(_amount);
    }

    /**
    * @dev Write a value nominated in basis points
    */
    function _setBPValue(bytes32 _slot, uint16 _value) internal {
        require(_value <= TOTAL_BASIS_POINTS, "VALUE_OVER_100_PERCENT");
        _slot.setStorageUint256(uint256(_value));
    }

    /**
     * @dev Gets the amount of Ether temporary buffered on this contract balance
     */
    function _getBufferedEther() internal view returns (uint256) {
        return BUFFERED_ETHER_POSITION.getStorageUint256();
    }

    /**
     * @dev Gets unaccounted (excess) Ether on this contract balance
     */
    function _getUnaccountedEther() internal view returns (uint256) {
        return address(this).balance.sub(_getBufferedEther());
    }

    /// @dev Calculates and returns the total base balance (multiple of 32) of validators in transient state,
    ///     i.e. submitted to the official Deposit contract but not yet visible in the CL state.
    /// @return transient balance in wei (1e-18 Ether)
    function _getTransientBalance() internal view returns (uint256) {
        uint256 depositedValidators = DEPOSITED_VALIDATORS_POSITION.getStorageUint256();
        uint256 clValidators = CL_VALIDATORS_POSITION.getStorageUint256();
        // clValidators can never be less than deposited ones.
        assert(depositedValidators >= clValidators);
        return depositedValidators.sub(clValidators).mul(DEPOSIT_SIZE);
    }

    /**
     * @dev Gets the total amount of Ether controlled by the system
     * @return total balance in wei
     */
    function _getTotalPooledEther() internal view returns (uint256) {
        return _getBufferedEther()
            .add(CL_BALANCE_POSITION.getStorageUint256())
            .add(_getTransientBalance());
    }

    function _pauseStaking() internal {
        STAKING_STATE_POSITION.setStorageStakeLimitStruct(
            STAKING_STATE_POSITION.getStorageStakeLimitStruct().setStakeLimitPauseState(true)
        );

        emit StakingPaused();
    }

    function _resumeStaking() internal {
        STAKING_STATE_POSITION.setStorageStakeLimitStruct(
            STAKING_STATE_POSITION.getStorageStakeLimitStruct().setStakeLimitPauseState(false)
        );

        emit StakingResumed();
    }

    function _getCurrentStakeLimit(StakeLimitState.Data memory _stakeLimitData) internal view returns (uint256) {
        if (_stakeLimitData.isStakingPaused()) {
            return 0;
        }
        if (!_stakeLimitData.isStakingLimitSet()) {
            return uint256(-1);
        }

        return _stakeLimitData.calculateCurrentStakeLimit();
    }

    /**
     * @dev Size-efficient analog of the `auth(_role)` modifier
     * @param _role Permission name
     */
    function _auth(bytes32 _role) internal view auth(_role) {
        // no-op
    }

    /**
     * @dev Check that Lido allows depositing
     * Depends on the bunker state and protocol's pause state
     */
    function canDeposit() public view returns (bool) {
       return !IWithdrawalQueue(getLidoLocator().withdrawalQueue()).isBunkerModeActive() && !isStopped();
    }

    /**
     * @dev Invokes a deposit call to the Staking Router contract and updates buffered counters
     * @param _maxDepositsCount max deposits count
     * @param _stakingModuleId id of the staking module to be deposited
     * @param _depositCalldata module calldata
     */
    function deposit(uint256 _maxDepositsCount, uint256 _stakingModuleId, bytes _depositCalldata) external {
        ILidoLocator locator = getLidoLocator();

        require(msg.sender == locator.depositSecurityModule(), "APP_AUTH_DSM_FAILED");
        require(_stakingModuleId <= uint24(-1), "STAKING_MODULE_ID_TOO_LARGE");
        require(canDeposit(), "CAN_NOT_DEPOSIT");

        IWithdrawalQueue withdrawalQueue = IWithdrawalQueue(locator.withdrawalQueue());
        require(!withdrawalQueue.isBunkerModeActive(), "CANT_DEPOSIT_IN_BUNKER_MODE");

        uint256 bufferedEth = _getBufferedEther();
        // we dont deposit funds that will go to withdrawals
        uint256 withdrawalReserve = withdrawalQueue.unfinalizedStETH();

        if (bufferedEth > withdrawalReserve) {
            bufferedEth = bufferedEth.sub(withdrawalReserve);
            /// available ether amount for deposits (multiple of 32eth)
            uint256 depositableEth = Math256.min(bufferedEth.div(DEPOSIT_SIZE), _maxDepositsCount).mul(DEPOSIT_SIZE);

            uint256 unaccountedEth = _getUnaccountedEther();
            /// @dev transfer ether to SR and make deposit at the same time
            /// @notice allow zero value of depositableEth, in this case SR will simply transfer the unaccounted ether to Lido contract
            uint256 depositedKeysCount = IStakingRouter(locator.stakingRouter()).deposit.value(depositableEth)(
                _maxDepositsCount,
                _stakingModuleId,
                _depositCalldata
            );
            assert(depositedKeysCount <= depositableEth / DEPOSIT_SIZE );

            if (depositedKeysCount > 0) {
                uint256 depositedAmount = depositedKeysCount.mul(DEPOSIT_SIZE);
                DEPOSITED_VALIDATORS_POSITION.setStorageUint256(DEPOSITED_VALIDATORS_POSITION.getStorageUint256().add(depositedKeysCount));

                _markAsUnbuffered(depositedAmount);
                assert(_getUnaccountedEther() == unaccountedEth);
            }
        }
    }

    function _handleOracleReport(
        OracleReportInputData memory _inputData
    ) internal returns (
        uint256 postTotalPooledEther,
        uint256 postTotalShares,
        uint256 withdrawals,
        uint256 elRewards
    ) {
        int256 clBalanceDiff = _processClStateUpdate(_inputData.clValidators, _inputData.clBalance);

        LimiterState.Data memory tokenRebaseLimiter = PositiveTokenRebaseLimiter.initLimiterState(
            getMaxPositiveTokenRebase(),
            _getTotalPooledEther(),
            _getTotalShares()
        );

        tokenRebaseLimiter.applyCLBalanceUpdate(clBalanceDiff);
        withdrawals = tokenRebaseLimiter.appendEther(_inputData.withdrawalVaultBalance);
        elRewards = tokenRebaseLimiter.appendEther(_inputData.elRewardsVaultBalance);

        // collect ETH from EL and Withdrawal vaults and send some to WithdrawalQueue if required
        _collectRewardsAndProcessWithdrawals(
            withdrawals,
            elRewards,
            _inputData.requestIdToFinalizeUpTo,
            _inputData.finalizationShareRate
        );

        // distribute rewards to Lido and Node Operators
        uint256 sharesMintedAsFees = _processRewards(clBalanceDiff, withdrawals, elRewards);
        _applyCoverage(tokenRebaseLimiter);

        (
            postTotalPooledEther, postTotalShares
        ) = _completeTokenRebase(
            tokenRebaseLimiter, _inputData.reportTimestamp, _inputData.timeElapsed, sharesMintedAsFees
        );

        emit ETHDistributed(
            _inputData.reportTimestamp,
            clBalanceDiff,
            withdrawals,
            elRewards,
            _getBufferedEther()
        );
    }

    function _completeTokenRebase(
        LimiterState.Data memory _tokenRebaseLimiter,
        uint256 _reportTimestamp,
        uint256 _timeElapsed,
        uint256 _sharesMintedAsFees
    ) internal returns (uint256 postTotalPooledEther, uint256 postTotalShares) {
        uint256 preTotalPooledEther = _tokenRebaseLimiter.totalPooledEther;
        uint256 preTotalShares = _tokenRebaseLimiter.totalShares;

        postTotalPooledEther = _getTotalPooledEther();
        postTotalShares = _getTotalShares();

        address postTokenRebaseReceiver = getLidoLocator().postTokenRebaseReceiver();
        if (postTokenRebaseReceiver != address(0)) {
            IPostTokenRebaseReceiver(postTokenRebaseReceiver).handlePostTokenRebase(
                _reportTimestamp,
                _timeElapsed,
                preTotalShares,
                preTotalPooledEther,
                postTotalShares,
                postTotalPooledEther,
                _sharesMintedAsFees
            );
        }

        emit TokenRebased(
            _reportTimestamp,
            _timeElapsed,
            preTotalShares,
            preTotalPooledEther,
            postTotalShares,
            postTotalPooledEther,
            _sharesMintedAsFees
        );
    }

    function _applyCoverage(LimiterState.Data memory _tokenRebaseLimiter) internal {
        ISelfOwnedStETHBurner burner = ISelfOwnedStETHBurner(getLidoLocator().selfOwnedStEthBurner());
        (uint256 coverShares, uint256 nonCoverShares) = burner.getSharesRequestedToBurn();
        uint256 maxSharesToBurn = _tokenRebaseLimiter.deductShares(coverShares.add(nonCoverShares));

        if (maxSharesToBurn > 0) {
            uint256 sharesCommittedToBurnNow = burner.commitSharesToBurn(maxSharesToBurn);
            _burnShares(address(burner), sharesCommittedToBurnNow);
        }
    }
}<|MERGE_RESOLUTION|>--- conflicted
+++ resolved
@@ -12,12 +12,8 @@
 import "../common/interfaces/ISelfOwnedStETHBurner.sol";
 
 import "./lib/StakeLimitUtils.sol";
-<<<<<<< HEAD
-import "./lib/PositiveTokenRebaseLimiter.sol";
 import "./lib/SafeMathSigned256.sol";
 import "../common/lib/Math256.sol";
-=======
->>>>>>> 4089bd17
 
 import "./StETHPermit.sol";
 
@@ -33,6 +29,20 @@
         uint256 postTotalEther,
         uint256 sharesMintedAsFees
     ) external;
+}
+
+interface IOracleReportSanityChecker {
+    function smoothenTokenRebase(
+        uint256 _preTotalPooledEther,
+        uint256 _preTotalShares,
+        int256 _clBalanceDiff,
+        uint256 _withdrawalVaultBalance,
+        uint256 _elRewardsVaultBalance
+    ) external view returns (
+        uint256 withdrawals,
+        uint256 elRewards,
+        uint256 sharesToBurnLimit
+    );
 }
 
 interface ILidoExecutionLayerRewardsVault {
@@ -107,12 +117,6 @@
     bytes32 public constant RESUME_ROLE = keccak256("RESUME_ROLE");
     bytes32 public constant STAKING_PAUSE_ROLE = keccak256("STAKING_PAUSE_ROLE");
     bytes32 public constant STAKING_CONTROL_ROLE = keccak256("STAKING_CONTROL_ROLE");
-<<<<<<< HEAD
-    bytes32 public constant MANAGE_MAX_POSITIVE_TOKEN_REBASE_ROLE = keccak256("MANAGE_MAX_POSITIVE_TOKEN_REBASE_ROLE");
-=======
-    bytes32 public constant MANAGE_PROTOCOL_CONTRACTS_ROLE = keccak256("MANAGE_PROTOCOL_CONTRACTS_ROLE");
-    bytes32 public constant BURN_ROLE = keccak256("BURN_ROLE");
->>>>>>> 4089bd17
 
     uint256 private constant DEPOSIT_SIZE = 32 ether;
     uint256 public constant TOTAL_BASIS_POINTS = 10000;
@@ -166,15 +170,9 @@
     // The amount of ETH withdrawn from LidoExecutionLayerRewardsVault to Lido
     event ELRewardsReceived(uint256 amount);
 
-<<<<<<< HEAD
     // The amount of ETH withdrawn from WithdrawalVault to Lido
     event WithdrawalsReceived(uint256 amount);
 
-    // Max positive token rebase set (see `setMaxPositiveTokenRebase()`)
-    event MaxPositiveTokenRebaseSet(uint256 maxPositiveTokenRebase);
-
-=======
->>>>>>> 4089bd17
     // Records a deposit made by a user
     event Submitted(address indexed sender, uint256 amount, address referral);
 
@@ -442,36 +440,6 @@
         _resumeStaking();
     }
 
-    /**
-<<<<<<< HEAD
-     * @dev Set max positive rebase allowed per single oracle report
-     * token rebase happens on total supply adjustment,
-     * huge positive rebase can incur oracle report sandwitching.
-     *
-     * stETH balance for the `account` defined as:
-     * balanceOf(account) = shares[account] * totalPooledEther / totalShares = shares[account] * shareRate
-     *
-     * Suppose shareRate changes when oracle reports (see `handleOracleReport`)
-     * which means that token rebase happens:
-     *
-     * preShareRate = preTotalPooledEther() / preTotalShares()
-     * postShareRate = postTotalPooledEther() / postTotalShares()
-     * R = (postShareRate - preShareRate) / preShareRate
-     *
-     * R > 0 corresponds to the relative positive rebase value (i.e., instant APR)
-     *
-     * NB: The value is not set by default (explicit initialization required),
-     * the recommended sane values are from 0.05% to 0.1%.
-     *
-     * @param _maxTokenPositiveRebase max positive token rebase value with 1e9 precision:
-     *   e.g.: 1e6 - 0.1%; 1e9 - 100%
-     * - passing zero value is prohibited
-     * - to allow unlimited rebases, pass max uint256, i.e.: type(uint256).max
-     */
-    function setMaxPositiveTokenRebase(uint256 _maxTokenPositiveRebase) external {
-        _auth(MANAGE_MAX_POSITIVE_TOKEN_REBASE_ROLE);
-        _setMaxPositiveTokenRebase(_maxTokenPositiveRebase);
-    }
 
     /**
      * The structure is used to aggregate the `handleOracleReport` provided data.
@@ -490,22 +458,6 @@
         // Decision about withdrawals processing
         uint256 requestIdToFinalizeUpTo;
         uint256 finalizationShareRate;
-=======
-    * @notice Set Lido protocol contracts (oracle, treasury, execution layer rewards vault).
-    *
-    * @param _oracle oracle contract
-    * @param _treasury treasury contract
-    * @param _executionLayerRewardsVault execution layer rewards vault contract
-    */
-    function setProtocolContracts(
-        address _oracle,
-        address _treasury,
-        address _executionLayerRewardsVault
-    ) external {
-        _auth(MANAGE_PROTOCOL_CONTRACTS_ROLE);
-
-        _setProtocolContracts(_oracle, _treasury, _executionLayerRewardsVault);
->>>>>>> 4089bd17
     }
 
     /**
@@ -546,12 +498,8 @@
     ) {
         // TODO: safety checks
 
-<<<<<<< HEAD
         require(msg.sender == getLidoLocator().accountingOracle(), "APP_AUTH_FAILED");
         _whenNotStopped();
-=======
-        uint256 preClBalance = CL_BALANCE_POSITION.getStorageUint256();
->>>>>>> 4089bd17
 
         return _handleOracleReport(
             OracleReportInputData(
@@ -565,30 +513,6 @@
                 _finalizationShareRate
             )
         );
-<<<<<<< HEAD
-=======
-
-        uint256 rewardsBase = appearedValidators.mul(DEPOSIT_SIZE).add(preClBalance);
-        int256 clBalanceDiff = _signedSub(int256(_clBalance), int256(rewardsBase));
-
-        // TODO: temporary disable limit
-        withdrawals = _withdrawalVaultBalance;
-        elRewards = _elRewardsVaultBalance;
-
-        // collect ETH from EL and Withdrawal vaults and send some to WithdrawalQueue if required
-        _processETHDistribution(withdrawals, elRewards, _requestIdToFinalizeUpTo, _finalizationShareRate);
-
-        // TODO: check rebase boundaries
-        // TODO: emit a rebase event with sufficient data to calc pre- and post-rebase share rates and APR
-
-        // distribute rewards to Lido and Node Operators
-        _processRewards(clBalanceDiff, withdrawals, elRewards);
-
-        //TODO(DZhon): apply coverage
-
-        totalPooledEther = _getTotalPooledEther();
-        totalShares = _getTotalShares();
->>>>>>> 4089bd17
     }
 
     /**
@@ -1075,15 +999,19 @@
     ) {
         int256 clBalanceDiff = _processClStateUpdate(_inputData.clValidators, _inputData.clBalance);
 
-        LimiterState.Data memory tokenRebaseLimiter = PositiveTokenRebaseLimiter.initLimiterState(
-            getMaxPositiveTokenRebase(),
-            _getTotalPooledEther(),
-            _getTotalShares()
+        uint256 preTotalPooledEther = _getTotalPooledEther();
+        uint256 preTotalShares = _getTotalShares();
+
+        uint256 sharesToBurnLimit;
+        (
+            withdrawals, elRewards, sharesToBurnLimit
+        ) = IOracleReportSanityChecker(getLidoLocator().safetyNetsRegistry()).smoothenTokenRebase(
+            preTotalPooledEther,
+            preTotalShares,
+            clBalanceDiff,
+            _inputData.withdrawalVaultBalance,
+            _inputData.elRewardsVaultBalance
         );
-
-        tokenRebaseLimiter.applyCLBalanceUpdate(clBalanceDiff);
-        withdrawals = tokenRebaseLimiter.appendEther(_inputData.withdrawalVaultBalance);
-        elRewards = tokenRebaseLimiter.appendEther(_inputData.elRewardsVaultBalance);
 
         // collect ETH from EL and Withdrawal vaults and send some to WithdrawalQueue if required
         _collectRewardsAndProcessWithdrawals(
@@ -1093,16 +1021,6 @@
             _inputData.finalizationShareRate
         );
 
-        // distribute rewards to Lido and Node Operators
-        uint256 sharesMintedAsFees = _processRewards(clBalanceDiff, withdrawals, elRewards);
-        _applyCoverage(tokenRebaseLimiter);
-
-        (
-            postTotalPooledEther, postTotalShares
-        ) = _completeTokenRebase(
-            tokenRebaseLimiter, _inputData.reportTimestamp, _inputData.timeElapsed, sharesMintedAsFees
-        );
-
         emit ETHDistributed(
             _inputData.reportTimestamp,
             clBalanceDiff,
@@ -1110,27 +1028,40 @@
             elRewards,
             _getBufferedEther()
         );
+
+        // distribute rewards to Lido and Node Operators
+        uint256 sharesMintedAsFees = _processRewards(clBalanceDiff, withdrawals, elRewards);
+        _burnSharesLimited(sharesToBurnLimit);
+
+        (
+            postTotalShares,
+            postTotalPooledEther
+        ) = _completeTokenRebase(
+            preTotalShares,
+            preTotalPooledEther,
+            _inputData.reportTimestamp,
+            _inputData.timeElapsed,
+            sharesMintedAsFees
+        );
     }
 
     function _completeTokenRebase(
-        LimiterState.Data memory _tokenRebaseLimiter,
+        uint256 _preTotalShares,
+        uint256 _preTotalPooledEther,
         uint256 _reportTimestamp,
         uint256 _timeElapsed,
         uint256 _sharesMintedAsFees
-    ) internal returns (uint256 postTotalPooledEther, uint256 postTotalShares) {
-        uint256 preTotalPooledEther = _tokenRebaseLimiter.totalPooledEther;
-        uint256 preTotalShares = _tokenRebaseLimiter.totalShares;
-
+    ) internal returns (uint256 postTotalShares, uint256 postTotalPooledEther) {
+        postTotalShares = _getTotalShares();
         postTotalPooledEther = _getTotalPooledEther();
-        postTotalShares = _getTotalShares();
 
         address postTokenRebaseReceiver = getLidoLocator().postTokenRebaseReceiver();
         if (postTokenRebaseReceiver != address(0)) {
             IPostTokenRebaseReceiver(postTokenRebaseReceiver).handlePostTokenRebase(
                 _reportTimestamp,
                 _timeElapsed,
-                preTotalShares,
-                preTotalPooledEther,
+                _preTotalShares,
+                _preTotalPooledEther,
                 postTotalShares,
                 postTotalPooledEther,
                 _sharesMintedAsFees
@@ -1140,22 +1071,25 @@
         emit TokenRebased(
             _reportTimestamp,
             _timeElapsed,
-            preTotalShares,
-            preTotalPooledEther,
+            _preTotalShares,
+            _preTotalPooledEther,
             postTotalShares,
             postTotalPooledEther,
             _sharesMintedAsFees
         );
     }
 
-    function _applyCoverage(LimiterState.Data memory _tokenRebaseLimiter) internal {
-        ISelfOwnedStETHBurner burner = ISelfOwnedStETHBurner(getLidoLocator().selfOwnedStEthBurner());
-        (uint256 coverShares, uint256 nonCoverShares) = burner.getSharesRequestedToBurn();
-        uint256 maxSharesToBurn = _tokenRebaseLimiter.deductShares(coverShares.add(nonCoverShares));
-
-        if (maxSharesToBurn > 0) {
-            uint256 sharesCommittedToBurnNow = burner.commitSharesToBurn(maxSharesToBurn);
-            _burnShares(address(burner), sharesCommittedToBurnNow);
+    function _burnSharesLimited(uint256 sharesToBurnLimit) internal {
+        if (sharesToBurnLimit > 0) {
+            ISelfOwnedStETHBurner burner = ISelfOwnedStETHBurner(
+                getLidoLocator().selfOwnedStEthBurner()
+            );
+
+            uint256 sharesCommittedToBurnNow = burner.commitSharesToBurn(sharesToBurnLimit);
+
+            if (sharesCommittedToBurnNow > 0) {
+                _burnShares(address(burner), sharesCommittedToBurnNow);
+            }
         }
     }
 }
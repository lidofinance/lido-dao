--- conflicted
+++ resolved
@@ -8,23 +8,14 @@
 import "@aragon/os/contracts/apps/AragonApp.sol";
 import "@aragon/os/contracts/lib/math/SafeMath.sol";
 
-<<<<<<< HEAD
-
 import "./interfaces/ILidoLocator.sol";
-import "./interfaces/INodeOperatorsRegistry.sol";
-import "./interfaces/ILidoExecutionLayerRewardsVault.sol";
-import "./interfaces/IWithdrawalQueue.sol";
-import "./interfaces/IWithdrawalVault.sol";
-import "./interfaces/IStakingRouter.sol";
 import "./interfaces/ISelfOwnedStETHBurner.sol";
-=======
->>>>>>> e2e8ffa1
+
 import "./lib/StakeLimitUtils.sol";
 import "./lib/PositiveTokenRebaseLimiter.sol";
 
 import "./StETHPermit.sol";
 
-<<<<<<< HEAD
 interface IPostTokenRebaseReceiver {
     function handlePostTokenRebase(
         uint256 preTotalShares,
@@ -34,7 +25,8 @@
         uint256 sharesMintedAsFees,
         uint256 timeElapsed
     ) external;
-=======
+}
+
 interface ILidoExecutionLayerRewardsVault {
     function withdrawRewards(uint256 _maxAmount) external returns (uint256 amount);
 }
@@ -44,7 +36,11 @@
 }
 
 interface IStakingRouter {
-    function deposit(uint256 maxDepositsCount, uint256 stakingModuleId, bytes depositCalldata) external payable returns (uint256);
+    function deposit(
+        uint256 maxDepositsCount,
+        uint256 stakingModuleId,
+        bytes depositCalldata
+    ) external payable returns (uint256);
     function getStakingRewardsDistribution()
         external
         view
@@ -67,7 +63,7 @@
     function finalize(uint256 _lastIdToFinalize) external payable;
     function isPaused() external view returns (bool);
     function unfinalizedStETH() external view returns (uint256);
->>>>>>> e2e8ffa1
+    function isBunkerModeActive() external view returns (bool);
 }
 
 /**
@@ -605,19 +601,9 @@
      * @dev DEPRECATED: use StakingRouter.getWithdrawalCredentials() instead
      */
     function getWithdrawalCredentials() public view returns (bytes32) {
-<<<<<<< HEAD
         return IStakingRouter(getLidoLocator().getStakingRouter()).getWithdrawalCredentials();
-=======
-        return IStakingRouter(getStakingRouter()).getWithdrawalCredentials();
-    }
-
-    /**
-     * @notice Returns address of the contract set as LidoExecutionLayerRewardsVault
-     */
-    function getELRewardsVault() public view returns (address) {
-        return EL_REWARDS_VAULT_POSITION.getStorageAddress();
->>>>>>> e2e8ffa1
-    }
+    }
+
 
     /// @dev updates Consensus Layer state according to the current report
     function _processClStateUpdate(
@@ -764,33 +750,6 @@
         emit TransferShares(address(0), _to, _sharesAmount);
     }
 
-<<<<<<< HEAD
-=======
-    function getStakingRouter() public view returns (address) {
-        return STAKING_ROUTER_POSITION.getStorageAddress();
-    }
-
-    function setStakingRouter(address _stakingRouter) external {
-        _auth(MANAGE_PROTOCOL_CONTRACTS_ROLE);
-        require(_stakingRouter != address(0), "STAKING_ROUTER_ADDRESS_ZERO");
-        STAKING_ROUTER_POSITION.setStorageAddress(_stakingRouter);
-
-        emit StakingRouterSet(_stakingRouter);
-    }
-
-    function getDepositSecurityModule() public view returns (address) {
-        return DEPOSIT_SECURITY_MODULE_POSITION.getStorageAddress();
-    }
-
-    function setDepositSecurityModule(address _dsm) external {
-        _auth(MANAGE_PROTOCOL_CONTRACTS_ROLE);
-        require(_dsm != address(0), "DSM_ADDRESS_ZERO");
-        DEPOSIT_SECURITY_MODULE_POSITION.setStorageAddress(_dsm);
-
-        emit DepositSecurityModuleSet(_dsm);
-    }
-
->>>>>>> e2e8ffa1
     /**
      * @dev Distributes fee portion of the rewards by minting and distributing corresponding amount of liquid tokens.
      * @param _totalRewards Total rewards accrued both on the Execution Layer and the Consensus Layer sides in wei.
@@ -821,11 +780,7 @@
         // The effect is that the given percentage of the reward goes to the fee recipient, and
         // the rest of the reward is distributed between token holders proportionally to their
         // token shares.
-<<<<<<< HEAD
         IStakingRouter router = IStakingRouter(getLidoLocator().getStakingRouter());
-=======
-        IStakingRouter router = IStakingRouter(getStakingRouter());
->>>>>>> e2e8ffa1
 
         (address[] memory recipients,
             uint256[] memory moduleIds,
@@ -1005,11 +960,7 @@
             uint256 unaccountedEth = _getUnaccountedEther();
             /// @dev transfer ether to SR and make deposit at the same time
             /// @notice allow zero value of depositableEth, in this case SR will simply transfer the unaccounted ether to Lido contract
-<<<<<<< HEAD
             uint256 depositedKeysCount = IStakingRouter(locator.getStakingRouter()).deposit.value(depositableEth)(
-=======
-            uint256 depositedKeysCount = IStakingRouter(getStakingRouter()).deposit.value(depositableEth)(
->>>>>>> e2e8ffa1
                 _maxDepositsCount,
                 _stakingModuleId,
                 _depositCalldata

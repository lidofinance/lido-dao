--- conflicted
+++ resolved
@@ -471,7 +471,7 @@
             _beaconValidators,
             _beaconBalance
         );
-        
+
         // collect ETH from EL and Withdrawal vaults and distribute it to WithdrawalQueue
         uint256 executionLayerRewards = _processETHDistribution(
             _withdrawalVaultBalance,
@@ -740,7 +740,7 @@
 
             uint256 shareRate = _finalizationShareRates[i];
 
-            // todo(folkyatina)?: vectorize finalization batches 
+            // todo(folkyatina)?: vectorize finalization batches
             (uint256 etherToLock, uint256 sharesToBurn) = withdrawalQueue.calculateFinalizationParams(
                 lastIdToFinalize,
                 shareRate
@@ -757,7 +757,7 @@
         _burnShares(withdrawalQueueAddress, sharesToBurn);
     }
 
-    /// @dev calculate the amout of rewards and distribute it 
+    /// @dev calculate the amout of rewards and distribute it
     function _processRewards(
         uint256 _preBeaconBalance,
         uint256 _postBeaconBalance,
@@ -1035,15 +1035,10 @@
      * @param _stakingModuleId id of the staking module to be deposited
      * @param _depositCalldata module calldata
      */
-<<<<<<< HEAD
-    function deposit(uint256 _maxDepositsCount, uint24 _stakingModuleId, bytes _depositCalldata) external {
-        require(msg.sender == getDepositSecurityModule(), "APP_AUTH_DSM_FAILED");
-        _whenNotStopped();
-=======
-    function deposit(uint256 _maxDepositsCount, uint256 _stakingModuleId, bytes _depositCalldata) external whenNotStopped {
+    function deposit(uint256 _maxDepositsCount, uint256 _stakingModuleId, bytes _depositCalldata) external {
         require(msg.sender == getDepositSecurityModule(), "APP_AUTH_DSM_FAILED");
         require(_stakingModuleId <= uint24(-1), "STAKING_MODULE_ID_TOO_LARGE");
->>>>>>> 60116110
+        _whenNotStopped();
 
         uint256 bufferedEth = _getBufferedEther();
         uint256 withdrawalReserve = getBufferedEtherReserve();

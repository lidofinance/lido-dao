--- conflicted
+++ resolved
@@ -66,7 +66,7 @@
     bytes32 internal constant CL_BALANCE_POSITION = keccak256("lido.Lido.beaconBalance");
     /// @dev number of Lido's validators available in the Consensus Layer state
     // "beacon" in the `keccak256()` parameter is staying here for compatibility reason
-    bytes32 internal constant CL_VALIDATORS_POSITION = keccak256("lido.Lido.beaconValidators"); 
+    bytes32 internal constant CL_VALIDATORS_POSITION = keccak256("lido.Lido.beaconValidators");
     /// @dev percent in basis points of total pooled ether allowed to withdraw from LidoExecutionLayerRewardsVault per LidoOracle report
     bytes32 internal constant EL_REWARDS_WITHDRAWAL_LIMIT_POSITION = keccak256("lido.Lido.ELRewardsWithdrawalLimit");
     /// @dev Just a counter of total amount of execution layer rewards received by Lido contract. Not used in the logic.
@@ -166,9 +166,9 @@
      * For more details see https://github.com/lidofinance/lido-improvement-proposals/blob/develop/LIPS/lip-10.md
      */
     function finalizeUpgrade_v2(
-        address _stakingRouter, 
-        address _dsm, 
-        address _eip712StETH, 
+        address _stakingRouter,
+        address _dsm,
+        address _eip712StETH,
         address _withdrawalQueue
     ) external {
         require(!isPetrified(), "PETRIFIED");
@@ -447,9 +447,9 @@
     * @param _clBalance sum of all Lido validators' balances on Consensus Layer
     * @param _withdrawalVaultBalance withdrawal vault balance on Execution Layer for report block
     * @param _elRewardsVaultBalance elRewards vault balance on Execution Layer for report block
-    * @param _requestIdToFinalizeUpTo rigth boundary of requestId range if equals 0, no requests should be finalized 
+    * @param _requestIdToFinalizeUpTo rigth boundary of requestId range if equals 0, no requests should be finalized
     * @param _finalizationShareRate share rate that should be used for finalization
-    * 
+    *
     * @return totalPooledEther amount of ether in the protocol after report
     * @return totalShares amount of shares in the protocol after report
     */
@@ -483,15 +483,9 @@
             _finalizationShareRate
         );
 
-<<<<<<< HEAD
         // TODO: check rebase boundaries
         // TODO: emit a rebase event with sufficient data to calc pre- and post-rebase share rates and APR
 
-        // update ether reserve accordingly
-        _processBufferedEtherReserveUpdate(_newBufferedEtherReserveAmount);
-
-=======
->>>>>>> a9bbd4ec
         // distribute rewards to Lido and Node Operators
         _processRewards(
             preClBalance,
@@ -599,11 +593,11 @@
     }
 
     /**
-    * @notice Returns the key values related to Consensus Layer side of the contract. It historically contains beacon 
+    * @notice Returns the key values related to Consensus Layer side of the contract. It historically contains beacon
     * @return depositedValidators - number of deposited validators from Lido contract side
     * @return beaconValidators - number of Lido validators visible on Consensus Layer, reported by oracle
     * @return beaconBalance - total amount of ether on the Consensus Layer side (sum of all the balances of Lido validators)
-    * 
+    *
     * @dev `beacon` in naming still here for historical reasons
     */
     function getBeaconStat() public view returns (uint256 depositedValidators, uint256 beaconValidators, uint256 beaconBalance) {
@@ -617,13 +611,8 @@
      * @return totalFee total rewards fee in base precision
      * @return basePrecision base precision number, which constitutes 100% fee
      */
-<<<<<<< HEAD
-    function getFee() public view returns (uint96 totalFee) {
-        (, , , totalFee, ) = getStakingRouter().getStakingRewardsDistribution();
-=======
     function getFee() public view returns (uint96 totalFee, uint256 basePrecision) {
-        (, , totalFee, basePrecision) = getStakingRouter().getStakingRewardsDistribution();
->>>>>>> a9bbd4ec
+        (, , , totalFee, basePrecision) = getStakingRouter().getStakingRewardsDistribution();
     }
 
     /**
@@ -632,15 +621,10 @@
      * @return treasuryFee treasury fee in base precision
      * @return basePrecision base precision number, which constitutes 100% fee
      */
-<<<<<<< HEAD
-    function getFeeDistribution() public view returns (uint96 modulesFee, uint96 treasuryFee) {
-        (, , uint96[] memory moduleFees, uint96 totalFee, ) = getStakingRouter().getStakingRewardsDistribution();
-=======
     function getFeeDistribution() public view returns (uint96 modulesFee, uint96 treasuryFee, uint256 basePrecision) {
         uint96[] memory moduleFees;
         uint96 totalFee;
-        (, moduleFees, totalFee, basePrecision) = getStakingRouter().getStakingRewardsDistribution();
->>>>>>> a9bbd4ec
+        (, , moduleFees, totalFee, basePrecision) = getStakingRouter().getStakingRewardsDistribution();
         for (uint256 i; i < moduleFees.length; ++i) {
             modulesFee += moduleFees[i];
         }
@@ -900,19 +884,10 @@
 
         if (totalFee > 0) {
             uint256 shares2mint =
-                _totalRewards.mul(totalFee).mul(_getTotalShares())
-                .div(
-<<<<<<< HEAD
-                    _getTotalPooledEther()
-                        .mul(precisionPoints)
-                        .sub(_totalRewards.mul(totalFee))
-            );
-
-=======
-                    (_getTotalPooledEther().mul(precisionPoints))
-                    .sub(_totalRewards.mul(totalFee))
+                _totalRewards.mul(totalFee).mul(_getTotalShares()).div(
+                    _getTotalPooledEther().mul(precisionPoints).sub(_totalRewards.mul(totalFee))
                 );
->>>>>>> a9bbd4ec
+
             _mintShares(address(this), shares2mint);
 
             (uint256[] memory moduleRewards, uint256 totalModuleRewards) =

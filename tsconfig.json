{
  "compilerOptions": {
    "target": "es2022",
    "module": "commonjs",
    "esModuleInterop": true,
    "forceConsistentCasingInFileNames": true,
    "strict": true,
    "skipLibCheck": true,
    "resolveJsonModule": true,
    "baseUrl": ".",
    "paths": {
      "lib/*": ["./lib"],
      "test/*": ["./test"],
      "typechain-types": ["./typechain-types"]
    }
  },
<<<<<<< HEAD
  "include": ["./test", "./typechain-types", "./lib", "./scripts"],
  "files": ["./hardhat.config.ts"]
=======
  "include": ["./test", "./typechain-types", "./lib"],
  "files": ["./hardhat.config.ts", "./commitlint.config.ts"]
>>>>>>> 282ea050
}<|MERGE_RESOLUTION|>--- conflicted
+++ resolved
@@ -9,16 +9,11 @@
     "resolveJsonModule": true,
     "baseUrl": ".",
     "paths": {
-      "lib/*": ["./lib"],
-      "test/*": ["./test"],
+      "lib": ["./lib"],
+      "test": ["./test"],
       "typechain-types": ["./typechain-types"]
     }
   },
-<<<<<<< HEAD
   "include": ["./test", "./typechain-types", "./lib", "./scripts"],
-  "files": ["./hardhat.config.ts"]
-=======
-  "include": ["./test", "./typechain-types", "./lib"],
   "files": ["./hardhat.config.ts", "./commitlint.config.ts"]
->>>>>>> 282ea050
 }
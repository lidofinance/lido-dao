--- conflicted
+++ resolved
@@ -9,15 +9,9 @@
     "test:gas": "REPORT_GAS=true buidler test",
     "test:coverage": "buidler coverage --network coverage --solcoverjs ../../.solcover.js",
     "start": "buidler start",
-<<<<<<< HEAD
-    "publish:major": "buidler publish major --network development",
-    "publish:minor": "buidler publish minor --network development",
-    "publish:patch": "buidler publish patch --network development",
-=======
     "publish:major": "buidler publish major",
     "publish:minor": "buidler publish minor",
     "publish:patch": "buidler publish patch",
->>>>>>> b6538852
     "publish:major:rinkeby": "buidler publish major --network rinkeby",
     "publish:minor:rinkeby": "buidler publish minor --network rinkeby",
     "publish:patch:rinkeby": "buidler publish patch --network rinkeby",

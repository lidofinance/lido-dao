lockfileVersion: '6.0'

settings:
  autoInstallPeers: true
  excludeLinksFromLockfile: false

dependencies:
  '@aragon/apps-agent':
    specifier: 2.1.0
    version: 2.1.0
  '@aragon/apps-finance':
    specifier: 3.0.0
    version: 3.0.0
  '@aragon/apps-lido':
    specifier: github:lidofinance/aragon-apps#master
    version: github.com/lidofinance/aragon-apps/b09834d29c0db211ddd50f50905cbeff257fc8e0
  '@aragon/apps-vault':
    specifier: 4.1.0
    version: 4.1.0
  '@aragon/id':
    specifier: 2.1.1
<<<<<<< HEAD
    version: 2.1.1(@babel/core@7.24.3)
=======
    version: 2.1.1(@babel/core@7.24.4)
>>>>>>> 2a5b7976
  '@aragon/minime':
    specifier: 1.0.0
    version: 1.0.0
  '@aragon/os':
    specifier: 4.4.0
<<<<<<< HEAD
    version: 4.4.0(@babel/core@7.24.3)
=======
    version: 4.4.0(@babel/core@7.24.4)
>>>>>>> 2a5b7976
  '@openzeppelin/contracts':
    specifier: 3.4.0
    version: 3.4.0
  '@openzeppelin/contracts-v4.4':
    specifier: npm:@openzeppelin/contracts@4.4.1
    version: /@openzeppelin/contracts@4.4.1
  openzeppelin-solidity:
    specifier: 2.0.0
    version: 2.0.0

devDependencies:
  '@commitlint/cli':
    specifier: ^19.2.1
    version: 19.2.1(@types/node@20.12.4)(typescript@5.4.4)
  '@commitlint/config-conventional':
    specifier: ^19.1.0
    version: 19.1.0
  '@nomicfoundation/hardhat-chai-matchers':
    specifier: ^2.0.6
    version: 2.0.6(@nomicfoundation/hardhat-ethers@3.0.5)(chai@4.4.1)(ethers@6.11.1)(hardhat@2.22.2)
  '@nomicfoundation/hardhat-ethers':
    specifier: ^3.0.5
    version: 3.0.5(ethers@6.11.1)(hardhat@2.22.2)
  '@nomicfoundation/hardhat-network-helpers':
    specifier: ^1.0.10
    version: 1.0.10(hardhat@2.22.2)
  '@nomicfoundation/hardhat-toolbox':
<<<<<<< HEAD
    specifier: ^4.0.0
    version: 4.0.0(@nomicfoundation/hardhat-chai-matchers@2.0.6)(@nomicfoundation/hardhat-ethers@3.0.5)(@nomicfoundation/hardhat-network-helpers@1.0.10)(@nomicfoundation/hardhat-verify@2.0.5)(@typechain/ethers-v6@0.5.1)(@typechain/hardhat@9.1.0)(@types/chai@4.3.12)(@types/mocha@10.0.6)(@types/node@20.11.24)(chai@4.4.1)(ethers@6.11.1)(hardhat-gas-reporter@1.0.10)(hardhat@2.22.2)(solidity-coverage@0.8.11)(ts-node@10.9.2)(typechain@8.3.2)(typescript@5.4.2)
=======
    specifier: ^5.0.0
    version: 5.0.0(@nomicfoundation/hardhat-chai-matchers@2.0.6)(@nomicfoundation/hardhat-ethers@3.0.5)(@nomicfoundation/hardhat-ignition-ethers@0.15.0)(@nomicfoundation/hardhat-network-helpers@1.0.10)(@nomicfoundation/hardhat-verify@2.0.5)(@typechain/ethers-v6@0.5.1)(@typechain/hardhat@9.1.0)(@types/chai@4.3.14)(@types/mocha@10.0.6)(@types/node@20.12.4)(chai@4.4.1)(ethers@6.11.1)(hardhat-gas-reporter@1.0.10)(hardhat@2.22.2)(solidity-coverage@0.8.11)(ts-node@10.9.2)(typechain@8.3.2)(typescript@5.4.4)
>>>>>>> 2a5b7976
  '@nomicfoundation/hardhat-verify':
    specifier: ^2.0.5
    version: 2.0.5(hardhat@2.22.2)
  '@typechain/ethers-v6':
    specifier: ^0.5.1
    version: 0.5.1(ethers@6.11.1)(typechain@8.3.2)(typescript@5.4.4)
  '@typechain/hardhat':
    specifier: ^9.1.0
    version: 9.1.0(@typechain/ethers-v6@0.5.1)(ethers@6.11.1)(hardhat@2.22.2)(typechain@8.3.2)
  '@types/chai':
    specifier: ^4.3.14
    version: 4.3.14
  '@types/mocha':
    specifier: 10.0.6
    version: 10.0.6
  '@types/node':
    specifier: 20.12.4
    version: 20.12.4
  '@typescript-eslint/eslint-plugin':
    specifier: ^7.5.0
    version: 7.5.0(@typescript-eslint/parser@7.5.0)(eslint@8.57.0)(typescript@5.4.4)
  '@typescript-eslint/parser':
    specifier: ^7.5.0
    version: 7.5.0(eslint@8.57.0)(typescript@5.4.4)
  bigint-conversion:
    specifier: ^2.4.3
    version: 2.4.3
  chai:
    specifier: ^4.4.1
    version: 4.4.1
  dotenv:
    specifier: ^16.4.5
    version: 16.4.5
  eslint:
    specifier: ^8.57.0
    version: 8.57.0
  eslint-config-prettier:
    specifier: ^9.1.0
    version: 9.1.0(eslint@8.57.0)
  eslint-plugin-no-only-tests:
    specifier: ^3.1.0
    version: 3.1.0
  eslint-plugin-simple-import-sort:
    specifier: 12.0.0
    version: 12.0.0(eslint@8.57.0)
  ethereumjs-util:
    specifier: ^7.1.5
    version: 7.1.5
  ethers:
    specifier: ^6.11.1
    version: 6.11.1
  glob:
    specifier: ^10.3.12
    version: 10.3.12
  hardhat:
    specifier: ^2.22.2
<<<<<<< HEAD
    version: 2.22.2(ts-node@10.9.2)(typescript@5.4.2)
=======
    version: 2.22.2(ts-node@10.9.2)(typescript@5.4.4)
>>>>>>> 2a5b7976
  hardhat-contract-sizer:
    specifier: ^2.10.0
    version: 2.10.0(hardhat@2.22.2)
  hardhat-gas-reporter:
    specifier: ^1.0.10
    version: 1.0.10(hardhat@2.22.2)
  hardhat-ignore-warnings:
    specifier: ^0.2.11
    version: 0.2.11
  hardhat-tracer:
    specifier: 2.8.0
    version: 2.8.0(chai@4.4.1)(hardhat@2.22.2)
  hardhat-watcher:
    specifier: 2.5.0
    version: 2.5.0(hardhat@2.22.2)
  husky:
    specifier: ^9.0.11
    version: 9.0.11
  lint-staged:
    specifier: ^15.2.2
    version: 15.2.2
  prettier:
    specifier: ^3.2.5
    version: 3.2.5
  solhint:
    specifier: ^4.5.2
    version: 4.5.2(typescript@5.4.4)
  solhint-plugin-lido:
    specifier: ^0.0.4
    version: 0.0.4
  solidity-coverage:
    specifier: ^0.8.11
    version: 0.8.11(hardhat@2.22.2)
  ts-node:
    specifier: ^10.9.2
    version: 10.9.2(@types/node@20.12.4)(typescript@5.4.4)
  tsconfig-paths:
    specifier: ^4.2.0
    version: 4.2.0
  typechain:
    specifier: ^8.3.2
    version: 8.3.2(typescript@5.4.4)
  typescript:
    specifier: ^5.4.4
    version: 5.4.4

packages:

  /@aashutoshrathi/word-wrap@1.2.6:
    resolution: {integrity: sha512-1Yjs2SvM8TflER/OD3cOjhWWOZb58A2t7wpE2S9XfBYTiIl+XFhQG2bjy4Pu1I+EAlCNUzRDYDdFwFYUKvXcIA==}
    engines: {node: '>=0.10.0'}
    dev: true

  /@adraffy/ens-normalize@1.10.1:
    resolution: {integrity: sha512-96Z2IP3mYmF1Xg2cDm8f1gWGf/HUVedQ3FMifV4kG/PQ4yEP51xDtRAEfhVNt5f/uzpNkZHwWQuUcu6D6K+Ekw==}
    dev: true

  /@ampproject/remapping@2.3.0:
    resolution: {integrity: sha512-30iZtAPgz+LTIYoeivqYo853f02jBYSd5uGnGpkFV0M3xOt9aN73erkgYAmZU43x4VfqcnLxW9Kpg3R5LC4YYw==}
    engines: {node: '>=6.0.0'}
    dependencies:
      '@jridgewell/gen-mapping': 0.3.5
      '@jridgewell/trace-mapping': 0.3.25
    dev: false

  /@aragon/apps-agent@2.1.0:
    resolution: {integrity: sha512-N8D1RaHkfOYUVrs6o26epGCo/xRgXQfgNVETD6SPEt5JQqjR3XxgeOqMJ0xmdqWGJ+78BoghPavrOH2RuMKkiQ==}
    dependencies:
      '@aragon/apps-vault': 4.1.0
      '@aragon/os': 4.2.0
      eth-provider: 0.2.5
    transitivePeerDependencies:
      - bufferutil
      - supports-color
      - utf-8-validate
    dev: false

  /@aragon/apps-finance@3.0.0:
    resolution: {integrity: sha512-6wzsyVEQ2rQpvZyEXtUNUodtJYcB504SsxH6EL36wdf8jcjfAgLId2pA3IrYseUUYTegL0baQWykbzKAcKm59w==}
    dependencies:
      '@aragon/apps-vault': 4.1.0
      '@aragon/os': 4.2.0
    transitivePeerDependencies:
      - supports-color
    dev: false

  /@aragon/apps-vault@4.1.0:
    resolution: {integrity: sha512-TwCeCjMcTBNa0DOX6050wk5JMQbFAaFiwJDmROO4rsobq29p1JdEgf+/laPxS8ogKf4DMwADe9tf4L3sfCegQw==}
    dependencies:
      '@aragon/os': 4.2.0
    transitivePeerDependencies:
      - supports-color
    dev: false

<<<<<<< HEAD
  /@aragon/id@2.1.1(@babel/core@7.24.3):
    resolution: {integrity: sha512-4mPt6+4uMuW2t8qZUvtR6xJJS7ufIudMbEC3dad78JwnUY6DG9MCnEI5VviK0QW/iUv3+TEV0I/JDcb3eS40hA==}
    dependencies:
      '@aragon/os': 4.4.0(@babel/core@7.24.3)
=======
  /@aragon/id@2.1.1(@babel/core@7.24.4):
    resolution: {integrity: sha512-4mPt6+4uMuW2t8qZUvtR6xJJS7ufIudMbEC3dad78JwnUY6DG9MCnEI5VviK0QW/iUv3+TEV0I/JDcb3eS40hA==}
    dependencies:
      '@aragon/os': 4.4.0(@babel/core@7.24.4)
>>>>>>> 2a5b7976
    transitivePeerDependencies:
      - '@babel/core'
      - bufferutil
      - encoding
      - supports-color
      - utf-8-validate
    dev: false

  /@aragon/minime@1.0.0:
    resolution: {integrity: sha512-FU6xQXkkRfaxo0n6HEnlsizSA12Te2bghozqW9XLdDbzpC84yDeqUOQAxmrHo5yQPIezRfz7IrNzpLVL6ZBORA==}
    dev: false

  /@aragon/os@4.2.0:
    resolution: {integrity: sha512-p0CGev++Ku0oxv+6vvViaPxHYwCVSJxleqJNzf06b9L8VaiWAs0zTwVspebD3mMQqtGJgO7A63Y0LhvsHFw5IA==}
    dependencies:
      homedir: 0.6.0
      mkdirp: 0.5.6
      truffle-flattener: 1.6.0
      truffle-hdwallet-provider: 0.0.3
      truffle-hdwallet-provider-privkey: 0.3.0
    transitivePeerDependencies:
      - supports-color
    dev: false

<<<<<<< HEAD
  /@aragon/os@4.4.0(@babel/core@7.24.3):
    resolution: {integrity: sha512-EYyMj5pX0Qxu7axHAPe4hqwwDINDn+6ZZ4DqJP0tAKYKDmTxHcW8m/7DDctIM3uRqXr8HlYrNOGd6zE/hhHetQ==}
    dependencies:
      '@aragon/truffle-config-v4': 1.2.0(@babel/core@7.24.3)
=======
  /@aragon/os@4.4.0(@babel/core@7.24.4):
    resolution: {integrity: sha512-EYyMj5pX0Qxu7axHAPe4hqwwDINDn+6ZZ4DqJP0tAKYKDmTxHcW8m/7DDctIM3uRqXr8HlYrNOGd6zE/hhHetQ==}
    dependencies:
      '@aragon/truffle-config-v4': 1.2.0(@babel/core@7.24.4)
>>>>>>> 2a5b7976
      homedir: 0.6.0
      mkdirp: 0.5.6
      truffle-flattener: 1.6.0
    transitivePeerDependencies:
      - '@babel/core'
      - bufferutil
      - encoding
      - supports-color
      - utf-8-validate
    dev: false

<<<<<<< HEAD
  /@aragon/truffle-config-v4@1.2.0(@babel/core@7.24.3):
    resolution: {integrity: sha512-eXxUpHr9D/VYLVsHzaPL4FTz4bCESGvnnHqsP2BB74B4ZlopoIVwdur9flxHIxw4ROoh6xGyrEnScw4zVD2ifw==}
    dependencies:
      '@truffle/hdwallet-provider': 1.7.0(@babel/core@7.24.3)
=======
  /@aragon/truffle-config-v4@1.2.0(@babel/core@7.24.4):
    resolution: {integrity: sha512-eXxUpHr9D/VYLVsHzaPL4FTz4bCESGvnnHqsP2BB74B4ZlopoIVwdur9flxHIxw4ROoh6xGyrEnScw4zVD2ifw==}
    dependencies:
      '@truffle/hdwallet-provider': 1.7.0(@babel/core@7.24.4)
>>>>>>> 2a5b7976
    transitivePeerDependencies:
      - '@babel/core'
      - bufferutil
      - encoding
      - supports-color
      - utf-8-validate
    dev: false

  /@babel/code-frame@7.24.2:
    resolution: {integrity: sha512-y5+tLQyV8pg3fsiln67BVLD1P13Eg4lh5RW9mF0zUuvLrv9uIQ4MCL+CRT+FTsBlBjcIan6PGsLcBN0m3ClUyQ==}
    engines: {node: '>=6.9.0'}
    dependencies:
<<<<<<< HEAD
      '@babel/highlight': 7.23.4
      chalk: 2.4.2
    dev: true

  /@babel/code-frame@7.24.2:
    resolution: {integrity: sha512-y5+tLQyV8pg3fsiln67BVLD1P13Eg4lh5RW9mF0zUuvLrv9uIQ4MCL+CRT+FTsBlBjcIan6PGsLcBN0m3ClUyQ==}
    engines: {node: '>=6.9.0'}
    dependencies:
      '@babel/highlight': 7.24.2
      picocolors: 1.0.0
    dev: false
=======
      '@babel/highlight': 7.24.2
      picocolors: 1.0.0
>>>>>>> 2a5b7976

  /@babel/compat-data@7.24.4:
    resolution: {integrity: sha512-vg8Gih2MLK+kOkHJp4gBEIkyaIi00jgWot2D9QOmmfLC8jINSOzmCLta6Bvz/JSBCqnegV0L80jhxkol5GWNfQ==}
    engines: {node: '>=6.9.0'}
    dev: false

<<<<<<< HEAD
  /@babel/core@7.24.3:
    resolution: {integrity: sha512-5FcvN1JHw2sHJChotgx8Ek0lyuh4kCKelgMTTqhYJJtloNvUfpAFMeNQUtdlIaktwrSV9LtCdqwk48wL2wBacQ==}
=======
  /@babel/core@7.24.4:
    resolution: {integrity: sha512-MBVlMXP+kkl5394RBLSxxk/iLTeVGuXTV3cIDXavPpMMqnSnt6apKgan/U8O3USWZCWZT/TbgfEpKa4uMgN4Dg==}
>>>>>>> 2a5b7976
    engines: {node: '>=6.9.0'}
    dependencies:
      '@ampproject/remapping': 2.3.0
      '@babel/code-frame': 7.24.2
<<<<<<< HEAD
      '@babel/generator': 7.24.1
      '@babel/helper-compilation-targets': 7.23.6
      '@babel/helper-module-transforms': 7.23.3(@babel/core@7.24.3)
      '@babel/helpers': 7.24.1
      '@babel/parser': 7.24.1
=======
      '@babel/generator': 7.24.4
      '@babel/helper-compilation-targets': 7.23.6
      '@babel/helper-module-transforms': 7.23.3(@babel/core@7.24.4)
      '@babel/helpers': 7.24.4
      '@babel/parser': 7.24.4
>>>>>>> 2a5b7976
      '@babel/template': 7.24.0
      '@babel/traverse': 7.24.1
      '@babel/types': 7.24.0
      convert-source-map: 2.0.0
      debug: 4.3.4(supports-color@8.1.1)
      gensync: 1.0.0-beta.2
      json5: 2.2.3
      semver: 6.3.1
    transitivePeerDependencies:
      - supports-color
    dev: false

<<<<<<< HEAD
  /@babel/generator@7.24.1:
    resolution: {integrity: sha512-DfCRfZsBcrPEHUfuBMgbJ1Ut01Y/itOs+hY2nFLgqsqXd52/iSiVq5TITtUasIUgm+IIKdY2/1I7auiQOEeC9A==}
=======
  /@babel/generator@7.24.4:
    resolution: {integrity: sha512-Xd6+v6SnjWVx/nus+y0l1sxMOTOMBkyL4+BIdbALyatQnAe/SRVjANeDPSCYaX+i1iJmuGSKf3Z+E+V/va1Hvw==}
>>>>>>> 2a5b7976
    engines: {node: '>=6.9.0'}
    dependencies:
      '@babel/types': 7.24.0
      '@jridgewell/gen-mapping': 0.3.5
      '@jridgewell/trace-mapping': 0.3.25
      jsesc: 2.5.2
    dev: false

  /@babel/helper-compilation-targets@7.23.6:
    resolution: {integrity: sha512-9JB548GZoQVmzrFgp8o7KxdgkTGm6xs9DW0o/Pim72UDjzr5ObUQ6ZzYPqA+g9OTS2bBQoctLJrky0RDCAWRgQ==}
    engines: {node: '>=6.9.0'}
    dependencies:
      '@babel/compat-data': 7.24.4
      '@babel/helper-validator-option': 7.23.5
      browserslist: 4.23.0
      lru-cache: 5.1.1
      semver: 6.3.1
    dev: false

<<<<<<< HEAD
  /@babel/helper-define-polyfill-provider@0.5.0(@babel/core@7.24.3):
    resolution: {integrity: sha512-NovQquuQLAQ5HuyjCz7WQP9MjRj7dx++yspwiyUiGl9ZyadHRSql1HZh5ogRd8W8w6YM6EQ/NTB8rgjLt5W65Q==}
    peerDependencies:
      '@babel/core': ^7.4.0 || ^8.0.0-0 <8.0.0
    dependencies:
      '@babel/core': 7.24.3
      '@babel/helper-compilation-targets': 7.23.6
      '@babel/helper-plugin-utils': 7.24.0
      debug: 4.3.4(supports-color@8.1.1)
      lodash.debounce: 4.0.8
      resolve: 1.22.8
    transitivePeerDependencies:
      - supports-color
    dev: false

  /@babel/helper-define-polyfill-provider@0.6.1(@babel/core@7.24.3):
=======
  /@babel/helper-define-polyfill-provider@0.6.1(@babel/core@7.24.4):
>>>>>>> 2a5b7976
    resolution: {integrity: sha512-o7SDgTJuvx5vLKD6SFvkydkSMBvahDKGiNJzG22IZYXhiqoe9efY7zocICBgzHV4IRg5wdgl2nEL/tulKIEIbA==}
    peerDependencies:
      '@babel/core': ^7.4.0 || ^8.0.0-0 <8.0.0
    dependencies:
<<<<<<< HEAD
      '@babel/core': 7.24.3
=======
      '@babel/core': 7.24.4
>>>>>>> 2a5b7976
      '@babel/helper-compilation-targets': 7.23.6
      '@babel/helper-plugin-utils': 7.24.0
      debug: 4.3.4(supports-color@8.1.1)
      lodash.debounce: 4.0.8
      resolve: 1.22.8
    transitivePeerDependencies:
      - supports-color
    dev: false

  /@babel/helper-environment-visitor@7.22.20:
    resolution: {integrity: sha512-zfedSIzFhat/gFhWfHtgWvlec0nqB9YEIVrpuwjruLlXfUSnA8cJB0miHKwqDnQ7d32aKo2xt88/xZptwxbfhA==}
    engines: {node: '>=6.9.0'}
    dev: false

  /@babel/helper-function-name@7.23.0:
    resolution: {integrity: sha512-OErEqsrxjZTJciZ4Oo+eoZqeW9UIiOcuYKRJA4ZAgV9myA+pOXhhmpfNCKjEH/auVfEYVFJ6y1Tc4r0eIApqiw==}
    engines: {node: '>=6.9.0'}
    dependencies:
      '@babel/template': 7.24.0
      '@babel/types': 7.24.0
    dev: false

  /@babel/helper-hoist-variables@7.22.5:
    resolution: {integrity: sha512-wGjk9QZVzvknA6yKIUURb8zY3grXCcOZt+/7Wcy8O2uctxhplmUPkOdlgoNhmdVee2c92JXbf1xpMtVNbfoxRw==}
    engines: {node: '>=6.9.0'}
    dependencies:
      '@babel/types': 7.24.0
    dev: false

  /@babel/helper-module-imports@7.24.3:
    resolution: {integrity: sha512-viKb0F9f2s0BCS22QSF308z/+1YWKV/76mwt61NBzS5izMzDPwdq1pTrzf+Li3npBWX9KdQbkeCt1jSAM7lZqg==}
    engines: {node: '>=6.9.0'}
    dependencies:
      '@babel/types': 7.24.0
    dev: false

<<<<<<< HEAD
  /@babel/helper-module-imports@7.24.3:
    resolution: {integrity: sha512-viKb0F9f2s0BCS22QSF308z/+1YWKV/76mwt61NBzS5izMzDPwdq1pTrzf+Li3npBWX9KdQbkeCt1jSAM7lZqg==}
    engines: {node: '>=6.9.0'}
    dependencies:
      '@babel/types': 7.24.0
    dev: false

  /@babel/helper-module-transforms@7.23.3(@babel/core@7.24.3):
=======
  /@babel/helper-module-transforms@7.23.3(@babel/core@7.24.4):
>>>>>>> 2a5b7976
    resolution: {integrity: sha512-7bBs4ED9OmswdfDzpz4MpWgSrV7FXlc3zIagvLFjS5H+Mk7Snr21vQ6QwrsoCGMfNC4e4LQPdoULEt4ykz0SRQ==}
    engines: {node: '>=6.9.0'}
    peerDependencies:
      '@babel/core': ^7.0.0
    dependencies:
<<<<<<< HEAD
      '@babel/core': 7.24.3
=======
      '@babel/core': 7.24.4
>>>>>>> 2a5b7976
      '@babel/helper-environment-visitor': 7.22.20
      '@babel/helper-module-imports': 7.24.3
      '@babel/helper-simple-access': 7.22.5
      '@babel/helper-split-export-declaration': 7.22.6
      '@babel/helper-validator-identifier': 7.22.20
    dev: false

  /@babel/helper-plugin-utils@7.24.0:
    resolution: {integrity: sha512-9cUznXMG0+FxRuJfvL82QlTqIzhVW9sL0KjMPHhAOOvpQGL8QtdxnBKILjBqxlHyliz0yCa1G903ZXI/FuHy2w==}
    engines: {node: '>=6.9.0'}
    dev: false

  /@babel/helper-simple-access@7.22.5:
    resolution: {integrity: sha512-n0H99E/K+Bika3++WNL17POvo4rKWZ7lZEp1Q+fStVbUi8nxPQEBOlTmCOxW/0JsS56SKKQ+ojAe2pHKJHN35w==}
    engines: {node: '>=6.9.0'}
    dependencies:
      '@babel/types': 7.24.0
    dev: false

  /@babel/helper-split-export-declaration@7.22.6:
    resolution: {integrity: sha512-AsUnxuLhRYsisFiaJwvp1QF+I3KjD5FOxut14q/GzovUe6orHLesW2C7d754kRm53h5gqrz6sFl6sxc4BVtE/g==}
    engines: {node: '>=6.9.0'}
    dependencies:
      '@babel/types': 7.24.0
    dev: false

  /@babel/helper-string-parser@7.24.1:
    resolution: {integrity: sha512-2ofRCjnnA9y+wk8b9IAREroeUP02KHp431N2mhKniy2yKIDKpbrHv9eXwm8cBeWQYcJmzv5qKCu65P47eCF7CQ==}
    engines: {node: '>=6.9.0'}
    dev: false

  /@babel/helper-validator-identifier@7.22.20:
    resolution: {integrity: sha512-Y4OZ+ytlatR8AI+8KZfKuL5urKp7qey08ha31L8b3BwewJAoJamTzyvxPR/5D+KkdJCGPq/+8TukHBlY10FX9A==}
    engines: {node: '>=6.9.0'}

  /@babel/helper-validator-option@7.23.5:
    resolution: {integrity: sha512-85ttAOMLsr53VgXkTbkx8oA6YTfT4q7/HzXSLEYmjcSTJPMPQtvq1BD79Byep5xMUYbGRzEpDsjUf3dyp54IKw==}
    engines: {node: '>=6.9.0'}
    dev: false

<<<<<<< HEAD
  /@babel/helpers@7.24.1:
    resolution: {integrity: sha512-BpU09QqEe6ZCHuIHFphEFgvNSrubve1FtyMton26ekZ85gRGi6LrTF7zArARp2YvyFxloeiRmtSCq5sjh1WqIg==}
=======
  /@babel/helpers@7.24.4:
    resolution: {integrity: sha512-FewdlZbSiwaVGlgT1DPANDuCHaDMiOo+D/IDYRFYjHOuv66xMSJ7fQwwODwRNAPkADIO/z1EoF/l2BCWlWABDw==}
>>>>>>> 2a5b7976
    engines: {node: '>=6.9.0'}
    dependencies:
      '@babel/template': 7.24.0
      '@babel/traverse': 7.24.1
      '@babel/types': 7.24.0
    transitivePeerDependencies:
      - supports-color
    dev: false

  /@babel/highlight@7.24.2:
    resolution: {integrity: sha512-Yac1ao4flkTxTteCDZLEvdxg2fZfz1v8M4QpaGypq/WPDqg3ijHYbDfs+LG5hvzSoqaSZ9/Z9lKSP3CjZjv+pA==}
    engines: {node: '>=6.9.0'}
    dependencies:
      '@babel/helper-validator-identifier': 7.22.20
      chalk: 2.4.2
      js-tokens: 4.0.0
<<<<<<< HEAD
    dev: true

  /@babel/highlight@7.24.2:
    resolution: {integrity: sha512-Yac1ao4flkTxTteCDZLEvdxg2fZfz1v8M4QpaGypq/WPDqg3ijHYbDfs+LG5hvzSoqaSZ9/Z9lKSP3CjZjv+pA==}
    engines: {node: '>=6.9.0'}
    dependencies:
      '@babel/helper-validator-identifier': 7.22.20
      chalk: 2.4.2
      js-tokens: 4.0.0
      picocolors: 1.0.0
    dev: false

  /@babel/parser@7.24.1:
    resolution: {integrity: sha512-Zo9c7N3xdOIQrNip7Lc9wvRPzlRtovHVE4lkz8WEDr7uYh/GMQhSiIgFxGIArRHYdJE5kxtZjAf8rT0xhdLCzg==}
=======
      picocolors: 1.0.0

  /@babel/parser@7.24.4:
    resolution: {integrity: sha512-zTvEBcghmeBma9QIGunWevvBAp4/Qu9Bdq+2k0Ot4fVMD6v3dsC9WOcRSKk7tRRyBM/53yKMJko9xOatGQAwSg==}
>>>>>>> 2a5b7976
    engines: {node: '>=6.0.0'}
    hasBin: true
    dependencies:
      '@babel/types': 7.24.0
    dev: false

<<<<<<< HEAD
  /@babel/plugin-transform-runtime@7.24.0(@babel/core@7.24.3):
    resolution: {integrity: sha512-zc0GA5IitLKJrSfXlXmp8KDqLrnGECK7YRfQBmEKg1NmBOQ7e+KuclBEKJgzifQeUYLdNiAw4B4bjyvzWVLiSA==}
=======
  /@babel/plugin-transform-runtime@7.24.3(@babel/core@7.24.4):
    resolution: {integrity: sha512-J0BuRPNlNqlMTRJ72eVptpt9VcInbxO6iP3jaxr+1NPhC0UkKL+6oeX6VXMEYdADnuqmMmsBspt4d5w8Y/TCbQ==}
>>>>>>> 2a5b7976
    engines: {node: '>=6.9.0'}
    peerDependencies:
      '@babel/core': ^7.0.0-0
    dependencies:
<<<<<<< HEAD
      '@babel/core': 7.24.3
      '@babel/helper-module-imports': 7.22.15
      '@babel/helper-plugin-utils': 7.24.0
      babel-plugin-polyfill-corejs2: 0.4.10(@babel/core@7.24.3)
      babel-plugin-polyfill-corejs3: 0.9.0(@babel/core@7.24.3)
      babel-plugin-polyfill-regenerator: 0.5.5(@babel/core@7.24.3)
=======
      '@babel/core': 7.24.4
      '@babel/helper-module-imports': 7.24.3
      '@babel/helper-plugin-utils': 7.24.0
      babel-plugin-polyfill-corejs2: 0.4.10(@babel/core@7.24.4)
      babel-plugin-polyfill-corejs3: 0.10.4(@babel/core@7.24.4)
      babel-plugin-polyfill-regenerator: 0.6.1(@babel/core@7.24.4)
>>>>>>> 2a5b7976
      semver: 6.3.1
    transitivePeerDependencies:
      - supports-color
    dev: false

  /@babel/runtime@7.24.4:
    resolution: {integrity: sha512-dkxf7+hn8mFBwKjs9bvBlArzLVxVbS8usaPUDd5p2a9JCL9tB8OaOVN1isD4+Xyk4ns89/xeOmbQvgdK7IIVdA==}
    engines: {node: '>=6.9.0'}
    dependencies:
      regenerator-runtime: 0.14.1
    dev: false

  /@babel/template@7.24.0:
    resolution: {integrity: sha512-Bkf2q8lMB0AFpX0NFEqSbx1OkTHf0f+0j82mkw+ZpzBnkk7e9Ql0891vlfgi+kHwOk8tQjiQHpqh4LaSa0fKEA==}
    engines: {node: '>=6.9.0'}
    dependencies:
      '@babel/code-frame': 7.24.2
<<<<<<< HEAD
      '@babel/parser': 7.24.1
=======
      '@babel/parser': 7.24.4
>>>>>>> 2a5b7976
      '@babel/types': 7.24.0
    dev: false

  /@babel/traverse@7.24.1:
    resolution: {integrity: sha512-xuU6o9m68KeqZbQuDt2TcKSxUw/mrsvavlEqQ1leZ/B+C9tk6E4sRWy97WaXgvq5E+nU3cXMxv3WKOCanVMCmQ==}
    engines: {node: '>=6.9.0'}
    dependencies:
      '@babel/code-frame': 7.24.2
<<<<<<< HEAD
      '@babel/generator': 7.24.1
=======
      '@babel/generator': 7.24.4
>>>>>>> 2a5b7976
      '@babel/helper-environment-visitor': 7.22.20
      '@babel/helper-function-name': 7.23.0
      '@babel/helper-hoist-variables': 7.22.5
      '@babel/helper-split-export-declaration': 7.22.6
<<<<<<< HEAD
      '@babel/parser': 7.24.1
=======
      '@babel/parser': 7.24.4
>>>>>>> 2a5b7976
      '@babel/types': 7.24.0
      debug: 4.3.4(supports-color@8.1.1)
      globals: 11.12.0
    transitivePeerDependencies:
      - supports-color
    dev: false

  /@babel/types@7.24.0:
    resolution: {integrity: sha512-+j7a5c253RfKh8iABBhywc8NSfP5LURe7Uh4qpsh6jc+aLJguvmIUBdjSdEMQv2bENrCR5MfRdjGo7vzS/ob7w==}
    engines: {node: '>=6.9.0'}
    dependencies:
      '@babel/helper-string-parser': 7.24.1
      '@babel/helper-validator-identifier': 7.22.20
      to-fast-properties: 2.0.0
    dev: false

  /@colors/colors@1.5.0:
    resolution: {integrity: sha512-ooWCrlZP11i8GImSjTHYHLkvFDP48nS4+204nGb1RiX/WXYHmJA2III9/e2DWVabCESdW7hBAEzHRqUn9OUVvQ==}
    engines: {node: '>=0.1.90'}
    requiresBuild: true
    dev: true
    optional: true

  /@commitlint/cli@19.2.1(@types/node@20.12.4)(typescript@5.4.4):
    resolution: {integrity: sha512-cbkYUJsLqRomccNxvoJTyv5yn0bSy05BBizVyIcLACkRbVUqYorC351Diw/XFSWC/GtpwiwT2eOvQgFZa374bg==}
    engines: {node: '>=v18'}
    hasBin: true
    dependencies:
      '@commitlint/format': 19.0.3
      '@commitlint/lint': 19.1.0
      '@commitlint/load': 19.2.0(@types/node@20.12.4)(typescript@5.4.4)
      '@commitlint/read': 19.2.1
      '@commitlint/types': 19.0.3
      execa: 8.0.1
      yargs: 17.7.2
    transitivePeerDependencies:
      - '@types/node'
      - typescript
    dev: true

  /@commitlint/config-conventional@19.1.0:
    resolution: {integrity: sha512-KIKD2xrp6Uuk+dcZVj3++MlzIr/Su6zLE8crEDQCZNvWHNQSeeGbzOlNtsR32TUy6H3JbP7nWgduAHCaiGQ6EA==}
    engines: {node: '>=v18'}
    dependencies:
      '@commitlint/types': 19.0.3
      conventional-changelog-conventionalcommits: 7.0.2
    dev: true

  /@commitlint/config-validator@19.0.3:
    resolution: {integrity: sha512-2D3r4PKjoo59zBc2auodrSCaUnCSALCx54yveOFwwP/i2kfEAQrygwOleFWswLqK0UL/F9r07MFi5ev2ohyM4Q==}
    engines: {node: '>=v18'}
    dependencies:
      '@commitlint/types': 19.0.3
      ajv: 8.12.0
    dev: true

  /@commitlint/ensure@19.0.3:
    resolution: {integrity: sha512-SZEpa/VvBLoT+EFZVb91YWbmaZ/9rPH3ESrINOl0HD2kMYsjvl0tF7nMHh0EpTcv4+gTtZBAe1y/SS6/OhfZzQ==}
    engines: {node: '>=v18'}
    dependencies:
      '@commitlint/types': 19.0.3
      lodash.camelcase: 4.3.0
      lodash.kebabcase: 4.1.1
      lodash.snakecase: 4.1.1
      lodash.startcase: 4.4.0
      lodash.upperfirst: 4.3.1
    dev: true

  /@commitlint/execute-rule@19.0.0:
    resolution: {integrity: sha512-mtsdpY1qyWgAO/iOK0L6gSGeR7GFcdW7tIjcNFxcWkfLDF5qVbPHKuGATFqRMsxcO8OUKNj0+3WOHB7EHm4Jdw==}
    engines: {node: '>=v18'}
    dev: true

  /@commitlint/format@19.0.3:
    resolution: {integrity: sha512-QjjyGyoiVWzx1f5xOteKHNLFyhyweVifMgopozSgx1fGNrGV8+wp7k6n1t6StHdJ6maQJ+UUtO2TcEiBFRyR6Q==}
    engines: {node: '>=v18'}
    dependencies:
      '@commitlint/types': 19.0.3
      chalk: 5.3.0
    dev: true

  /@commitlint/is-ignored@19.0.3:
    resolution: {integrity: sha512-MqDrxJaRSVSzCbPsV6iOKG/Lt52Y+PVwFVexqImmYYFhe51iVJjK2hRhOG2jUAGiUHk4jpdFr0cZPzcBkSzXDQ==}
    engines: {node: '>=v18'}
    dependencies:
      '@commitlint/types': 19.0.3
      semver: 7.6.0
    dev: true

  /@commitlint/lint@19.1.0:
    resolution: {integrity: sha512-ESjaBmL/9cxm+eePyEr6SFlBUIYlYpI80n+Ltm7IA3MAcrmiP05UMhJdAD66sO8jvo8O4xdGn/1Mt2G5VzfZKw==}
    engines: {node: '>=v18'}
    dependencies:
      '@commitlint/is-ignored': 19.0.3
      '@commitlint/parse': 19.0.3
      '@commitlint/rules': 19.0.3
      '@commitlint/types': 19.0.3
    dev: true

  /@commitlint/load@19.2.0(@types/node@20.12.4)(typescript@5.4.4):
    resolution: {integrity: sha512-XvxxLJTKqZojCxaBQ7u92qQLFMMZc4+p9qrIq/9kJDy8DOrEa7P1yx7Tjdc2u2JxIalqT4KOGraVgCE7eCYJyQ==}
    engines: {node: '>=v18'}
    dependencies:
      '@commitlint/config-validator': 19.0.3
      '@commitlint/execute-rule': 19.0.0
      '@commitlint/resolve-extends': 19.1.0
      '@commitlint/types': 19.0.3
      chalk: 5.3.0
      cosmiconfig: 9.0.0(typescript@5.4.4)
      cosmiconfig-typescript-loader: 5.0.0(@types/node@20.12.4)(cosmiconfig@9.0.0)(typescript@5.4.4)
      lodash.isplainobject: 4.0.6
      lodash.merge: 4.6.2
      lodash.uniq: 4.5.0
    transitivePeerDependencies:
      - '@types/node'
      - typescript
    dev: true

  /@commitlint/message@19.0.0:
    resolution: {integrity: sha512-c9czf6lU+9oF9gVVa2lmKaOARJvt4soRsVmbR7Njwp9FpbBgste5i7l/2l5o8MmbwGh4yE1snfnsy2qyA2r/Fw==}
    engines: {node: '>=v18'}
    dev: true

  /@commitlint/parse@19.0.3:
    resolution: {integrity: sha512-Il+tNyOb8VDxN3P6XoBBwWJtKKGzHlitEuXA5BP6ir/3loWlsSqDr5aecl6hZcC/spjq4pHqNh0qPlfeWu38QA==}
    engines: {node: '>=v18'}
    dependencies:
      '@commitlint/types': 19.0.3
      conventional-changelog-angular: 7.0.0
      conventional-commits-parser: 5.0.0
    dev: true

  /@commitlint/read@19.2.1:
    resolution: {integrity: sha512-qETc4+PL0EUv7Q36lJbPG+NJiBOGg7SSC7B5BsPWOmei+Dyif80ErfWQ0qXoW9oCh7GTpTNRoaVhiI8RbhuaNw==}
    engines: {node: '>=v18'}
    dependencies:
      '@commitlint/top-level': 19.0.0
      '@commitlint/types': 19.0.3
      execa: 8.0.1
      git-raw-commits: 4.0.0
      minimist: 1.2.8
    dev: true

  /@commitlint/resolve-extends@19.1.0:
    resolution: {integrity: sha512-z2riI+8G3CET5CPgXJPlzftH+RiWYLMYv4C9tSLdLXdr6pBNimSKukYP9MS27ejmscqCTVA4almdLh0ODD2KYg==}
    engines: {node: '>=v18'}
    dependencies:
      '@commitlint/config-validator': 19.0.3
      '@commitlint/types': 19.0.3
      global-directory: 4.0.1
      import-meta-resolve: 4.0.0
      lodash.mergewith: 4.6.2
      resolve-from: 5.0.0
    dev: true

  /@commitlint/rules@19.0.3:
    resolution: {integrity: sha512-TspKb9VB6svklxNCKKwxhELn7qhtY1rFF8ls58DcFd0F97XoG07xugPjjbVnLqmMkRjZDbDIwBKt9bddOfLaPw==}
    engines: {node: '>=v18'}
    dependencies:
      '@commitlint/ensure': 19.0.3
      '@commitlint/message': 19.0.0
      '@commitlint/to-lines': 19.0.0
      '@commitlint/types': 19.0.3
      execa: 8.0.1
    dev: true

  /@commitlint/to-lines@19.0.0:
    resolution: {integrity: sha512-vkxWo+VQU5wFhiP9Ub9Sre0FYe019JxFikrALVoD5UGa8/t3yOJEpEhxC5xKiENKKhUkTpEItMTRAjHw2SCpZw==}
    engines: {node: '>=v18'}
    dev: true

  /@commitlint/top-level@19.0.0:
    resolution: {integrity: sha512-KKjShd6u1aMGNkCkaX4aG1jOGdn7f8ZI8TR1VEuNqUOjWTOdcDSsmglinglJ18JTjuBX5I1PtjrhQCRcixRVFQ==}
    engines: {node: '>=v18'}
    dependencies:
      find-up: 7.0.0
    dev: true

  /@commitlint/types@19.0.3:
    resolution: {integrity: sha512-tpyc+7i6bPG9mvaBbtKUeghfyZSDgWquIDfMgqYtTbmZ9Y9VzEm2je9EYcQ0aoz5o7NvGS+rcDec93yO08MHYA==}
    engines: {node: '>=v18'}
    dependencies:
      '@types/conventional-commits-parser': 5.0.0
      chalk: 5.3.0
    dev: true

  /@cspotcode/source-map-support@0.8.1:
    resolution: {integrity: sha512-IchNf6dN4tHoMFIn/7OE8LWZ19Y6q/67Bmf6vnGREv8RSbBVb9LPJxEcnwrcwX6ixSvaiGoomAUvu4YSxXrVgw==}
    engines: {node: '>=12'}
    dependencies:
      '@jridgewell/trace-mapping': 0.3.9
    dev: true

  /@eslint-community/eslint-utils@4.4.0(eslint@8.57.0):
    resolution: {integrity: sha512-1/sA4dwrzBAyeUoQ6oxahHKmrZvsnLCg4RfxW3ZFGGmQkSNQPFNLV9CUEFQP1x9EYXHTo5p6xdhZM1Ne9p/AfA==}
    engines: {node: ^12.22.0 || ^14.17.0 || >=16.0.0}
    peerDependencies:
      eslint: ^6.0.0 || ^7.0.0 || >=8.0.0
    dependencies:
      eslint: 8.57.0
      eslint-visitor-keys: 3.4.3
    dev: true

  /@eslint-community/regexpp@4.10.0:
    resolution: {integrity: sha512-Cu96Sd2By9mCNTx2iyKOmq10v22jUVQv0lQnlGNy16oE9589yE+QADPbrMGCkA51cKZSg3Pu/aTJVTGfL/qjUA==}
    engines: {node: ^12.0.0 || ^14.0.0 || >=16.0.0}
    dev: true

  /@eslint/eslintrc@2.1.4:
    resolution: {integrity: sha512-269Z39MS6wVJtsoUl10L60WdkhJVdPG24Q4eZTH3nnF6lpvSShEK3wQjDX9JRWAUPvPh7COouPpU9IrqaZFvtQ==}
    engines: {node: ^12.22.0 || ^14.17.0 || >=16.0.0}
    dependencies:
      ajv: 6.12.6
      debug: 4.3.4(supports-color@8.1.1)
      espree: 9.6.1
      globals: 13.24.0
      ignore: 5.3.1
      import-fresh: 3.3.0
      js-yaml: 4.1.0
      minimatch: 3.1.2
      strip-json-comments: 3.1.1
    transitivePeerDependencies:
      - supports-color
    dev: true

  /@eslint/js@8.57.0:
    resolution: {integrity: sha512-Ys+3g2TaW7gADOJzPt83SJtCDhMjndcDMFVQ/Tj9iA1BfJzFKD9mAUXT3OenpuPHbI6P/myECxRJrofUsDx/5g==}
    engines: {node: ^12.22.0 || ^14.17.0 || >=16.0.0}
    dev: true

  /@ethereumjs/common@2.6.5:
    resolution: {integrity: sha512-lRyVQOeCDaIVtgfbowla32pzeDv2Obr8oR8Put5RdUBNRGr1VGPGQNGP6elWIpgK3YdpzqTOh4GyUGOureVeeA==}
    dependencies:
      crc-32: 1.2.2
      ethereumjs-util: 7.1.5
    dev: false

  /@ethereumjs/rlp@4.0.1:
    resolution: {integrity: sha512-tqsQiBQDQdmPWE1xkkBq4rlSW5QZpLOUJ5RJh2/9fug+q9tnUhuZoVLk7s0scUIKTOzEtR72DFBXI4WiZcMpvw==}
    engines: {node: '>=14'}
    hasBin: true
    dev: true

  /@ethereumjs/tx@3.5.2:
    resolution: {integrity: sha512-gQDNJWKrSDGu2w7w0PzVXVBNMzb7wwdDOmOqczmhNjqFxFuIbhVJDwiGEnxFNC2/b8ifcZzY7MLcluizohRzNw==}
    dependencies:
      '@ethereumjs/common': 2.6.5
      ethereumjs-util: 7.1.5
    dev: false

  /@ethereumjs/util@8.1.0:
    resolution: {integrity: sha512-zQ0IqbdX8FZ9aw11vP+dZkKDkS+kgIvQPHnSAXzP9pLu+Rfu3D3XEeLbicvoXJTYnhZiPmsZUxgdzXwNKxRPbA==}
    engines: {node: '>=14'}
    dependencies:
      '@ethereumjs/rlp': 4.0.1
      ethereum-cryptography: 2.1.3
      micro-ftch: 0.3.1
    dev: true

  /@ethersproject/abi@5.7.0:
    resolution: {integrity: sha512-351ktp42TiRcYB3H1OP8yajPeAQstMW/yCFokj/AthP9bLHzQFPlOrxOcwYEDkUAICmOHljvN4K39OMTMUa9RA==}
    dependencies:
      '@ethersproject/address': 5.7.0
      '@ethersproject/bignumber': 5.7.0
      '@ethersproject/bytes': 5.7.0
      '@ethersproject/constants': 5.7.0
      '@ethersproject/hash': 5.7.0
      '@ethersproject/keccak256': 5.7.0
      '@ethersproject/logger': 5.7.0
      '@ethersproject/properties': 5.7.0
      '@ethersproject/strings': 5.7.0
    dev: true

  /@ethersproject/abstract-provider@5.7.0:
    resolution: {integrity: sha512-R41c9UkchKCpAqStMYUpdunjo3pkEvZC3FAwZn5S5MGbXoMQOHIdHItezTETxAO5bevtMApSyEhn9+CHcDsWBw==}
    dependencies:
      '@ethersproject/bignumber': 5.7.0
      '@ethersproject/bytes': 5.7.0
      '@ethersproject/logger': 5.7.0
      '@ethersproject/networks': 5.7.1
      '@ethersproject/properties': 5.7.0
      '@ethersproject/transactions': 5.7.0
      '@ethersproject/web': 5.7.1
    dev: true

  /@ethersproject/abstract-signer@5.7.0:
    resolution: {integrity: sha512-a16V8bq1/Cz+TGCkE2OPMTOUDLS3grCpdjoJCYNnVBbdYEMSgKrU0+B90s8b6H+ByYTBZN7a3g76jdIJi7UfKQ==}
    dependencies:
      '@ethersproject/abstract-provider': 5.7.0
      '@ethersproject/bignumber': 5.7.0
      '@ethersproject/bytes': 5.7.0
      '@ethersproject/logger': 5.7.0
      '@ethersproject/properties': 5.7.0
    dev: true

  /@ethersproject/address@5.6.1:
    resolution: {integrity: sha512-uOgF0kS5MJv9ZvCz7x6T2EXJSzotiybApn4XlOgoTX0xdtyVIJ7pF+6cGPxiEq/dpBiTfMiw7Yc81JcwhSYA0Q==}
    dependencies:
      '@ethersproject/bignumber': 5.7.0
      '@ethersproject/bytes': 5.7.0
      '@ethersproject/keccak256': 5.7.0
      '@ethersproject/logger': 5.7.0
      '@ethersproject/rlp': 5.7.0
    dev: true

  /@ethersproject/address@5.7.0:
    resolution: {integrity: sha512-9wYhYt7aghVGo758POM5nqcOMaE168Q6aRLJZwUmiqSrAungkG74gSSeKEIR7ukixesdRZGPgVqme6vmxs1fkA==}
    dependencies:
      '@ethersproject/bignumber': 5.7.0
      '@ethersproject/bytes': 5.7.0
      '@ethersproject/keccak256': 5.7.0
      '@ethersproject/logger': 5.7.0
      '@ethersproject/rlp': 5.7.0
    dev: true

  /@ethersproject/base64@5.7.0:
    resolution: {integrity: sha512-Dr8tcHt2mEbsZr/mwTPIQAf3Ai0Bks/7gTw9dSqk1mQvhW3XvRlmDJr/4n+wg1JmCl16NZue17CDh8xb/vZ0sQ==}
    dependencies:
      '@ethersproject/bytes': 5.7.0
    dev: true

  /@ethersproject/basex@5.7.0:
    resolution: {integrity: sha512-ywlh43GwZLv2Voc2gQVTKBoVQ1mti3d8HK5aMxsfu/nRDnMmNqaSJ3r3n85HBByT8OpoY96SXM1FogC533T4zw==}
    dependencies:
      '@ethersproject/bytes': 5.7.0
      '@ethersproject/properties': 5.7.0
    dev: true

  /@ethersproject/bignumber@5.7.0:
    resolution: {integrity: sha512-n1CAdIHRWjSucQO3MC1zPSVgV/6dy/fjL9pMrPP9peL+QxEg9wOsVqwD4+818B6LUEtaXzVHQiuivzRoxPxUGw==}
    dependencies:
      '@ethersproject/bytes': 5.7.0
      '@ethersproject/logger': 5.7.0
      bn.js: 5.2.1
    dev: true

  /@ethersproject/bytes@5.7.0:
    resolution: {integrity: sha512-nsbxwgFXWh9NyYWo+U8atvmMsSdKJprTcICAkvbBffT75qDocbuggBU0SJiVK2MuTrp0q+xvLkTnGMPK1+uA9A==}
    dependencies:
      '@ethersproject/logger': 5.7.0
    dev: true

  /@ethersproject/constants@5.7.0:
    resolution: {integrity: sha512-DHI+y5dBNvkpYUMiRQyxRBYBefZkJfo70VUkUAsRjcPs47muV9evftfZ0PJVCXYbAiCgght0DtcF9srFQmIgWA==}
    dependencies:
      '@ethersproject/bignumber': 5.7.0
    dev: true

  /@ethersproject/contracts@5.7.0:
    resolution: {integrity: sha512-5GJbzEU3X+d33CdfPhcyS+z8MzsTrBGk/sc+G+59+tPa9yFkl6HQ9D6L0QMgNTA9q8dT0XKxxkyp883XsQvbbg==}
    dependencies:
      '@ethersproject/abi': 5.7.0
      '@ethersproject/abstract-provider': 5.7.0
      '@ethersproject/abstract-signer': 5.7.0
      '@ethersproject/address': 5.7.0
      '@ethersproject/bignumber': 5.7.0
      '@ethersproject/bytes': 5.7.0
      '@ethersproject/constants': 5.7.0
      '@ethersproject/logger': 5.7.0
      '@ethersproject/properties': 5.7.0
      '@ethersproject/transactions': 5.7.0
    dev: true

  /@ethersproject/hash@5.7.0:
    resolution: {integrity: sha512-qX5WrQfnah1EFnO5zJv1v46a8HW0+E5xuBBDTwMFZLuVTx0tbU2kkx15NqdjxecrLGatQN9FGQKpb1FKdHCt+g==}
    dependencies:
      '@ethersproject/abstract-signer': 5.7.0
      '@ethersproject/address': 5.7.0
      '@ethersproject/base64': 5.7.0
      '@ethersproject/bignumber': 5.7.0
      '@ethersproject/bytes': 5.7.0
      '@ethersproject/keccak256': 5.7.0
      '@ethersproject/logger': 5.7.0
      '@ethersproject/properties': 5.7.0
      '@ethersproject/strings': 5.7.0
    dev: true

  /@ethersproject/hdnode@5.7.0:
    resolution: {integrity: sha512-OmyYo9EENBPPf4ERhR7oj6uAtUAhYGqOnIS+jE5pTXvdKBS99ikzq1E7Iv0ZQZ5V36Lqx1qZLeak0Ra16qpeOg==}
    dependencies:
      '@ethersproject/abstract-signer': 5.7.0
      '@ethersproject/basex': 5.7.0
      '@ethersproject/bignumber': 5.7.0
      '@ethersproject/bytes': 5.7.0
      '@ethersproject/logger': 5.7.0
      '@ethersproject/pbkdf2': 5.7.0
      '@ethersproject/properties': 5.7.0
      '@ethersproject/sha2': 5.7.0
      '@ethersproject/signing-key': 5.7.0
      '@ethersproject/strings': 5.7.0
      '@ethersproject/transactions': 5.7.0
      '@ethersproject/wordlists': 5.7.0
    dev: true

  /@ethersproject/json-wallets@5.7.0:
    resolution: {integrity: sha512-8oee5Xgu6+RKgJTkvEMl2wDgSPSAQ9MB/3JYjFV9jlKvcYHUXZC+cQp0njgmxdHkYWn8s6/IqIZYm0YWCjO/0g==}
    dependencies:
      '@ethersproject/abstract-signer': 5.7.0
      '@ethersproject/address': 5.7.0
      '@ethersproject/bytes': 5.7.0
      '@ethersproject/hdnode': 5.7.0
      '@ethersproject/keccak256': 5.7.0
      '@ethersproject/logger': 5.7.0
      '@ethersproject/pbkdf2': 5.7.0
      '@ethersproject/properties': 5.7.0
      '@ethersproject/random': 5.7.0
      '@ethersproject/strings': 5.7.0
      '@ethersproject/transactions': 5.7.0
      aes-js: 3.0.0
      scrypt-js: 3.0.1
    dev: true

  /@ethersproject/keccak256@5.7.0:
    resolution: {integrity: sha512-2UcPboeL/iW+pSg6vZ6ydF8tCnv3Iu/8tUmLLzWWGzxWKFFqOBQFLo6uLUv6BDrLgCDfN28RJ/wtByx+jZ4KBg==}
    dependencies:
      '@ethersproject/bytes': 5.7.0
      js-sha3: 0.8.0
    dev: true

  /@ethersproject/logger@5.7.0:
    resolution: {integrity: sha512-0odtFdXu/XHtjQXJYA3u9G0G8btm0ND5Cu8M7i5vhEcE8/HmF4Lbdqanwyv4uQTr2tx6b7fQRmgLrsnpQlmnig==}
    dev: true

  /@ethersproject/networks@5.7.1:
    resolution: {integrity: sha512-n/MufjFYv3yFcUyfhnXotyDlNdFb7onmkSy8aQERi2PjNcnWQ66xXxa3XlS8nCcA8aJKJjIIMNJTC7tu80GwpQ==}
    dependencies:
      '@ethersproject/logger': 5.7.0
    dev: true

  /@ethersproject/pbkdf2@5.7.0:
    resolution: {integrity: sha512-oR/dBRZR6GTyaofd86DehG72hY6NpAjhabkhxgr3X2FpJtJuodEl2auADWBZfhDHgVCbu3/H/Ocq2uC6dpNjjw==}
    dependencies:
      '@ethersproject/bytes': 5.7.0
      '@ethersproject/sha2': 5.7.0
    dev: true

  /@ethersproject/properties@5.7.0:
    resolution: {integrity: sha512-J87jy8suntrAkIZtecpxEPxY//szqr1mlBaYlQ0r4RCaiD2hjheqF9s1LVE8vVuJCXisjIP+JgtK/Do54ej4Sw==}
    dependencies:
      '@ethersproject/logger': 5.7.0
    dev: true

  /@ethersproject/providers@5.7.2:
    resolution: {integrity: sha512-g34EWZ1WWAVgr4aptGlVBF8mhl3VWjv+8hoAnzStu8Ah22VHBsuGzP17eb6xDVRzw895G4W7vvx60lFFur/1Rg==}
    dependencies:
      '@ethersproject/abstract-provider': 5.7.0
      '@ethersproject/abstract-signer': 5.7.0
      '@ethersproject/address': 5.7.0
      '@ethersproject/base64': 5.7.0
      '@ethersproject/basex': 5.7.0
      '@ethersproject/bignumber': 5.7.0
      '@ethersproject/bytes': 5.7.0
      '@ethersproject/constants': 5.7.0
      '@ethersproject/hash': 5.7.0
      '@ethersproject/logger': 5.7.0
      '@ethersproject/networks': 5.7.1
      '@ethersproject/properties': 5.7.0
      '@ethersproject/random': 5.7.0
      '@ethersproject/rlp': 5.7.0
      '@ethersproject/sha2': 5.7.0
      '@ethersproject/strings': 5.7.0
      '@ethersproject/transactions': 5.7.0
      '@ethersproject/web': 5.7.1
      bech32: 1.1.4
      ws: 7.4.6
    transitivePeerDependencies:
      - bufferutil
      - utf-8-validate
    dev: true

  /@ethersproject/random@5.7.0:
    resolution: {integrity: sha512-19WjScqRA8IIeWclFme75VMXSBvi4e6InrUNuaR4s5pTF2qNhcGdCUwdxUVGtDDqC00sDLCO93jPQoDUH4HVmQ==}
    dependencies:
      '@ethersproject/bytes': 5.7.0
      '@ethersproject/logger': 5.7.0
    dev: true

  /@ethersproject/rlp@5.7.0:
    resolution: {integrity: sha512-rBxzX2vK8mVF7b0Tol44t5Tb8gomOHkj5guL+HhzQ1yBh/ydjGnpw6at+X6Iw0Kp3OzzzkcKp8N9r0W4kYSs9w==}
    dependencies:
      '@ethersproject/bytes': 5.7.0
      '@ethersproject/logger': 5.7.0
    dev: true

  /@ethersproject/sha2@5.7.0:
    resolution: {integrity: sha512-gKlH42riwb3KYp0reLsFTokByAKoJdgFCwI+CCiX/k+Jm2mbNs6oOaCjYQSlI1+XBVejwH2KrmCbMAT/GnRDQw==}
    dependencies:
      '@ethersproject/bytes': 5.7.0
      '@ethersproject/logger': 5.7.0
      hash.js: 1.1.7
    dev: true

  /@ethersproject/signing-key@5.7.0:
    resolution: {integrity: sha512-MZdy2nL3wO0u7gkB4nA/pEf8lu1TlFswPNmy8AiYkfKTdO6eXBJyUdmHO/ehm/htHw9K/qF8ujnTyUAD+Ry54Q==}
    dependencies:
      '@ethersproject/bytes': 5.7.0
      '@ethersproject/logger': 5.7.0
      '@ethersproject/properties': 5.7.0
      bn.js: 5.2.1
      elliptic: 6.5.4
      hash.js: 1.1.7
    dev: true

  /@ethersproject/solidity@5.7.0:
    resolution: {integrity: sha512-HmabMd2Dt/raavyaGukF4XxizWKhKQ24DoLtdNbBmNKUOPqwjsKQSdV9GQtj9CBEea9DlzETlVER1gYeXXBGaA==}
    dependencies:
      '@ethersproject/bignumber': 5.7.0
      '@ethersproject/bytes': 5.7.0
      '@ethersproject/keccak256': 5.7.0
      '@ethersproject/logger': 5.7.0
      '@ethersproject/sha2': 5.7.0
      '@ethersproject/strings': 5.7.0
    dev: true

  /@ethersproject/strings@5.7.0:
    resolution: {integrity: sha512-/9nu+lj0YswRNSH0NXYqrh8775XNyEdUQAuf3f+SmOrnVewcJ5SBNAjF7lpgehKi4abvNNXyf+HX86czCdJ8Mg==}
    dependencies:
      '@ethersproject/bytes': 5.7.0
      '@ethersproject/constants': 5.7.0
      '@ethersproject/logger': 5.7.0
    dev: true

  /@ethersproject/transactions@5.7.0:
    resolution: {integrity: sha512-kmcNicCp1lp8qanMTC3RIikGgoJ80ztTyvtsFvCYpSCfkjhD0jZ2LOrnbcuxuToLIUYYf+4XwD1rP+B/erDIhQ==}
    dependencies:
      '@ethersproject/address': 5.7.0
      '@ethersproject/bignumber': 5.7.0
      '@ethersproject/bytes': 5.7.0
      '@ethersproject/constants': 5.7.0
      '@ethersproject/keccak256': 5.7.0
      '@ethersproject/logger': 5.7.0
      '@ethersproject/properties': 5.7.0
      '@ethersproject/rlp': 5.7.0
      '@ethersproject/signing-key': 5.7.0
    dev: true

  /@ethersproject/units@5.7.0:
    resolution: {integrity: sha512-pD3xLMy3SJu9kG5xDGI7+xhTEmGXlEqXU4OfNapmfnxLVY4EMSSRp7j1k7eezutBPH7RBN/7QPnwR7hzNlEFeg==}
    dependencies:
      '@ethersproject/bignumber': 5.7.0
      '@ethersproject/constants': 5.7.0
      '@ethersproject/logger': 5.7.0
    dev: true

  /@ethersproject/wallet@5.7.0:
    resolution: {integrity: sha512-MhmXlJXEJFBFVKrDLB4ZdDzxcBxQ3rLyCkhNqVu3CDYvR97E+8r01UgrI+TI99Le+aYm/in/0vp86guJuM7FCA==}
    dependencies:
      '@ethersproject/abstract-provider': 5.7.0
      '@ethersproject/abstract-signer': 5.7.0
      '@ethersproject/address': 5.7.0
      '@ethersproject/bignumber': 5.7.0
      '@ethersproject/bytes': 5.7.0
      '@ethersproject/hash': 5.7.0
      '@ethersproject/hdnode': 5.7.0
      '@ethersproject/json-wallets': 5.7.0
      '@ethersproject/keccak256': 5.7.0
      '@ethersproject/logger': 5.7.0
      '@ethersproject/properties': 5.7.0
      '@ethersproject/random': 5.7.0
      '@ethersproject/signing-key': 5.7.0
      '@ethersproject/transactions': 5.7.0
      '@ethersproject/wordlists': 5.7.0
    dev: true

  /@ethersproject/web@5.7.1:
    resolution: {integrity: sha512-Gueu8lSvyjBWL4cYsWsjh6MtMwM0+H4HvqFPZfB6dV8ctbP9zFAO73VG1cMWae0FLPCtz0peKPpZY8/ugJJX2w==}
    dependencies:
      '@ethersproject/base64': 5.7.0
      '@ethersproject/bytes': 5.7.0
      '@ethersproject/logger': 5.7.0
      '@ethersproject/properties': 5.7.0
      '@ethersproject/strings': 5.7.0
    dev: true

  /@ethersproject/wordlists@5.7.0:
    resolution: {integrity: sha512-S2TFNJNfHWVHNE6cNDjbVlZ6MgE17MIxMbMg2zv3wn+3XSJGosL1m9ZVv3GXCf/2ymSsQ+hRI5IzoMJTG6aoVA==}
    dependencies:
      '@ethersproject/bytes': 5.7.0
      '@ethersproject/hash': 5.7.0
      '@ethersproject/logger': 5.7.0
      '@ethersproject/properties': 5.7.0
      '@ethersproject/strings': 5.7.0
    dev: true

  /@fastify/busboy@2.1.1:
    resolution: {integrity: sha512-vBZP4NlzfOlerQTnba4aqZoMhE/a9HY7HRqoOPaETQcSQuWEIyZMHGfVu6w9wGtGK5fED5qRs2DteVCjOH60sA==}
    engines: {node: '>=14'}
    dev: true

  /@humanwhocodes/config-array@0.11.14:
    resolution: {integrity: sha512-3T8LkOmg45BV5FICb15QQMsyUSWrQ8AygVfC7ZG32zOalnqrilm018ZVCw0eapXux8FtA33q8PSRSstjee3jSg==}
    engines: {node: '>=10.10.0'}
    dependencies:
      '@humanwhocodes/object-schema': 2.0.3
      debug: 4.3.4(supports-color@8.1.1)
      minimatch: 3.1.2
    transitivePeerDependencies:
      - supports-color
    dev: true

  /@humanwhocodes/module-importer@1.0.1:
    resolution: {integrity: sha512-bxveV4V8v5Yb4ncFTT3rPSgZBOpCkjfK0y4oVVVJwIuDVBRMDXrPyXRL988i5ap9m9bnyEEjWfm5WkBmtffLfA==}
    engines: {node: '>=12.22'}
    dev: true

  /@humanwhocodes/object-schema@2.0.3:
    resolution: {integrity: sha512-93zYdMES/c1D69yZiKDBj0V24vqNzB/koF26KPaagAfd3P/4gUlh3Dys5ogAK+Exi9QyzlD8x/08Zt7wIKcDcA==}
    dev: true

  /@isaacs/cliui@8.0.2:
    resolution: {integrity: sha512-O8jcjabXaleOG9DQ0+ARXWZBTfnP4WNAqzuiJK7ll44AmxGKv/J2M4TPjxjY3znBCfvBXFzucm1twdyFybFqEA==}
    engines: {node: '>=12'}
    dependencies:
      string-width: 5.1.2
      string-width-cjs: /string-width@4.2.3
      strip-ansi: 7.1.0
      strip-ansi-cjs: /strip-ansi@6.0.1
      wrap-ansi: 8.1.0
      wrap-ansi-cjs: /wrap-ansi@7.0.0
    dev: true

  /@jridgewell/gen-mapping@0.3.5:
    resolution: {integrity: sha512-IzL8ZoEDIBRWEzlCcRhOaCupYyN5gdIK+Q6fbFdPDg6HqX6jpkItn7DFIpW9LQzXG6Df9sA7+OKnq0qlz/GaQg==}
    engines: {node: '>=6.0.0'}
    dependencies:
      '@jridgewell/set-array': 1.2.1
      '@jridgewell/sourcemap-codec': 1.4.15
      '@jridgewell/trace-mapping': 0.3.25
    dev: false

  /@jridgewell/resolve-uri@3.1.2:
    resolution: {integrity: sha512-bRISgCIjP20/tbWSPWMEi54QVPRZExkuD9lJL+UIxUKtwVJA8wW1Trb1jMs1RFXo1CBTNZ/5hpC9QvmKWdopKw==}
    engines: {node: '>=6.0.0'}

  /@jridgewell/set-array@1.2.1:
    resolution: {integrity: sha512-R8gLRTZeyp03ymzP/6Lil/28tGeGEzhx1q2k703KGWRAI1VdvPIXdG70VJc2pAMw3NA6JKL5hhFu1sJX0Mnn/A==}
    engines: {node: '>=6.0.0'}
    dev: false

  /@jridgewell/sourcemap-codec@1.4.15:
    resolution: {integrity: sha512-eF2rxCRulEKXHTRiDrDy6erMYWqNw4LPdQ8UQA4huuxaQsVeRPFl2oM8oDGxMFhJUWZf9McpLtJasDDZb/Bpeg==}

  /@jridgewell/trace-mapping@0.3.25:
    resolution: {integrity: sha512-vNk6aEwybGtawWmy/PzwnGDOjCkLWSD2wqvjGGAgOAwCGWySYXfYoxt00IJkTF+8Lb57DwOb3Aa0o9CApepiYQ==}
    dependencies:
      '@jridgewell/resolve-uri': 3.1.2
      '@jridgewell/sourcemap-codec': 1.4.15
    dev: false

  /@jridgewell/trace-mapping@0.3.9:
    resolution: {integrity: sha512-3Belt6tdc8bPgAtbcmdtNJlirVoTmEb5e2gC94PnkwEW9jI6CAHUeoG85tjWP5WquqfavoMtMwiG4P926ZKKuQ==}
    dependencies:
      '@jridgewell/resolve-uri': 3.1.2
      '@jridgewell/sourcemap-codec': 1.4.15
    dev: true

  /@juanelas/base64@1.1.5:
    resolution: {integrity: sha512-mjAF27LzwfYobdwqnxZgeucbKT5wRRNvILg3h5OvCWK+3F7mw/A1tnjHnNiTYtLmTvT/bM1jA5AX7eQawDGs1w==}
    dev: true

  /@ljharb/resumer@0.0.1:
    resolution: {integrity: sha512-skQiAOrCfO7vRTq53cxznMpks7wS1va95UCidALlOVWqvBAzwPVErwizDwoMqNVMEn1mDq0utxZd02eIrvF1lw==}
    engines: {node: '>= 0.4'}
    dependencies:
      '@ljharb/through': 2.3.13
    dev: false

  /@ljharb/through@2.3.13:
    resolution: {integrity: sha512-/gKJun8NNiWGZJkGzI/Ragc53cOdcLNdzjLaIa+GEjguQs0ulsurx8WN0jijdK9yPqDvziX995sMRLyLt1uZMQ==}
    engines: {node: '>= 0.4'}
    dependencies:
      call-bind: 1.0.7
    dev: false

  /@metamask/eth-sig-util@4.0.1:
    resolution: {integrity: sha512-tghyZKLHZjcdlDqCA3gNZmLeR0XvOE9U1qoQO9ohyAZT6Pya+H9vkBPcsyXytmYLNgVoin7CKCmweo/R43V+tQ==}
    engines: {node: '>=12.0.0'}
    dependencies:
      ethereumjs-abi: 0.6.8
      ethereumjs-util: 6.2.1
      ethjs-util: 0.1.6
      tweetnacl: 1.0.3
      tweetnacl-util: 0.15.1
    dev: true

  /@noble/curves@1.2.0:
    resolution: {integrity: sha512-oYclrNgRaM9SsBUBVbb8M6DTV7ZHRTKugureoYEncY5c65HOmRzvSiTE3y5CYaPYJA/GVkrhXEoF0M3Ya9PMnw==}
    dependencies:
      '@noble/hashes': 1.3.2
    dev: true

  /@noble/curves@1.3.0:
    resolution: {integrity: sha512-t01iSXPuN+Eqzb4eBX0S5oubSqXbK/xXa1Ne18Hj8f9pStxztHCE2gfboSp/dZRLSqfuLpRK2nDXDK+W9puocA==}
    dependencies:
      '@noble/hashes': 1.3.3
    dev: true

  /@noble/hashes@1.2.0:
    resolution: {integrity: sha512-FZfhjEDbT5GRswV3C6uvLPHMiVD6lQBmpoX5+eSiPaMTXte/IKqI5dykDxzZB/WBeK/CDuQRBWarPdi3FNY2zQ==}
    dev: true

  /@noble/hashes@1.3.2:
    resolution: {integrity: sha512-MVC8EAQp7MvEcm30KWENFjgR+Mkmf+D189XJTkFIlwohU5hcBbn1ZkKq7KVTi2Hme3PMGF390DaL52beVrIihQ==}
    engines: {node: '>= 16'}
    dev: true

  /@noble/hashes@1.3.3:
    resolution: {integrity: sha512-V7/fPHgl+jsVPXqqeOzT8egNj2iBIVt+ECeMMG8TdcnTikP3oaBtUVqpT/gYCR68aEBJSF+XbYUxStjbFMqIIA==}
    engines: {node: '>= 16'}
    dev: true

  /@noble/secp256k1@1.7.1:
    resolution: {integrity: sha512-hOUk6AyBFmqVrv7k5WAw/LpszxVbj9gGN4JRkIX52fdFAj1UA61KXmZDvqVEm+pOyec3+fIeZB02LYa/pWOArw==}
    dev: true

  /@nodelib/fs.scandir@2.1.5:
    resolution: {integrity: sha512-vq24Bq3ym5HEQm2NKCr3yXDwjc7vTsEThRDnkp2DK9p1uqLR+DHurm/NOTo0KG7HYHU7eppKZj3MyqYuMBf62g==}
    engines: {node: '>= 8'}
    dependencies:
      '@nodelib/fs.stat': 2.0.5
      run-parallel: 1.2.0
    dev: true

  /@nodelib/fs.stat@2.0.5:
    resolution: {integrity: sha512-RkhPPp2zrqDAQA/2jNhnztcPAlv64XdhIp7a7454A5ovI7Bukxgt7MX7udwAu3zg1DcpPU0rz3VV1SeaqvY4+A==}
    engines: {node: '>= 8'}
    dev: true

  /@nodelib/fs.walk@1.2.8:
    resolution: {integrity: sha512-oGB+UxlgWcgQkgwo8GcEGwemoTFt3FIO9ababBmaGwXIoBKZ+GTy0pP185beGg7Llih/NSHSV2XAs1lnznocSg==}
    engines: {node: '>= 8'}
    dependencies:
      '@nodelib/fs.scandir': 2.1.5
      fastq: 1.17.1
    dev: true

  /@nomicfoundation/edr-darwin-arm64@0.3.3:
    resolution: {integrity: sha512-E9VGsUD+1Ga4mn/5ooHsMi8JEfhZbKP6CXN/BhJ8kXbIC10NqTD1RuhCKGRtYq4vqH/3Nfq25Xg8E8RWOF4KBQ==}
    engines: {node: '>= 18'}
    cpu: [arm64]
    os: [darwin]
    requiresBuild: true
    dev: true
    optional: true

  /@nomicfoundation/edr-darwin-x64@0.3.3:
    resolution: {integrity: sha512-vkZXZ1ydPg+Ijb2iyqENA+KCkxGTCUWG5itCSliiA0Li2YE7ujDMGhheEpFp1WVlZadviz0bfk1rZXbCqlirpg==}
    engines: {node: '>= 18'}
    cpu: [x64]
    os: [darwin]
    requiresBuild: true
    dev: true
    optional: true

  /@nomicfoundation/edr-linux-arm64-gnu@0.3.3:
    resolution: {integrity: sha512-gdIg0Yj1qqS9wVuywc5B/+DqKylfUGB6/CQn/shMqwAfsAVAVpchkhy66PR+REEx7fh/GkNctxLlENXPeLzDiA==}
    engines: {node: '>= 18'}
    cpu: [arm64]
    os: [linux]
    requiresBuild: true
    dev: true
    optional: true

  /@nomicfoundation/edr-linux-arm64-musl@0.3.3:
    resolution: {integrity: sha512-AXZ08MFvhNeBZbOBNmz1SJ/DMrMOE2mHEJtaNnsctlxIunjxfrWww4q+WXB34jbr9iaVYYlPsaWe5sueuw6s3Q==}
    engines: {node: '>= 18'}
    cpu: [arm64]
    os: [linux]
    requiresBuild: true
    dev: true
    optional: true

  /@nomicfoundation/edr-linux-x64-gnu@0.3.3:
    resolution: {integrity: sha512-xElOs1U+E6lBLtv1mnJ+E8nr2MxZgKiLo8bZAgBboy9odYtmkDVwhMjtsFKSuZbGxFtsSyGRT4cXw3JAbtUDeA==}
    engines: {node: '>= 18'}
    cpu: [x64]
    os: [linux]
    requiresBuild: true
    dev: true
    optional: true

  /@nomicfoundation/edr-linux-x64-musl@0.3.3:
    resolution: {integrity: sha512-2Fe6gwm1RAGQ/PfMYiaSba2OrFp8zzYWh+am9lYObOFjV9D+A1zhIzfy0UC74glPks5eV8eY4pBPrVR042m2Nw==}
    engines: {node: '>= 18'}
    cpu: [x64]
    os: [linux]
    requiresBuild: true
    dev: true
    optional: true

  /@nomicfoundation/edr-win32-arm64-msvc@0.3.3:
    resolution: {integrity: sha512-8NHyxIsFrl0ufSQ/ErqF2lKIa/gz1gaaa1a2vKkDEqvqCUcPhBTYhA5NHgTPhLETFTnCFr0z+YbctFCyjh4qrA==}
    engines: {node: '>= 10'}
    cpu: [arm64]
    os: [win32]
    requiresBuild: true
    dev: true
    optional: true

  /@nomicfoundation/edr-win32-ia32-msvc@0.3.3:
    resolution: {integrity: sha512-0F6hM0kGia4dQVb/kauho9JcP1ozWisY2/She+ISR5ceuhzmAwQJluM0g+0TYDME0LtxBxiMPq/yPiZMQeq31w==}
    engines: {node: '>= 18'}
    cpu: [ia32]
    os: [win32]
    requiresBuild: true
    dev: true
    optional: true

  /@nomicfoundation/edr-win32-x64-msvc@0.3.3:
    resolution: {integrity: sha512-d75q1uaMb6z9i+GQZoblbOfFBvlBnWc+5rB13UWRkCOJSnoYwyFWhGJx5GeM59gC7aIblc5VD9qOAhHuvM9N+w==}
    engines: {node: '>= 18'}
    cpu: [x64]
    os: [win32]
    requiresBuild: true
    dev: true
    optional: true

  /@nomicfoundation/edr@0.3.3:
    resolution: {integrity: sha512-zP+e+3B1nEUx6bW5BPnIzCQbkhmYfdMBJdiVggTqqTfAA82sOkdOG7wsOMcz5qF3fYfx/irNRM1kgc9HVFIbpQ==}
    engines: {node: '>= 18'}
    optionalDependencies:
      '@nomicfoundation/edr-darwin-arm64': 0.3.3
      '@nomicfoundation/edr-darwin-x64': 0.3.3
      '@nomicfoundation/edr-linux-arm64-gnu': 0.3.3
      '@nomicfoundation/edr-linux-arm64-musl': 0.3.3
      '@nomicfoundation/edr-linux-x64-gnu': 0.3.3
      '@nomicfoundation/edr-linux-x64-musl': 0.3.3
      '@nomicfoundation/edr-win32-arm64-msvc': 0.3.3
      '@nomicfoundation/edr-win32-ia32-msvc': 0.3.3
      '@nomicfoundation/edr-win32-x64-msvc': 0.3.3
    dev: true

  /@nomicfoundation/ethereumjs-common@4.0.4:
    resolution: {integrity: sha512-9Rgb658lcWsjiicr5GzNCjI1llow/7r0k50dLL95OJ+6iZJcVbi15r3Y0xh2cIO+zgX0WIHcbzIu6FeQf9KPrg==}
    dependencies:
      '@nomicfoundation/ethereumjs-util': 9.0.4
    transitivePeerDependencies:
      - c-kzg
    dev: true

  /@nomicfoundation/ethereumjs-rlp@5.0.4:
    resolution: {integrity: sha512-8H1S3s8F6QueOc/X92SdrA4RDenpiAEqMg5vJH99kcQaCy/a3Q6fgseo75mgWlbanGJXSlAPtnCeG9jvfTYXlw==}
    engines: {node: '>=18'}
    hasBin: true
    dev: true

  /@nomicfoundation/ethereumjs-tx@5.0.4:
    resolution: {integrity: sha512-Xjv8wAKJGMrP1f0n2PeyfFCCojHd7iS3s/Ab7qzF1S64kxZ8Z22LCMynArYsVqiFx6rzYy548HNVEyI+AYN/kw==}
    engines: {node: '>=18'}
    peerDependencies:
      c-kzg: ^2.1.2
    peerDependenciesMeta:
      c-kzg:
        optional: true
    dependencies:
      '@nomicfoundation/ethereumjs-common': 4.0.4
      '@nomicfoundation/ethereumjs-rlp': 5.0.4
      '@nomicfoundation/ethereumjs-util': 9.0.4
      ethereum-cryptography: 0.1.3
    dev: true

  /@nomicfoundation/ethereumjs-util@9.0.4:
    resolution: {integrity: sha512-sLOzjnSrlx9Bb9EFNtHzK/FJFsfg2re6bsGqinFinH1gCqVfz9YYlXiMWwDM4C/L4ywuHFCYwfKTVr/QHQcU0Q==}
    engines: {node: '>=18'}
    peerDependencies:
      c-kzg: ^2.1.2
    peerDependenciesMeta:
      c-kzg:
        optional: true
    dependencies:
      '@nomicfoundation/ethereumjs-rlp': 5.0.4
      ethereum-cryptography: 0.1.3
    dev: true

  /@nomicfoundation/hardhat-chai-matchers@2.0.6(@nomicfoundation/hardhat-ethers@3.0.5)(chai@4.4.1)(ethers@6.11.1)(hardhat@2.22.2):
    resolution: {integrity: sha512-Te1Uyo9oJcTCF0Jy9dztaLpshmlpjLf2yPtWXlXuLjMt3RRSmJLm/+rKVTW6gfadAEs12U/it6D0ZRnnRGiICQ==}
    peerDependencies:
      '@nomicfoundation/hardhat-ethers': ^3.0.0
      chai: ^4.2.0
      ethers: ^6.1.0
      hardhat: ^2.9.4
    dependencies:
      '@nomicfoundation/hardhat-ethers': 3.0.5(ethers@6.11.1)(hardhat@2.22.2)
      '@types/chai-as-promised': 7.1.8
      chai: 4.4.1
      chai-as-promised: 7.1.1(chai@4.4.1)
      deep-eql: 4.1.3
      ethers: 6.11.1
<<<<<<< HEAD
      hardhat: 2.22.2(ts-node@10.9.2)(typescript@5.4.2)
=======
      hardhat: 2.22.2(ts-node@10.9.2)(typescript@5.4.4)
>>>>>>> 2a5b7976
      ordinal: 1.0.3
    dev: true

  /@nomicfoundation/hardhat-ethers@3.0.5(ethers@6.11.1)(hardhat@2.22.2):
    resolution: {integrity: sha512-RNFe8OtbZK6Ila9kIlHp0+S80/0Bu/3p41HUpaRIoHLm6X3WekTd83vob3rE54Duufu1edCiBDxspBzi2rxHHw==}
    peerDependencies:
      ethers: ^6.1.0
      hardhat: ^2.0.0
    dependencies:
      debug: 4.3.4(supports-color@8.1.1)
      ethers: 6.11.1
<<<<<<< HEAD
      hardhat: 2.22.2(ts-node@10.9.2)(typescript@5.4.2)
=======
      hardhat: 2.22.2(ts-node@10.9.2)(typescript@5.4.4)
>>>>>>> 2a5b7976
      lodash.isequal: 4.5.0
    transitivePeerDependencies:
      - supports-color
    dev: true

<<<<<<< HEAD
=======
  /@nomicfoundation/hardhat-ignition-ethers@0.15.0(@nomicfoundation/hardhat-ethers@3.0.5)(@nomicfoundation/hardhat-ignition@0.15.0)(@nomicfoundation/ignition-core@0.15.0)(ethers@6.11.1)(hardhat@2.22.2):
    resolution: {integrity: sha512-KmMNUc/jptfwdPA9ukQf+Ajon+m2vLBjDL2ze7d/vQdrS+fDxmoVwmbbEk4GOjianZcwgQOWD9dEWaj04QiowA==}
    peerDependencies:
      '@nomicfoundation/hardhat-ethers': ^3.0.4
      '@nomicfoundation/hardhat-ignition': ^0.15.0
      '@nomicfoundation/ignition-core': ^0.15.0
      ethers: ^6.7.0
      hardhat: ^2.18.0
    dependencies:
      '@nomicfoundation/hardhat-ethers': 3.0.5(ethers@6.11.1)(hardhat@2.22.2)
      '@nomicfoundation/hardhat-ignition': 0.15.0(@nomicfoundation/hardhat-verify@2.0.5)(hardhat@2.22.2)
      '@nomicfoundation/ignition-core': 0.15.0
      ethers: 6.11.1
      hardhat: 2.22.2(ts-node@10.9.2)(typescript@5.4.4)
    dev: true

  /@nomicfoundation/hardhat-ignition@0.15.0(@nomicfoundation/hardhat-verify@2.0.5)(hardhat@2.22.2):
    resolution: {integrity: sha512-GbAe90O22uM67U/JnffXX+mBMn0HqCKSH+D98Tb5uWqR1N/M00cB3yY8OdqzVai7I6SuIKTc91mPdvtWt8R3MA==}
    peerDependencies:
      '@nomicfoundation/hardhat-verify': ^2.0.1
      hardhat: ^2.18.0
    dependencies:
      '@nomicfoundation/hardhat-verify': 2.0.5(hardhat@2.22.2)
      '@nomicfoundation/ignition-core': 0.15.0
      '@nomicfoundation/ignition-ui': 0.15.0
      chalk: 4.1.2
      debug: 4.3.4(supports-color@8.1.1)
      fs-extra: 10.1.0
      hardhat: 2.22.2(ts-node@10.9.2)(typescript@5.4.4)
      prompts: 2.4.2
    transitivePeerDependencies:
      - bufferutil
      - supports-color
      - utf-8-validate
    dev: true

>>>>>>> 2a5b7976
  /@nomicfoundation/hardhat-network-helpers@1.0.10(hardhat@2.22.2):
    resolution: {integrity: sha512-R35/BMBlx7tWN5V6d/8/19QCwEmIdbnA4ZrsuXgvs8i2qFx5i7h6mH5pBS4Pwi4WigLH+upl6faYusrNPuzMrQ==}
    peerDependencies:
      hardhat: ^2.9.5
    dependencies:
      ethereumjs-util: 7.1.5
<<<<<<< HEAD
      hardhat: 2.22.2(ts-node@10.9.2)(typescript@5.4.2)
    dev: true

  /@nomicfoundation/hardhat-toolbox@4.0.0(@nomicfoundation/hardhat-chai-matchers@2.0.6)(@nomicfoundation/hardhat-ethers@3.0.5)(@nomicfoundation/hardhat-network-helpers@1.0.10)(@nomicfoundation/hardhat-verify@2.0.5)(@typechain/ethers-v6@0.5.1)(@typechain/hardhat@9.1.0)(@types/chai@4.3.12)(@types/mocha@10.0.6)(@types/node@20.11.24)(chai@4.4.1)(ethers@6.11.1)(hardhat-gas-reporter@1.0.10)(hardhat@2.22.2)(solidity-coverage@0.8.11)(ts-node@10.9.2)(typechain@8.3.2)(typescript@5.4.2):
    resolution: {integrity: sha512-jhcWHp0aHaL0aDYj8IJl80v4SZXWMS1A2XxXa1CA6pBiFfJKuZinCkO6wb+POAt0LIfXB3gA3AgdcOccrcwBwA==}
=======
      hardhat: 2.22.2(ts-node@10.9.2)(typescript@5.4.4)
    dev: true

  /@nomicfoundation/hardhat-toolbox@5.0.0(@nomicfoundation/hardhat-chai-matchers@2.0.6)(@nomicfoundation/hardhat-ethers@3.0.5)(@nomicfoundation/hardhat-ignition-ethers@0.15.0)(@nomicfoundation/hardhat-network-helpers@1.0.10)(@nomicfoundation/hardhat-verify@2.0.5)(@typechain/ethers-v6@0.5.1)(@typechain/hardhat@9.1.0)(@types/chai@4.3.14)(@types/mocha@10.0.6)(@types/node@20.12.4)(chai@4.4.1)(ethers@6.11.1)(hardhat-gas-reporter@1.0.10)(hardhat@2.22.2)(solidity-coverage@0.8.11)(ts-node@10.9.2)(typechain@8.3.2)(typescript@5.4.4):
    resolution: {integrity: sha512-FnUtUC5PsakCbwiVNsqlXVIWG5JIb5CEZoSXbJUsEBun22Bivx2jhF1/q9iQbzuaGpJKFQyOhemPB2+XlEE6pQ==}
>>>>>>> 2a5b7976
    peerDependencies:
      '@nomicfoundation/hardhat-chai-matchers': ^2.0.0
      '@nomicfoundation/hardhat-ethers': ^3.0.0
      '@nomicfoundation/hardhat-ignition-ethers': ^0.15.0
      '@nomicfoundation/hardhat-network-helpers': ^1.0.0
      '@nomicfoundation/hardhat-verify': ^2.0.0
      '@typechain/ethers-v6': ^0.5.0
      '@typechain/hardhat': ^9.0.0
      '@types/chai': ^4.2.0
      '@types/mocha': '>=9.1.0'
      '@types/node': '>=18.0.0'
      chai: ^4.2.0
      ethers: ^6.4.0
      hardhat: ^2.11.0
      hardhat-gas-reporter: ^1.0.8
      solidity-coverage: ^0.8.1
      ts-node: '>=8.0.0'
      typechain: ^8.3.0
      typescript: '>=4.5.0'
    dependencies:
      '@nomicfoundation/hardhat-chai-matchers': 2.0.6(@nomicfoundation/hardhat-ethers@3.0.5)(chai@4.4.1)(ethers@6.11.1)(hardhat@2.22.2)
      '@nomicfoundation/hardhat-ethers': 3.0.5(ethers@6.11.1)(hardhat@2.22.2)
<<<<<<< HEAD
      '@nomicfoundation/hardhat-network-helpers': 1.0.10(hardhat@2.22.2)
      '@nomicfoundation/hardhat-verify': 2.0.5(hardhat@2.22.2)
      '@typechain/ethers-v6': 0.5.1(ethers@6.11.1)(typechain@8.3.2)(typescript@5.4.2)
      '@typechain/hardhat': 9.1.0(@typechain/ethers-v6@0.5.1)(ethers@6.11.1)(hardhat@2.22.2)(typechain@8.3.2)
      '@types/chai': 4.3.12
=======
      '@nomicfoundation/hardhat-ignition-ethers': 0.15.0(@nomicfoundation/hardhat-ethers@3.0.5)(@nomicfoundation/hardhat-ignition@0.15.0)(@nomicfoundation/ignition-core@0.15.0)(ethers@6.11.1)(hardhat@2.22.2)
      '@nomicfoundation/hardhat-network-helpers': 1.0.10(hardhat@2.22.2)
      '@nomicfoundation/hardhat-verify': 2.0.5(hardhat@2.22.2)
      '@typechain/ethers-v6': 0.5.1(ethers@6.11.1)(typechain@8.3.2)(typescript@5.4.4)
      '@typechain/hardhat': 9.1.0(@typechain/ethers-v6@0.5.1)(ethers@6.11.1)(hardhat@2.22.2)(typechain@8.3.2)
      '@types/chai': 4.3.14
>>>>>>> 2a5b7976
      '@types/mocha': 10.0.6
      '@types/node': 20.12.4
      chai: 4.4.1
      ethers: 6.11.1
<<<<<<< HEAD
      hardhat: 2.22.2(ts-node@10.9.2)(typescript@5.4.2)
      hardhat-gas-reporter: 1.0.10(hardhat@2.22.2)
      solidity-coverage: 0.8.11(hardhat@2.22.2)
      ts-node: 10.9.2(@types/node@20.11.24)(typescript@5.4.2)
      typechain: 8.3.2(typescript@5.4.2)
      typescript: 5.4.2
=======
      hardhat: 2.22.2(ts-node@10.9.2)(typescript@5.4.4)
      hardhat-gas-reporter: 1.0.10(hardhat@2.22.2)
      solidity-coverage: 0.8.11(hardhat@2.22.2)
      ts-node: 10.9.2(@types/node@20.12.4)(typescript@5.4.4)
      typechain: 8.3.2(typescript@5.4.4)
      typescript: 5.4.4
>>>>>>> 2a5b7976
    dev: true

  /@nomicfoundation/hardhat-verify@2.0.5(hardhat@2.22.2):
    resolution: {integrity: sha512-Tg4zu8RkWpyADSFIgF4FlJIUEI4VkxcvELsmbJn2OokbvH2SnUrqKmw0BBfDrtvP0hhmx8wsnrRKP5DV/oTyTA==}
    peerDependencies:
      hardhat: ^2.0.4
    dependencies:
      '@ethersproject/abi': 5.7.0
      '@ethersproject/address': 5.7.0
      cbor: 8.1.0
      chalk: 2.4.2
      debug: 4.3.4(supports-color@8.1.1)
<<<<<<< HEAD
      hardhat: 2.22.2(ts-node@10.9.2)(typescript@5.4.2)
=======
      hardhat: 2.22.2(ts-node@10.9.2)(typescript@5.4.4)
>>>>>>> 2a5b7976
      lodash.clonedeep: 4.5.0
      semver: 6.3.1
      table: 6.8.2
      undici: 5.28.4
    transitivePeerDependencies:
      - supports-color
    dev: true

  /@nomicfoundation/ignition-core@0.15.0:
    resolution: {integrity: sha512-d/h8jgJHY4xIroHqdaGeTkTqjQeuzmU759AOn1Fg88cuxVhS7JM22ZI0bQWyLNSMsVstHBIo+lSMIsvm9jBF2w==}
    dependencies:
      '@ethersproject/address': 5.6.1
      cbor: 9.0.2
      debug: 4.3.4(supports-color@8.1.1)
      ethers: 6.11.1
      fs-extra: 10.1.0
      immer: 10.0.2
      lodash: 4.17.21
      ndjson: 2.0.0
    transitivePeerDependencies:
      - bufferutil
      - supports-color
      - utf-8-validate
    dev: true

  /@nomicfoundation/ignition-ui@0.15.0:
    resolution: {integrity: sha512-RBvvQ0e8RcEc/LoSzNTPVKZZ5vEwlmxt7PXG278+6DqCrOqxqmh6W9PtK/4mwwvnTeBqds+8j81jDf6vJbOVBQ==}
    dev: true

  /@nomicfoundation/solidity-analyzer-darwin-arm64@0.1.1:
    resolution: {integrity: sha512-KcTodaQw8ivDZyF+D76FokN/HdpgGpfjc/gFCImdLUyqB6eSWVaZPazMbeAjmfhx3R0zm/NYVzxwAokFKgrc0w==}
    engines: {node: '>= 10'}
    cpu: [arm64]
    os: [darwin]
    requiresBuild: true
    dev: true
    optional: true

  /@nomicfoundation/solidity-analyzer-darwin-x64@0.1.1:
    resolution: {integrity: sha512-XhQG4BaJE6cIbjAVtzGOGbK3sn1BO9W29uhk9J8y8fZF1DYz0Doj8QDMfpMu+A6TjPDs61lbsmeYodIDnfveSA==}
    engines: {node: '>= 10'}
    cpu: [x64]
    os: [darwin]
    requiresBuild: true
    dev: true
    optional: true

  /@nomicfoundation/solidity-analyzer-freebsd-x64@0.1.1:
    resolution: {integrity: sha512-GHF1VKRdHW3G8CndkwdaeLkVBi5A9u2jwtlS7SLhBc8b5U/GcoL39Q+1CSO3hYqePNP+eV5YI7Zgm0ea6kMHoA==}
    engines: {node: '>= 10'}
    cpu: [x64]
    os: [freebsd]
    requiresBuild: true
    dev: true
    optional: true

  /@nomicfoundation/solidity-analyzer-linux-arm64-gnu@0.1.1:
    resolution: {integrity: sha512-g4Cv2fO37ZsUENQ2vwPnZc2zRenHyAxHcyBjKcjaSmmkKrFr64yvzeNO8S3GBFCo90rfochLs99wFVGT/0owpg==}
    engines: {node: '>= 10'}
    cpu: [arm64]
    os: [linux]
    requiresBuild: true
    dev: true
    optional: true

  /@nomicfoundation/solidity-analyzer-linux-arm64-musl@0.1.1:
    resolution: {integrity: sha512-WJ3CE5Oek25OGE3WwzK7oaopY8xMw9Lhb0mlYuJl/maZVo+WtP36XoQTb7bW/i8aAdHW5Z+BqrHMux23pvxG3w==}
    engines: {node: '>= 10'}
    cpu: [arm64]
    os: [linux]
    requiresBuild: true
    dev: true
    optional: true

  /@nomicfoundation/solidity-analyzer-linux-x64-gnu@0.1.1:
    resolution: {integrity: sha512-5WN7leSr5fkUBBjE4f3wKENUy9HQStu7HmWqbtknfXkkil+eNWiBV275IOlpXku7v3uLsXTOKpnnGHJYI2qsdA==}
    engines: {node: '>= 10'}
    cpu: [x64]
    os: [linux]
    requiresBuild: true
    dev: true
    optional: true

  /@nomicfoundation/solidity-analyzer-linux-x64-musl@0.1.1:
    resolution: {integrity: sha512-KdYMkJOq0SYPQMmErv/63CwGwMm5XHenEna9X9aB8mQmhDBrYrlAOSsIPgFCUSL0hjxE3xHP65/EPXR/InD2+w==}
    engines: {node: '>= 10'}
    cpu: [x64]
    os: [linux]
    requiresBuild: true
    dev: true
    optional: true

  /@nomicfoundation/solidity-analyzer-win32-arm64-msvc@0.1.1:
    resolution: {integrity: sha512-VFZASBfl4qiBYwW5xeY20exWhmv6ww9sWu/krWSesv3q5hA0o1JuzmPHR4LPN6SUZj5vcqci0O6JOL8BPw+APg==}
    engines: {node: '>= 10'}
    cpu: [arm64]
    os: [win32]
    requiresBuild: true
    dev: true
    optional: true

  /@nomicfoundation/solidity-analyzer-win32-ia32-msvc@0.1.1:
    resolution: {integrity: sha512-JnFkYuyCSA70j6Si6cS1A9Gh1aHTEb8kOTBApp/c7NRTFGNMH8eaInKlyuuiIbvYFhlXW4LicqyYuWNNq9hkpQ==}
    engines: {node: '>= 10'}
    cpu: [ia32]
    os: [win32]
    requiresBuild: true
    dev: true
    optional: true

  /@nomicfoundation/solidity-analyzer-win32-x64-msvc@0.1.1:
    resolution: {integrity: sha512-HrVJr6+WjIXGnw3Q9u6KQcbZCtk0caVWhCdFADySvRyUxJ8PnzlaP+MhwNE8oyT8OZ6ejHBRrrgjSqDCFXGirw==}
    engines: {node: '>= 10'}
    cpu: [x64]
    os: [win32]
    requiresBuild: true
    dev: true
    optional: true

  /@nomicfoundation/solidity-analyzer@0.1.1:
    resolution: {integrity: sha512-1LMtXj1puAxyFusBgUIy5pZk3073cNXYnXUpuNKFghHbIit/xZgbk0AokpUADbNm3gyD6bFWl3LRFh3dhVdREg==}
    engines: {node: '>= 12'}
    optionalDependencies:
      '@nomicfoundation/solidity-analyzer-darwin-arm64': 0.1.1
      '@nomicfoundation/solidity-analyzer-darwin-x64': 0.1.1
      '@nomicfoundation/solidity-analyzer-freebsd-x64': 0.1.1
      '@nomicfoundation/solidity-analyzer-linux-arm64-gnu': 0.1.1
      '@nomicfoundation/solidity-analyzer-linux-arm64-musl': 0.1.1
      '@nomicfoundation/solidity-analyzer-linux-x64-gnu': 0.1.1
      '@nomicfoundation/solidity-analyzer-linux-x64-musl': 0.1.1
      '@nomicfoundation/solidity-analyzer-win32-arm64-msvc': 0.1.1
      '@nomicfoundation/solidity-analyzer-win32-ia32-msvc': 0.1.1
      '@nomicfoundation/solidity-analyzer-win32-x64-msvc': 0.1.1
    dev: true

  /@openzeppelin/contracts@3.4.0:
    resolution: {integrity: sha512-qh+EiHWzfY/9CORr+eRUkeEUP1WiFUcq3974bLHwyYzLBUtK6HPaMkIUHi74S1rDTZ0sNz42DwPc5A4IJvN3rg==}
    dev: false

  /@openzeppelin/contracts@4.4.1:
    resolution: {integrity: sha512-o+pHCf/yMLSlV5MkDQEzEQL402i6SoRnktru+0rdSxVEFZcTzzGhZCAtZjUFyKGazMSv1TilzMg+RbED1N8XHQ==}
    dev: false

  /@pkgjs/parseargs@0.11.0:
    resolution: {integrity: sha512-+1VkjdD0QBLPodGrJUeqarH8VAIvQODIbwh9XpP5Syisf7YoQgsJKPNFoqqLQlu+VQ/tVSshMR6loPMn8U+dPg==}
    engines: {node: '>=14'}
    requiresBuild: true
    dev: true
    optional: true

  /@pnpm/config.env-replace@1.1.0:
    resolution: {integrity: sha512-htyl8TWnKL7K/ESFa1oW2UB5lVDxuF5DpM7tBi6Hu2LNL3mWkIzNLG6N4zoCUP1lCKNxWy/3iu8mS8MvToGd6w==}
    engines: {node: '>=12.22.0'}
    dev: true

  /@pnpm/network.ca-file@1.0.2:
    resolution: {integrity: sha512-YcPQ8a0jwYU9bTdJDpXjMi7Brhkr1mXsXrUJvjqM2mQDgkRiz8jFaQGOdaLxgjtUfQgZhKy/O3cG/YwmgKaxLA==}
    engines: {node: '>=12.22.0'}
    dependencies:
      graceful-fs: 4.2.10
    dev: true

  /@pnpm/npm-conf@2.2.2:
    resolution: {integrity: sha512-UA91GwWPhFExt3IizW6bOeY/pQ0BkuNwKjk9iQW9KqxluGCrg4VenZ0/L+2Y0+ZOtme72EVvg6v0zo3AMQRCeA==}
    engines: {node: '>=12'}
    dependencies:
      '@pnpm/config.env-replace': 1.1.0
      '@pnpm/network.ca-file': 1.0.2
      config-chain: 1.1.13
    dev: true

  /@resolver-engine/core@0.2.1:
    resolution: {integrity: sha512-nsLQHmPJ77QuifqsIvqjaF5B9aHnDzJjp73Q1z6apY3e9nqYrx4Dtowhpsf7Jwftg/XzVDEMQC+OzUBNTS+S1A==}
    dependencies:
      debug: 3.2.7
      request: 2.88.2
    transitivePeerDependencies:
      - supports-color
    dev: false

  /@resolver-engine/fs@0.2.1:
    resolution: {integrity: sha512-7kJInM1Qo2LJcKyDhuYzh9ZWd+mal/fynfL9BNjWOiTcOpX+jNfqb/UmGUqros5pceBITlWGqS4lU709yHFUbg==}
    dependencies:
      '@resolver-engine/core': 0.2.1
      debug: 3.2.7
    transitivePeerDependencies:
      - supports-color
    dev: false

  /@resolver-engine/imports-fs@0.2.2:
    resolution: {integrity: sha512-gFCgMvCwyppjwq0UzIjde/WI+yDs3oatJhozG9xdjJdewwtd7LiF0T5i9lrHAUtqrQbqoFE4E+ZMRVHWpWHpKQ==}
    dependencies:
      '@resolver-engine/fs': 0.2.1
      '@resolver-engine/imports': 0.2.2
      debug: 3.2.7
    transitivePeerDependencies:
      - supports-color
    dev: false

  /@resolver-engine/imports@0.2.2:
    resolution: {integrity: sha512-u5/HUkvo8q34AA+hnxxqqXGfby5swnH0Myw91o3Sm2TETJlNKXibFGSKBavAH+wvWdBi4Z5gS2Odu0PowgVOUg==}
    dependencies:
      '@resolver-engine/core': 0.2.1
      debug: 3.2.7
      hosted-git-info: 2.8.9
    transitivePeerDependencies:
      - supports-color
    dev: false

  /@scure/base@1.1.6:
    resolution: {integrity: sha512-ok9AWwhcgYuGG3Zfhyqg+zwl+Wn5uE+dwC0NV/2qQkx4dABbb/bx96vWu8NSj+BNjjSjno+JRYRjle1jV08k3g==}
    dev: true

  /@scure/bip32@1.1.5:
    resolution: {integrity: sha512-XyNh1rB0SkEqd3tXcXMi+Xe1fvg+kUIcoRIEujP1Jgv7DqW2r9lg3Ah0NkFaCs9sTkQAQA8kw7xiRXzENi9Rtw==}
    dependencies:
      '@noble/hashes': 1.2.0
      '@noble/secp256k1': 1.7.1
      '@scure/base': 1.1.6
    dev: true

  /@scure/bip32@1.3.3:
    resolution: {integrity: sha512-LJaN3HwRbfQK0X1xFSi0Q9amqOgzQnnDngIt+ZlsBC3Bm7/nE7K0kwshZHyaru79yIVRv/e1mQAjZyuZG6jOFQ==}
    dependencies:
      '@noble/curves': 1.3.0
      '@noble/hashes': 1.3.3
      '@scure/base': 1.1.6
    dev: true

  /@scure/bip39@1.1.1:
    resolution: {integrity: sha512-t+wDck2rVkh65Hmv280fYdVdY25J9YeEUIgn2LG1WM6gxFkGzcksoDiUkWVpVp3Oex9xGC68JU2dSbUfwZ2jPg==}
    dependencies:
      '@noble/hashes': 1.2.0
      '@scure/base': 1.1.6
    dev: true

  /@scure/bip39@1.2.2:
    resolution: {integrity: sha512-HYf9TUXG80beW+hGAt3TRM8wU6pQoYur9iNypTROm42dorCGmLnFe3eWjz3gOq6G62H2WRh0FCzAR1PI+29zIA==}
    dependencies:
      '@noble/hashes': 1.3.3
      '@scure/base': 1.1.6
    dev: true

  /@sentry/core@5.30.0:
    resolution: {integrity: sha512-TmfrII8w1PQZSZgPpUESqjB+jC6MvZJZdLtE/0hZ+SrnKhW3x5WlYLvTXZpcWePYBku7rl2wn1RZu6uT0qCTeg==}
    engines: {node: '>=6'}
    dependencies:
      '@sentry/hub': 5.30.0
      '@sentry/minimal': 5.30.0
      '@sentry/types': 5.30.0
      '@sentry/utils': 5.30.0
      tslib: 1.14.1
    dev: true

  /@sentry/hub@5.30.0:
    resolution: {integrity: sha512-2tYrGnzb1gKz2EkMDQcfLrDTvmGcQPuWxLnJKXJvYTQDGLlEvi2tWz1VIHjunmOvJrB5aIQLhm+dcMRwFZDCqQ==}
    engines: {node: '>=6'}
    dependencies:
      '@sentry/types': 5.30.0
      '@sentry/utils': 5.30.0
      tslib: 1.14.1
    dev: true

  /@sentry/minimal@5.30.0:
    resolution: {integrity: sha512-BwWb/owZKtkDX+Sc4zCSTNcvZUq7YcH3uAVlmh/gtR9rmUvbzAA3ewLuB3myi4wWRAMEtny6+J/FN/x+2wn9Xw==}
    engines: {node: '>=6'}
    dependencies:
      '@sentry/hub': 5.30.0
      '@sentry/types': 5.30.0
      tslib: 1.14.1
    dev: true

  /@sentry/node@5.30.0:
    resolution: {integrity: sha512-Br5oyVBF0fZo6ZS9bxbJZG4ApAjRqAnqFFurMVJJdunNb80brh7a5Qva2kjhm+U6r9NJAB5OmDyPkA1Qnt+QVg==}
    engines: {node: '>=6'}
    dependencies:
      '@sentry/core': 5.30.0
      '@sentry/hub': 5.30.0
      '@sentry/tracing': 5.30.0
      '@sentry/types': 5.30.0
      '@sentry/utils': 5.30.0
      cookie: 0.4.2
      https-proxy-agent: 5.0.1
      lru_map: 0.3.3
      tslib: 1.14.1
    transitivePeerDependencies:
      - supports-color
    dev: true

  /@sentry/tracing@5.30.0:
    resolution: {integrity: sha512-dUFowCr0AIMwiLD7Fs314Mdzcug+gBVo/+NCMyDw8tFxJkwWAKl7Qa2OZxLQ0ZHjakcj1hNKfCQJ9rhyfOl4Aw==}
    engines: {node: '>=6'}
    dependencies:
      '@sentry/hub': 5.30.0
      '@sentry/minimal': 5.30.0
      '@sentry/types': 5.30.0
      '@sentry/utils': 5.30.0
      tslib: 1.14.1
    dev: true

  /@sentry/types@5.30.0:
    resolution: {integrity: sha512-R8xOqlSTZ+htqrfteCWU5Nk0CDN5ApUTvrlvBuiH1DyP6czDZ4ktbZB0hAgBlVcK0U+qpD3ag3Tqqpa5Q67rPw==}
    engines: {node: '>=6'}
    dev: true

  /@sentry/utils@5.30.0:
    resolution: {integrity: sha512-zaYmoH0NWWtvnJjC9/CBseXMtKHm/tm40sz3YfJRxeQjyzRqNQPgivpd9R/oDJCYj999mzdW382p/qi2ypjLww==}
    engines: {node: '>=6'}
    dependencies:
      '@sentry/types': 5.30.0
      tslib: 1.14.1
    dev: true

  /@sindresorhus/is@5.6.0:
    resolution: {integrity: sha512-TV7t8GKYaJWsn00tFDqBw8+Uqmr8A0fRU1tvTQhyZzGv0sJCGRQL3JGMI3ucuKo3XIZdUP+Lx7/gh2t3lewy7g==}
    engines: {node: '>=14.16'}
    dev: true

  /@solidity-parser/parser@0.14.5:
    resolution: {integrity: sha512-6dKnHZn7fg/iQATVEzqyUOyEidbn05q7YA2mQ9hC0MMXhhV3/JrsxmFSYZAcr7j1yUP700LLhTruvJ3MiQmjJg==}
    dependencies:
      antlr4ts: 0.5.0-alpha.4

  /@solidity-parser/parser@0.18.0:
    resolution: {integrity: sha512-yfORGUIPgLck41qyN7nbwJRAx17/jAIXCTanHOJZhB6PJ1iAk/84b/xlsVKFSyNyLXIj0dhppoE0+CRws7wlzA==}
    dev: true

  /@szmarczak/http-timer@5.0.1:
    resolution: {integrity: sha512-+PmQX0PiAYPMeVYe237LJAYvOMYW1j2rH5YROyS3b4CTVJum34HfRvKvAzozHAQG0TnHNdUfY9nCeUyRAs//cw==}
    engines: {node: '>=14.16'}
    dependencies:
      defer-to-connect: 2.0.1
    dev: true

<<<<<<< HEAD
  /@truffle/hdwallet-provider@1.7.0(@babel/core@7.24.3):
=======
  /@truffle/hdwallet-provider@1.7.0(@babel/core@7.24.4):
>>>>>>> 2a5b7976
    resolution: {integrity: sha512-nT7BPJJ2jPCLJc5uZdVtRnRMny5he5d3kO9Hi80ZSqe5xlnK905grBptM/+CwOfbeqHKQirI1btwm6r3wIBM8A==}
    deprecated: Package no longer supported. Contact Support at https://www.npmjs.com/support for more info.
    dependencies:
      '@ethereumjs/common': 2.6.5
      '@ethereumjs/tx': 3.5.2
<<<<<<< HEAD
      '@trufflesuite/web3-provider-engine': 15.0.14(@babel/core@7.24.3)
=======
      '@trufflesuite/web3-provider-engine': 15.0.14(@babel/core@7.24.4)
>>>>>>> 2a5b7976
      eth-sig-util: 3.0.1
      ethereum-cryptography: 0.1.3
      ethereum-protocol: 1.0.1
      ethereumjs-util: 6.2.1
      ethereumjs-wallet: 1.0.2
    transitivePeerDependencies:
      - '@babel/core'
      - bufferutil
      - encoding
      - supports-color
      - utf-8-validate
    dev: false

  /@trufflesuite/eth-json-rpc-filters@4.1.2-1:
    resolution: {integrity: sha512-/MChvC5dw2ck9NU1cZmdovCz2VKbOeIyR4tcxDvA5sT+NaL0rA2/R5U0yI7zsbo1zD+pgqav77rQHTzpUdDNJQ==}
    dependencies:
      '@trufflesuite/eth-json-rpc-middleware': 4.4.2-1
      await-semaphore: 0.1.3
      eth-query: 2.1.2
      json-rpc-engine: 5.4.0
      lodash.flatmap: 4.5.0
      safe-event-emitter: 1.0.1
    dev: false

  /@trufflesuite/eth-json-rpc-infura@4.0.3-0:
    resolution: {integrity: sha512-xaUanOmo0YLqRsL0SfXpFienhdw5bpQ1WEXxMTRi57az4lwpZBv4tFUDvcerdwJrxX9wQqNmgUgd1BrR01dumw==}
    dependencies:
      '@trufflesuite/eth-json-rpc-middleware': 4.4.2-1
      cross-fetch: 2.2.6
      eth-json-rpc-errors: 1.1.1
      json-rpc-engine: 5.4.0
    transitivePeerDependencies:
      - encoding
    dev: false

  /@trufflesuite/eth-json-rpc-middleware@4.4.2-1:
    resolution: {integrity: sha512-iEy9H8ja7/8aYES5HfrepGBKU9n/Y4OabBJEklVd/zIBlhCCBAWBqkIZgXt11nBXO/rYAeKwYuE3puH3ByYnLA==}
    dependencies:
      '@trufflesuite/eth-sig-util': 1.4.2
      btoa: 1.2.1
      clone: 2.1.2
      eth-json-rpc-errors: 1.1.1
      eth-query: 2.1.2
      ethereumjs-block: 1.7.1
      ethereumjs-tx: 1.3.7
      ethereumjs-util: 5.2.1
      ethereumjs-vm: 2.6.0
      fetch-ponyfill: 4.1.0
      json-rpc-engine: 5.4.0
      json-stable-stringify: 1.1.1
      pify: 3.0.0
      safe-event-emitter: 1.0.1
    dev: false

  /@trufflesuite/eth-sig-util@1.4.2:
    resolution: {integrity: sha512-+GyfN6b0LNW77hbQlH3ufZ/1eCON7mMrGym6tdYf7xiNw9Vv3jBO72bmmos1EId2NgBvPMhmYYm6DSLQFTmzrA==}
    dependencies:
      ethereumjs-abi: 0.6.8
      ethereumjs-util: 5.2.1
    dev: false

<<<<<<< HEAD
  /@trufflesuite/web3-provider-engine@15.0.14(@babel/core@7.24.3):
=======
  /@trufflesuite/web3-provider-engine@15.0.14(@babel/core@7.24.4):
>>>>>>> 2a5b7976
    resolution: {integrity: sha512-6/LoWvNMxYf0oaYzJldK2a9AdnkAdIeJhHW4nuUBAeO29eK9xezEaEYQ0ph1QRTaICxGxvn+1Azp4u8bQ8NEZw==}
    dependencies:
      '@ethereumjs/tx': 3.5.2
      '@trufflesuite/eth-json-rpc-filters': 4.1.2-1
      '@trufflesuite/eth-json-rpc-infura': 4.0.3-0
      '@trufflesuite/eth-json-rpc-middleware': 4.4.2-1
      '@trufflesuite/eth-sig-util': 1.4.2
      async: 2.6.4
      backoff: 2.5.0
      clone: 2.1.2
      cross-fetch: 2.2.6
<<<<<<< HEAD
      eth-block-tracker: 4.4.3(@babel/core@7.24.3)
=======
      eth-block-tracker: 4.4.3(@babel/core@7.24.4)
>>>>>>> 2a5b7976
      eth-json-rpc-errors: 2.0.2
      ethereumjs-block: 1.7.1
      ethereumjs-util: 5.2.1
      ethereumjs-vm: 2.6.0
      json-stable-stringify: 1.1.1
      promise-to-callback: 1.0.0
      readable-stream: 2.3.8
      request: 2.88.2
      semaphore: 1.1.0
      ws: 5.2.3
      xhr: 2.6.0
      xtend: 4.0.2
    transitivePeerDependencies:
      - '@babel/core'
      - bufferutil
      - encoding
      - supports-color
      - utf-8-validate
    dev: false

  /@tsconfig/node10@1.0.11:
    resolution: {integrity: sha512-DcRjDCujK/kCk/cUe8Xz8ZSpm8mS3mNNpta+jGCA6USEDfktlNvm1+IuZ9eTcDbNk41BHwpHHeW+N1lKCz4zOw==}
    dev: true

  /@tsconfig/node12@1.0.11:
    resolution: {integrity: sha512-cqefuRsh12pWyGsIoBKJA9luFu3mRxCA+ORZvA4ktLSzIuCUtWVxGIuXigEwO5/ywWFMZ2QEGKWvkZG1zDMTag==}
    dev: true

  /@tsconfig/node14@1.0.3:
    resolution: {integrity: sha512-ysT8mhdixWK6Hw3i1V2AeRqZ5WfXg1G43mqoYlM2nc6388Fq5jcXyr5mRsqViLx/GJYdoL0bfXD8nmF+Zn/Iow==}
    dev: true

  /@tsconfig/node16@1.0.4:
    resolution: {integrity: sha512-vxhUy4J8lyeyinH7Azl1pdd43GJhZH/tP2weN8TntQblOY+A0XbT8DJk1/oCPuOOyg/Ja757rG0CgHcWC8OfMA==}
    dev: true

  /@typechain/ethers-v6@0.5.1(ethers@6.11.1)(typechain@8.3.2)(typescript@5.4.4):
    resolution: {integrity: sha512-F+GklO8jBWlsaVV+9oHaPh5NJdd6rAKN4tklGfInX1Q7h0xPgVLP39Jl3eCulPB5qexI71ZFHwbljx4ZXNfouA==}
    peerDependencies:
      ethers: 6.x
      typechain: ^8.3.2
      typescript: '>=4.7.0'
    dependencies:
      ethers: 6.11.1
      lodash: 4.17.21
      ts-essentials: 7.0.3(typescript@5.4.4)
      typechain: 8.3.2(typescript@5.4.4)
      typescript: 5.4.4
    dev: true

  /@typechain/hardhat@9.1.0(@typechain/ethers-v6@0.5.1)(ethers@6.11.1)(hardhat@2.22.2)(typechain@8.3.2):
    resolution: {integrity: sha512-mtaUlzLlkqTlfPwB3FORdejqBskSnh+Jl8AIJGjXNAQfRQ4ofHADPl1+oU7Z3pAJzmZbUXII8MhOLQltcHgKnA==}
    peerDependencies:
      '@typechain/ethers-v6': ^0.5.1
      ethers: ^6.1.0
      hardhat: ^2.9.9
      typechain: ^8.3.2
    dependencies:
      '@typechain/ethers-v6': 0.5.1(ethers@6.11.1)(typechain@8.3.2)(typescript@5.4.4)
      ethers: 6.11.1
      fs-extra: 9.1.0
<<<<<<< HEAD
      hardhat: 2.22.2(ts-node@10.9.2)(typescript@5.4.2)
      typechain: 8.3.2(typescript@5.4.2)
=======
      hardhat: 2.22.2(ts-node@10.9.2)(typescript@5.4.4)
      typechain: 8.3.2(typescript@5.4.4)
>>>>>>> 2a5b7976
    dev: true

  /@types/bn.js@4.11.6:
    resolution: {integrity: sha512-pqr857jrp2kPuO9uRjZ3PwnJTjoQy+fcdxvBTvHm6dkmEL9q+hDD/2j/0ELOBPtPnS8LjCX0gI9nbl8lVkadpg==}
    dependencies:
      '@types/node': 20.12.4

  /@types/bn.js@5.1.5:
    resolution: {integrity: sha512-V46N0zwKRF5Q00AZ6hWtN0T8gGmDUaUzLWQvHFo5yThtVwK/VCenFY3wXVbOvNfajEpsTfQM4IN9k/d6gUVX3A==}
    dependencies:
      '@types/node': 20.12.4

  /@types/chai-as-promised@7.1.8:
    resolution: {integrity: sha512-ThlRVIJhr69FLlh6IctTXFkmhtP3NpMZ2QGq69StYLyKZFp/HOp1VdKZj7RvfNWYYcJ1xlbLGLLWj1UvP5u/Gw==}
    dependencies:
      '@types/chai': 4.3.14
    dev: true

  /@types/chai@4.3.14:
    resolution: {integrity: sha512-Wj71sXE4Q4AkGdG9Tvq1u/fquNz9EdG4LIJMwVVII7ashjD/8cf8fyIfJAjRr6YcsXnSE8cOGQPq1gqeR8z+3w==}
    dev: true

  /@types/concat-stream@1.6.1:
    resolution: {integrity: sha512-eHE4cQPoj6ngxBZMvVf6Hw7Mh4jMW4U9lpGmS5GBPB9RYxlFg+CHaVN7ErNY4W9XfLIEn20b4VDYaIrbq0q4uA==}
    dependencies:
      '@types/node': 20.12.4
    dev: true

  /@types/conventional-commits-parser@5.0.0:
    resolution: {integrity: sha512-loB369iXNmAZglwWATL+WRe+CRMmmBPtpolYzIebFaX4YA3x+BEfLqhUAV9WanycKI3TG1IMr5bMJDajDKLlUQ==}
    dependencies:
      '@types/node': 20.12.4
    dev: true

  /@types/form-data@0.0.33:
    resolution: {integrity: sha512-8BSvG1kGm83cyJITQMZSulnl6QV8jqAGreJsc5tPu1Jq0vTSOiY/k24Wx82JRpWwZSqrala6sd5rWi6aNXvqcw==}
    dependencies:
      '@types/node': 20.12.4
    dev: true

  /@types/glob@7.2.0:
    resolution: {integrity: sha512-ZUxbzKl0IfJILTS6t7ip5fQQM/J3TJYubDm3nMbgubNNYS62eXeUpoLUC8/7fJNiFYHTrGPQn7hspDUzIHX3UA==}
    dependencies:
      '@types/minimatch': 5.1.2
      '@types/node': 20.12.4
    dev: true

  /@types/http-cache-semantics@4.0.4:
    resolution: {integrity: sha512-1m0bIFVc7eJWyve9S0RnuRgcQqF/Xd5QsUZAZeQFr1Q3/p9JWoQQEqmVy+DPTNpGXwhgIetAoYF8JSc33q29QA==}
    dev: true

  /@types/json-schema@7.0.15:
    resolution: {integrity: sha512-5+fP8P8MFNC+AyZCDxrB2pkZFPGzqQWUzpSeuuVLvm8VMcorNYavBqoFcxK8bQz4Qsbn4oUEEem4wDLfcysGHA==}
    dev: true

  /@types/lru-cache@5.1.1:
    resolution: {integrity: sha512-ssE3Vlrys7sdIzs5LOxCzTVMsU7i9oa/IaW92wF32JFb3CVczqOkru2xspuKczHEbG3nvmPY7IFqVmGGHdNbYw==}
    dev: true

  /@types/minimatch@5.1.2:
    resolution: {integrity: sha512-K0VQKziLUWkVKiRVrx4a40iPaxTUefQmjtkQofBkYRcoaaL/8rhwDWww9qWbrgicNOgnpIsMxyNIUM4+n6dUIA==}
    dev: true

  /@types/mocha@10.0.6:
    resolution: {integrity: sha512-dJvrYWxP/UcXm36Qn36fxhUKu8A/xMRXVT2cliFF1Z7UA9liG5Psj3ezNSZw+5puH2czDXRLcXQxf8JbJt0ejg==}
    dev: true

  /@types/node@10.17.60:
    resolution: {integrity: sha512-F0KIgDJfy2nA3zMLmWGKxcH2ZVEtCZXHHdOQs2gSaQ27+lNeEfGxzkIw90aXswATX7AZ33tahPbzy6KAfUreVw==}
    dev: true

  /@types/node@18.15.13:
    resolution: {integrity: sha512-N+0kuo9KgrUQ1Sn/ifDXsvg0TTleP7rIy4zOBGECxAljqvqfqpTfzx0Q1NUedOixRMBfe2Whhb056a42cWs26Q==}
    dev: true

  /@types/node@20.12.4:
    resolution: {integrity: sha512-E+Fa9z3wSQpzgYQdYmme5X3OTuejnnTx88A6p6vkkJosR3KBz+HpE3kqNm98VE6cfLFcISx7zW7MsJkH6KwbTw==}
    dependencies:
      undici-types: 5.26.5

  /@types/node@8.10.66:
    resolution: {integrity: sha512-tktOkFUA4kXx2hhhrB8bIFb5TbwzS4uOhKEmwiD+NoiL0qtP2OQ9mFldbgD4dV1djrlBYP6eBuQZiWjuHUpqFw==}
    dev: true

  /@types/pbkdf2@3.1.2:
    resolution: {integrity: sha512-uRwJqmiXmh9++aSu1VNEn3iIxWOhd8AHXNSdlaLfdAAdSTY9jYVeGWnzejM3dvrkbqE3/hyQkQQ29IFATEGlew==}
    dependencies:
      '@types/node': 20.12.4

  /@types/prettier@2.7.3:
    resolution: {integrity: sha512-+68kP9yzs4LMp7VNh8gdzMSPZFL44MLGqiHWvttYJe+6qnuVr4Ek9wSBQoveqY/r+LwjCcU29kNVkidwim+kYA==}
    dev: true

  /@types/qs@6.9.14:
    resolution: {integrity: sha512-5khscbd3SwWMhFqylJBLQ0zIu7c1K6Vz0uBIt915BI3zV0q1nfjRQD3RqSBcPaO6PHEF4ov/t9y89fSiyThlPA==}
    dev: true

  /@types/secp256k1@4.0.6:
    resolution: {integrity: sha512-hHxJU6PAEUn0TP4S/ZOzuTUvJWuZ6eIKeNKb5RBpODvSl6hp1Wrw4s7ATY50rklRCScUDpHzVA/DQdSjJ3UoYQ==}
    dependencies:
      '@types/node': 20.12.4

  /@types/semver@7.5.8:
    resolution: {integrity: sha512-I8EUhyrgfLrcTkzV3TSsGyl1tSuPrEDzr0yd5m90UgNxQkyDXULk3b6MlQqTCpZpNtWe1K0hzclnZkTcLBe2UQ==}
    dev: true

  /@typescript-eslint/eslint-plugin@7.5.0(@typescript-eslint/parser@7.5.0)(eslint@8.57.0)(typescript@5.4.4):
    resolution: {integrity: sha512-HpqNTH8Du34nLxbKgVMGljZMG0rJd2O9ecvr2QLYp+7512ty1j42KnsFwspPXg1Vh8an9YImf6CokUBltisZFQ==}
    engines: {node: ^18.18.0 || >=20.0.0}
    peerDependencies:
      '@typescript-eslint/parser': ^7.0.0
      eslint: ^8.56.0
      typescript: '*'
    peerDependenciesMeta:
      typescript:
        optional: true
    dependencies:
      '@eslint-community/regexpp': 4.10.0
      '@typescript-eslint/parser': 7.5.0(eslint@8.57.0)(typescript@5.4.4)
      '@typescript-eslint/scope-manager': 7.5.0
      '@typescript-eslint/type-utils': 7.5.0(eslint@8.57.0)(typescript@5.4.4)
      '@typescript-eslint/utils': 7.5.0(eslint@8.57.0)(typescript@5.4.4)
      '@typescript-eslint/visitor-keys': 7.5.0
      debug: 4.3.4(supports-color@8.1.1)
      eslint: 8.57.0
      graphemer: 1.4.0
      ignore: 5.3.1
      natural-compare: 1.4.0
      semver: 7.6.0
      ts-api-utils: 1.3.0(typescript@5.4.4)
      typescript: 5.4.4
    transitivePeerDependencies:
      - supports-color
    dev: true

  /@typescript-eslint/parser@7.5.0(eslint@8.57.0)(typescript@5.4.4):
    resolution: {integrity: sha512-cj+XGhNujfD2/wzR1tabNsidnYRaFfEkcULdcIyVBYcXjBvBKOes+mpMBP7hMpOyk+gBcfXsrg4NBGAStQyxjQ==}
    engines: {node: ^18.18.0 || >=20.0.0}
    peerDependencies:
      eslint: ^8.56.0
      typescript: '*'
    peerDependenciesMeta:
      typescript:
        optional: true
    dependencies:
      '@typescript-eslint/scope-manager': 7.5.0
      '@typescript-eslint/types': 7.5.0
      '@typescript-eslint/typescript-estree': 7.5.0(typescript@5.4.4)
      '@typescript-eslint/visitor-keys': 7.5.0
      debug: 4.3.4(supports-color@8.1.1)
      eslint: 8.57.0
      typescript: 5.4.4
    transitivePeerDependencies:
      - supports-color
    dev: true

  /@typescript-eslint/scope-manager@7.5.0:
    resolution: {integrity: sha512-Z1r7uJY0MDeUlql9XJ6kRVgk/sP11sr3HKXn268HZyqL7i4cEfrdFuSSY/0tUqT37l5zT0tJOsuDP16kio85iA==}
    engines: {node: ^18.18.0 || >=20.0.0}
    dependencies:
      '@typescript-eslint/types': 7.5.0
      '@typescript-eslint/visitor-keys': 7.5.0
    dev: true

  /@typescript-eslint/type-utils@7.5.0(eslint@8.57.0)(typescript@5.4.4):
    resolution: {integrity: sha512-A021Rj33+G8mx2Dqh0nMO9GyjjIBK3MqgVgZ2qlKf6CJy51wY/lkkFqq3TqqnH34XyAHUkq27IjlUkWlQRpLHw==}
    engines: {node: ^18.18.0 || >=20.0.0}
    peerDependencies:
      eslint: ^8.56.0
      typescript: '*'
    peerDependenciesMeta:
      typescript:
        optional: true
    dependencies:
      '@typescript-eslint/typescript-estree': 7.5.0(typescript@5.4.4)
      '@typescript-eslint/utils': 7.5.0(eslint@8.57.0)(typescript@5.4.4)
      debug: 4.3.4(supports-color@8.1.1)
      eslint: 8.57.0
      ts-api-utils: 1.3.0(typescript@5.4.4)
      typescript: 5.4.4
    transitivePeerDependencies:
      - supports-color
    dev: true

  /@typescript-eslint/types@7.5.0:
    resolution: {integrity: sha512-tv5B4IHeAdhR7uS4+bf8Ov3k793VEVHd45viRRkehIUZxm0WF82VPiLgHzA/Xl4TGPg1ZD49vfxBKFPecD5/mg==}
    engines: {node: ^18.18.0 || >=20.0.0}
    dev: true

  /@typescript-eslint/typescript-estree@7.5.0(typescript@5.4.4):
    resolution: {integrity: sha512-YklQQfe0Rv2PZEueLTUffiQGKQneiIEKKnfIqPIOxgM9lKSZFCjT5Ad4VqRKj/U4+kQE3fa8YQpskViL7WjdPQ==}
    engines: {node: ^18.18.0 || >=20.0.0}
    peerDependencies:
      typescript: '*'
    peerDependenciesMeta:
      typescript:
        optional: true
    dependencies:
      '@typescript-eslint/types': 7.5.0
      '@typescript-eslint/visitor-keys': 7.5.0
      debug: 4.3.4(supports-color@8.1.1)
      globby: 11.1.0
      is-glob: 4.0.3
      minimatch: 9.0.3
      semver: 7.6.0
      ts-api-utils: 1.3.0(typescript@5.4.4)
      typescript: 5.4.4
    transitivePeerDependencies:
      - supports-color
    dev: true

  /@typescript-eslint/utils@7.5.0(eslint@8.57.0)(typescript@5.4.4):
    resolution: {integrity: sha512-3vZl9u0R+/FLQcpy2EHyRGNqAS/ofJ3Ji8aebilfJe+fobK8+LbIFmrHciLVDxjDoONmufDcnVSF38KwMEOjzw==}
    engines: {node: ^18.18.0 || >=20.0.0}
    peerDependencies:
      eslint: ^8.56.0
    dependencies:
      '@eslint-community/eslint-utils': 4.4.0(eslint@8.57.0)
      '@types/json-schema': 7.0.15
      '@types/semver': 7.5.8
      '@typescript-eslint/scope-manager': 7.5.0
      '@typescript-eslint/types': 7.5.0
      '@typescript-eslint/typescript-estree': 7.5.0(typescript@5.4.4)
      eslint: 8.57.0
      semver: 7.6.0
    transitivePeerDependencies:
      - supports-color
      - typescript
    dev: true

  /@typescript-eslint/visitor-keys@7.5.0:
    resolution: {integrity: sha512-mcuHM/QircmA6O7fy6nn2w/3ditQkj+SgtOc8DW3uQ10Yfj42amm2i+6F2K4YAOPNNTmE6iM1ynM6lrSwdendA==}
    engines: {node: ^18.18.0 || >=20.0.0}
    dependencies:
      '@typescript-eslint/types': 7.5.0
      eslint-visitor-keys: 3.4.3
    dev: true

  /@ungap/structured-clone@1.2.0:
    resolution: {integrity: sha512-zuVdFrMJiuCDQUMCzQaD6KL28MjnqqN8XnAqiEq9PNm/hCPTSGfrXCOfwj1ow4LFb/tNymJPwsNbVePc1xFqrQ==}
    dev: true

  /JSONStream@1.3.5:
    resolution: {integrity: sha512-E+iruNOY8VV9s4JEbe1aNEm6MiszPRr/UfcHMz0TQh1BXSxHK+ASV1R6W4HpjBhSeS+54PIsAMCBmwD06LLsqQ==}
    hasBin: true
    dependencies:
      jsonparse: 1.3.1
      through: 2.3.8
    dev: true

  /abbrev@1.0.9:
    resolution: {integrity: sha512-LEyx4aLEC3x6T0UguF6YILf+ntvmOaWsVfENmIW0E9H09vKlLDGelMjjSm0jkDHALj8A8quZ/HapKNigzwge+Q==}
    dev: true

  /abstract-leveldown@2.6.3:
    resolution: {integrity: sha512-2++wDf/DYqkPR3o5tbfdhF96EfMApo1GpPfzOsR/ZYXdkSmELlvOOEAl9iKkRsktMPHdGjO4rtkBpf2I7TiTeA==}
    dependencies:
      xtend: 4.0.2
    dev: false

  /abstract-leveldown@2.7.2:
    resolution: {integrity: sha512-+OVvxH2rHVEhWLdbudP6p0+dNMXu8JA1CbhP19T8paTYAcX7oJ4OVjT+ZUVpv7mITxXHqDMej+GdqXBmXkw09w==}
    dependencies:
      xtend: 4.0.2
    dev: false

  /acorn-jsx@5.3.2(acorn@8.11.3):
    resolution: {integrity: sha512-rq9s+JNhf0IChjtDXxllJ7g41oZk5SlXtp0LHwyA5cejwn7vKmKp4pPri6YEePv2PU65sAsegbXtIinmDFDXgQ==}
    peerDependencies:
      acorn: ^6.0.0 || ^7.0.0 || ^8.0.0
    dependencies:
      acorn: 8.11.3
    dev: true

  /acorn-walk@8.3.2:
    resolution: {integrity: sha512-cjkyv4OtNCIeqhHrfS81QWXoCBPExR/J62oyEqepVw8WaQeSqpW2uhuLPh1m9eWhDuOo/jUXVTlifvesOWp/4A==}
    engines: {node: '>=0.4.0'}
    dev: true

  /acorn@8.11.3:
    resolution: {integrity: sha512-Y9rRfJG5jcKOE0CLisYbojUjIrIEE7AGMzA/Sm4BslANhbS+cDMpgBdcPT91oJ7OuJ9hYJBx59RjbhxVnrF8Xg==}
    engines: {node: '>=0.4.0'}
    hasBin: true
    dev: true

  /adm-zip@0.4.16:
    resolution: {integrity: sha512-TFi4HBKSGfIKsK5YCkKaaFG2m4PEDyViZmEwof3MTIgzimHLto6muaHVpbrljdIvIrFZzEq/p4nafOeLcYegrg==}
    engines: {node: '>=0.3.0'}
    dev: true

  /aes-js@3.0.0:
    resolution: {integrity: sha512-H7wUZRn8WpTq9jocdxQ2c8x2sKo9ZVmzfRE13GiNJXfp7NcKYEdvl3vspKjXox6RIG2VtaRe4JFvxG4rqp2Zuw==}
    dev: true

  /aes-js@3.1.2:
    resolution: {integrity: sha512-e5pEa2kBnBOgR4Y/p20pskXI74UEz7de8ZGVo58asOtvSVG5YAbJeELPZxOmt+Bnz3rX753YKhfIn4X4l1PPRQ==}
    dev: false

  /aes-js@4.0.0-beta.5:
    resolution: {integrity: sha512-G965FqalsNyrPqgEGON7nIx1e/OVENSgiEIzyC63haUMuvNnwIgIjMs52hlTCKhkBny7A2ORNlfY9Zu+jmGk1Q==}
    dev: true

  /agent-base@6.0.2:
    resolution: {integrity: sha512-RZNwNclF7+MS/8bDg70amg32dyeZGZxiDuQmZxKLAlQjr3jGyLx+4Kkk58UO7D2QdgFIQCovuSuZESne6RG6XQ==}
    engines: {node: '>= 6.0.0'}
    dependencies:
      debug: 4.3.4(supports-color@8.1.1)
    transitivePeerDependencies:
      - supports-color
    dev: true

  /aggregate-error@3.1.0:
    resolution: {integrity: sha512-4I7Td01quW/RpocfNayFdFVk1qSuoh0E7JrbRJ16nH01HhKFQ88INq9Sd+nd72zqRySlr9BmDA8xlEJ6vJMrYA==}
    engines: {node: '>=8'}
    dependencies:
      clean-stack: 2.2.0
      indent-string: 4.0.0
    dev: true

  /ajv@6.12.6:
    resolution: {integrity: sha512-j3fVLgvTo527anyYyJOGTYJbG+vnnQYvE0m5mmkc1TK+nxAppkCLMIL0aZ4dblVCNoGShhm+kzE4ZUykBoMg4g==}
    dependencies:
      fast-deep-equal: 3.1.3
      fast-json-stable-stringify: 2.1.0
      json-schema-traverse: 0.4.1
      uri-js: 4.4.1

  /ajv@8.12.0:
    resolution: {integrity: sha512-sRu1kpcO9yLtYxBKvqfTeh9KzZEwO3STyX1HT+4CaDzC6HpTGYhIhPIzj9XuKU7KYDwnaeh5hcOwjy1QuJzBPA==}
    dependencies:
      fast-deep-equal: 3.1.3
      json-schema-traverse: 1.0.0
      require-from-string: 2.0.2
      uri-js: 4.4.1
    dev: true

  /amdefine@1.0.1:
    resolution: {integrity: sha512-S2Hw0TtNkMJhIabBwIojKL9YHO5T0n5eNqWJ7Lrlel/zDbftQpxpapi8tZs3X1HWa+u+QeydGmzzNU0m09+Rcg==}
    engines: {node: '>=0.4.2'}
    requiresBuild: true
    dev: true
    optional: true

  /ansi-align@3.0.1:
    resolution: {integrity: sha512-IOfwwBF5iczOjp/WeY4YxyjqAFMQoZufdQWDd19SEExbVLNXqvpzSJ/M7Za4/sCPmQ0+GRquoA7bGcINcxew6w==}
    dependencies:
      string-width: 4.2.3
    dev: true

  /ansi-colors@4.1.1:
    resolution: {integrity: sha512-JoX0apGbHaUJBNl6yF+p6JAFYZ666/hhCGKN5t9QFjbJQKUU/g8MNbFDbvfrgKXvI1QpZplPOnwIo99lX/AAmA==}
    engines: {node: '>=6'}
    dev: true

  /ansi-colors@4.1.3:
    resolution: {integrity: sha512-/6w/C21Pm1A7aZitlI5Ni/2J6FFQN8i1Cvz3kHABAAbw93v/NlvKdVOqz7CCWz/3iv/JplRSEEZ83XION15ovw==}
    engines: {node: '>=6'}
    dev: true

  /ansi-escapes@4.3.2:
    resolution: {integrity: sha512-gKXj5ALrKWQLsYG9jlTRmR/xKluxHV+Z9QEwNIgCfM1/uwPMCuzVVnh5mwTd+OuBZcwSIMbqssNWRm1lE51QaQ==}
    engines: {node: '>=8'}
    dependencies:
      type-fest: 0.21.3
    dev: true

  /ansi-escapes@6.2.1:
    resolution: {integrity: sha512-4nJ3yixlEthEJ9Rk4vPcdBRkZvQZlYyu8j4/Mqz5sgIkddmEnH2Yj2ZrnP9S3tQOvSNRUIgVNF/1yPpRAGNRig==}
    engines: {node: '>=14.16'}
    dev: true

  /ansi-regex@2.1.1:
    resolution: {integrity: sha512-TIGnTpdo+E3+pCyAluZvtED5p5wCqLdezCyhPZzKPcxvFplEt4i+W7OONCKgeZFT3+y5NZZfOOS/Bdcanm1MYA==}
    engines: {node: '>=0.10.0'}
    dev: false

  /ansi-regex@3.0.1:
    resolution: {integrity: sha512-+O9Jct8wf++lXxxFc4hc8LsjaSq0HFzzL7cVsw8pRDIPdjKD2mT4ytDZlLuSBZ4cLKZFXIrMGO7DbQCtMJJMKw==}
    engines: {node: '>=4'}
    dev: true

  /ansi-regex@5.0.1:
    resolution: {integrity: sha512-quJQXlTSUGL2LH9SUXo8VwsY4soanhgo6LNSm84E1LBcE8s3O0wpdiRzyR9z/ZZJMlMWv37qOOb9pdJlMUEKFQ==}
    engines: {node: '>=8'}
    dev: true

  /ansi-regex@6.0.1:
    resolution: {integrity: sha512-n5M855fKb2SsfMIiFFoVrABHJC8QtHwVx+mHWP3QcEqBHYienj5dHSgjbxtC0WEZXYt4wcD6zrQElDPhFuZgfA==}
    engines: {node: '>=12'}
    dev: true

  /ansi-styles@2.2.1:
    resolution: {integrity: sha512-kmCevFghRiWM7HB5zTPULl4r9bVFSWjz62MhqizDGUrq2NWuNMQyuv4tHHoKJHs69M/MF64lEcHdYIocrdWQYA==}
    engines: {node: '>=0.10.0'}
    dev: false

  /ansi-styles@3.2.1:
    resolution: {integrity: sha512-VT0ZI6kZRdTh8YyJw3SMbYm/u+NqfsAxEpWO0Pf9sq8/e94WxxOpPKx9FR1FlyCtOVDNOQ+8ntlqFxiRc+r5qA==}
    engines: {node: '>=4'}
    dependencies:
      color-convert: 1.9.3

  /ansi-styles@4.3.0:
    resolution: {integrity: sha512-zbB9rCJAT1rbjiVDb2hqKFHNYLxgtk8NURxZ3IZwD3F6NtxbXZQCnnSi1Lkx+IDohdPlFp222wVALIheZJQSEg==}
    engines: {node: '>=8'}
    dependencies:
      color-convert: 2.0.1
    dev: true

  /ansi-styles@6.2.1:
    resolution: {integrity: sha512-bN798gFfQX+viw3R7yrGWRqnrN2oRkEkUjjl4JNn4E8GxxbjtG3FbrEIIY3l8/hrwUwIeCZvi4QuOTP4MErVug==}
    engines: {node: '>=12'}
    dev: true

  /antlr4@4.13.1-patch-1:
    resolution: {integrity: sha512-OjFLWWLzDMV9rdFhpvroCWR4ooktNg9/nvVYSA5z28wuVpU36QUNuioR1XLnQtcjVlf8npjyz593PxnU/f/Cow==}
    engines: {node: '>=16'}
    dev: true

  /antlr4ts@0.5.0-alpha.4:
    resolution: {integrity: sha512-WPQDt1B74OfPv/IMS2ekXAKkTZIHl88uMetg6q3OTqgFxZ/dxDXI0EWLyZid/1Pe6hTftyg5N7gel5wNAGxXyQ==}

  /anymatch@3.1.3:
    resolution: {integrity: sha512-KMReFUr0B4t+D+OBkjR3KYqvocp2XaSzO55UcB6mgQMd3KbcE+mWTyvVV7D/zsdEbNnV6acZUutkiHQXvTr1Rw==}
    engines: {node: '>= 8'}
    dependencies:
      normalize-path: 3.0.0
      picomatch: 2.3.1
    dev: true

  /arg@4.1.3:
    resolution: {integrity: sha512-58S9QDqG0Xx27YwPSt9fJxivjYl432YCwfDMfZ+71RAqUrZef7LrKQZ3LHLOwCS4FLNBplP533Zx895SeOCHvA==}
    dev: true

  /argparse@1.0.10:
    resolution: {integrity: sha512-o5Roy6tNG4SL/FOkCAN6RzjiakZS25RLYFrcMttJqbdd8BWrnA+fGz57iN5Pb06pvBGvl5gQ0B48dJlslXvoTg==}
    dependencies:
      sprintf-js: 1.0.3
    dev: true

  /argparse@2.0.1:
    resolution: {integrity: sha512-8+9WqebbFzpX9OR+Wa6O29asIogeRMzcGtAINdpMHHyAg10f05aSFVBbcEqGf/PXw1EjAZ+q2/bEBg3DvurK3Q==}
    dev: true

  /array-back@3.1.0:
    resolution: {integrity: sha512-TkuxA4UCOvxuDK6NZYXCalszEzj+TLszyASooky+i742l9TqsOdYCMJJupxRic61hwquNtppB3hgcuq9SVSH1Q==}
    engines: {node: '>=6'}
    dev: true

  /array-back@4.0.2:
    resolution: {integrity: sha512-NbdMezxqf94cnNfWLL7V/im0Ub+Anbb0IoZhvzie8+4HJ4nMQuzHuy49FkGYCJK2yAloZ3meiB6AVMClbrI1vg==}
    engines: {node: '>=8'}
    dev: true

  /array-buffer-byte-length@1.0.1:
    resolution: {integrity: sha512-ahC5W1xgou+KTXix4sAO8Ki12Q+jf4i0+tmk3sC+zgcynshkHxzpXdImBehiUYKKKDwvfFiJl1tZt6ewscS1Mg==}
    engines: {node: '>= 0.4'}
    dependencies:
      call-bind: 1.0.7
      is-array-buffer: 3.0.4
    dev: false

  /array-ify@1.0.0:
    resolution: {integrity: sha512-c5AMf34bKdvPhQ7tBGhqkgKNUzMr4WUs+WDtC2ZUGOUncbxKMTvqxYctiseW3+L4bA8ec+GcZ6/A/FW4m8ukng==}
    dev: true

  /array-union@2.1.0:
    resolution: {integrity: sha512-HGyxoOTYUyCM6stUe6EJgnd4EoewAI7zMdfqO+kGjnlZmBDz/cR5pf8r/cR4Wq60sL/p0IkcjUEEPwS3GFrIyw==}
    engines: {node: '>=8'}
    dev: true

  /array-uniq@1.0.3:
    resolution: {integrity: sha512-MNha4BWQ6JbwhFhj03YK552f7cb3AzoE8SzeljgChvL1dl3IcvggXVz1DilzySZkCja+CXuZbdW7yATchWn8/Q==}
    engines: {node: '>=0.10.0'}
    dev: true

  /arraybuffer.prototype.slice@1.0.3:
    resolution: {integrity: sha512-bMxMKAjg13EBSVscxTaYA4mRc5t1UAXa2kXiGTNfZ079HIWXEkKmkgFrh/nJqamaLSrXO5H4WFFkPEaLJWbs3A==}
    engines: {node: '>= 0.4'}
    dependencies:
      array-buffer-byte-length: 1.0.1
      call-bind: 1.0.7
      define-properties: 1.2.1
      es-abstract: 1.23.3
      es-errors: 1.3.0
      get-intrinsic: 1.2.4
      is-array-buffer: 3.0.4
      is-shared-array-buffer: 1.0.3
    dev: false

  /asap@2.0.6:
    resolution: {integrity: sha512-BSHWgDSAiKs50o2Re8ppvp3seVHXSRM44cdSsT9FfNEUUZLOGWVCsiWaRPWM1Znn+mqZ1OfVZ3z3DWEzSp7hRA==}
    dev: true

  /asn1@0.2.6:
    resolution: {integrity: sha512-ix/FxPn0MDjeyJ7i/yoHGFt/EX6LyNbxSEhPPXODPL+KB0VPk86UYfL0lMdy+KCnv+fmvIzySwaK5COwqVbWTQ==}
    dependencies:
      safer-buffer: 2.1.2
    dev: false

  /assert-plus@1.0.0:
    resolution: {integrity: sha512-NfJ4UzBCcQGLDlQq7nHxH+tv3kyZ0hHQqF5BO6J7tNJeP5do1llPr8dZ8zHonfhAu0PHAdMkSo+8o0wxg9lZWw==}
    engines: {node: '>=0.8'}
    dev: false

  /assertion-error@1.1.0:
    resolution: {integrity: sha512-jgsaNduz+ndvGyFt3uSuWqvy4lCnIJiovtouQN5JZHOKCS2QuhEdbcQHFhVksz2N2U9hXJo8odG7ETyWlEeuDw==}
    dev: true

  /ast-parents@0.0.1:
    resolution: {integrity: sha512-XHusKxKz3zoYk1ic8Un640joHbFMhbqneyoZfoKnEGtf2ey9Uh/IdpcQplODdO/kENaMIWsD0nJm4+wX3UNLHA==}
    dev: true

  /astral-regex@2.0.0:
    resolution: {integrity: sha512-Z7tMw1ytTXt5jqMcOP+OQteU1VuNK9Y02uuJtKQ1Sv69jXQKKg5cibLwGJow8yzZP+eAc18EmLGPal0bp36rvQ==}
    engines: {node: '>=8'}
    dev: true

  /async-eventemitter@0.2.4:
    resolution: {integrity: sha512-pd20BwL7Yt1zwDFy+8MX8F1+WCT8aQeKj0kQnTrH9WaeRETlRamVhD0JtRPmrV4GfOJ2F9CvdQkZeZhnh2TuHw==}
    dependencies:
      async: 2.6.4
    dev: false

  /async-limiter@1.0.1:
    resolution: {integrity: sha512-csOlWGAcRFJaI6m+F2WKdnMKr4HhdhFVBk0H/QbJFMCr+uO2kwohwXQPxw/9OCxp05r5ghVBFSyioixx3gfkNQ==}
    dev: false

  /async@1.5.2:
    resolution: {integrity: sha512-nSVgobk4rv61R9PUSDtYt7mPVB2olxNR5RWJcAsH676/ef11bUZwvu7+RGYrYauVdDPcO519v68wRhXQtxsV9w==}

  /async@2.6.4:
    resolution: {integrity: sha512-mzo5dfJYwAn29PeiJ0zvwTo04zj8HDJj0Mn8TD7sno7q12prdbnasKJHhkm2c1LgrhlJ0teaea8860oxi51mGA==}
    dependencies:
      lodash: 4.17.21
    dev: false

  /asynckit@0.4.0:
    resolution: {integrity: sha512-Oei9OH4tRh0YqU3GxhX79dM/mwVgvbZJaSNaRk+bshkj0S5cfHcgYakreBjrHwatXKbz+IoIdYLxrKim2MjW0Q==}

  /at-least-node@1.0.0:
    resolution: {integrity: sha512-+q/t7Ekv1EDY2l6Gda6LLiX14rU9TV20Wa3ofeQmwPFZbOMo9DXrLbOjFaaclkXKWidIaopwAObQDqwWtGUjqg==}
    engines: {node: '>= 4.0.0'}
    dev: true

  /available-typed-arrays@1.0.7:
    resolution: {integrity: sha512-wvUjBtSGN7+7SjNpq/9M2Tg350UZD3q62IFZLbRAR1bSMlCo1ZaeW+BJ+D090e4hIIZLBcTDWe4Mh4jvUDajzQ==}
    engines: {node: '>= 0.4'}
    dependencies:
      possible-typed-array-names: 1.0.0
    dev: false

  /await-semaphore@0.1.3:
    resolution: {integrity: sha512-d1W2aNSYcz/sxYO4pMGX9vq65qOTu0P800epMud+6cYYX0QcT7zyqcxec3VWzpgvdXo57UWmVbZpLMjX2m1I7Q==}
    dev: false

  /aws-sign2@0.7.0:
    resolution: {integrity: sha512-08kcGqnYf/YmjoRhfxyu+CLxBjUtHLXLXX/vUfx9l2LYzG3c1m61nrpyFUZI6zeS+Li/wWMMidD9KgrqtGq3mA==}
    dev: false

  /aws4@1.12.0:
    resolution: {integrity: sha512-NmWvPnx0F1SfrQbYwOi7OeaNGokp9XhzNioJ/CSBs8Qa4vxug81mhJEAVZwxXuBmYB5KDRfMq/F3RR0BIU7sWg==}
    dev: false

  /axios@1.6.8:
    resolution: {integrity: sha512-v/ZHtJDU39mDpyBoFVkETcd/uNdxrWRrg3bKpOKzXFA6Bvqopts6ALSMU3y6ijYxbw2B+wPrIv46egTzJXCLGQ==}
    dependencies:
      follow-redirects: 1.15.6(debug@4.3.4)
      form-data: 4.0.0
      proxy-from-env: 1.1.0
    transitivePeerDependencies:
      - debug
    dev: true

  /babel-code-frame@6.26.0:
    resolution: {integrity: sha512-XqYMR2dfdGMW+hd0IUZ2PwK+fGeFkOxZJ0wY+JaQAHzt1Zx8LcvpiZD2NiGkEG8qx0CfkAOr5xt76d1e8vG90g==}
    dependencies:
      chalk: 1.1.3
      esutils: 2.0.3
      js-tokens: 3.0.2
    dev: false

  /babel-core@6.26.3:
    resolution: {integrity: sha512-6jyFLuDmeidKmUEb3NM+/yawG0M2bDZ9Z1qbZP59cyHLz8kYGKYwpJP0UwUKKUiTRNvxfLesJnTedqczP7cTDA==}
    dependencies:
      babel-code-frame: 6.26.0
      babel-generator: 6.26.1
      babel-helpers: 6.24.1
      babel-messages: 6.23.0
      babel-register: 6.26.0
      babel-runtime: 6.26.0
      babel-template: 6.26.0
      babel-traverse: 6.26.0
      babel-types: 6.26.0
      babylon: 6.18.0
      convert-source-map: 1.9.0
      debug: 2.6.9
      json5: 0.5.1
      lodash: 4.17.21
      minimatch: 3.1.2
      path-is-absolute: 1.0.1
      private: 0.1.8
      slash: 1.0.0
      source-map: 0.5.7
    transitivePeerDependencies:
      - supports-color
    dev: false

  /babel-generator@6.26.1:
    resolution: {integrity: sha512-HyfwY6ApZj7BYTcJURpM5tznulaBvyio7/0d4zFOeMPUmfxkCjHocCuoLa2SAGzBI8AREcH3eP3758F672DppA==}
    dependencies:
      babel-messages: 6.23.0
      babel-runtime: 6.26.0
      babel-types: 6.26.0
      detect-indent: 4.0.0
      jsesc: 1.3.0
      lodash: 4.17.21
      source-map: 0.5.7
      trim-right: 1.0.1
    dev: false

  /babel-helper-builder-binary-assignment-operator-visitor@6.24.1:
    resolution: {integrity: sha512-gCtfYORSG1fUMX4kKraymq607FWgMWg+j42IFPc18kFQEsmtaibP4UrqsXt8FlEJle25HUd4tsoDR7H2wDhe9Q==}
    dependencies:
      babel-helper-explode-assignable-expression: 6.24.1
      babel-runtime: 6.26.0
      babel-types: 6.26.0
    transitivePeerDependencies:
      - supports-color
    dev: false

  /babel-helper-call-delegate@6.24.1:
    resolution: {integrity: sha512-RL8n2NiEj+kKztlrVJM9JT1cXzzAdvWFh76xh/H1I4nKwunzE4INBXn8ieCZ+wh4zWszZk7NBS1s/8HR5jDkzQ==}
    dependencies:
      babel-helper-hoist-variables: 6.24.1
      babel-runtime: 6.26.0
      babel-traverse: 6.26.0
      babel-types: 6.26.0
    transitivePeerDependencies:
      - supports-color
    dev: false

  /babel-helper-define-map@6.26.0:
    resolution: {integrity: sha512-bHkmjcC9lM1kmZcVpA5t2om2nzT/xiZpo6TJq7UlZ3wqKfzia4veeXbIhKvJXAMzhhEBd3cR1IElL5AenWEUpA==}
    dependencies:
      babel-helper-function-name: 6.24.1
      babel-runtime: 6.26.0
      babel-types: 6.26.0
      lodash: 4.17.21
    transitivePeerDependencies:
      - supports-color
    dev: false

  /babel-helper-explode-assignable-expression@6.24.1:
    resolution: {integrity: sha512-qe5csbhbvq6ccry9G7tkXbzNtcDiH4r51rrPUbwwoTzZ18AqxWYRZT6AOmxrpxKnQBW0pYlBI/8vh73Z//78nQ==}
    dependencies:
      babel-runtime: 6.26.0
      babel-traverse: 6.26.0
      babel-types: 6.26.0
    transitivePeerDependencies:
      - supports-color
    dev: false

  /babel-helper-function-name@6.24.1:
    resolution: {integrity: sha512-Oo6+e2iX+o9eVvJ9Y5eKL5iryeRdsIkwRYheCuhYdVHsdEQysbc2z2QkqCLIYnNxkT5Ss3ggrHdXiDI7Dhrn4Q==}
    dependencies:
      babel-helper-get-function-arity: 6.24.1
      babel-runtime: 6.26.0
      babel-template: 6.26.0
      babel-traverse: 6.26.0
      babel-types: 6.26.0
    transitivePeerDependencies:
      - supports-color
    dev: false

  /babel-helper-get-function-arity@6.24.1:
    resolution: {integrity: sha512-WfgKFX6swFB1jS2vo+DwivRN4NB8XUdM3ij0Y1gnC21y1tdBoe6xjVnd7NSI6alv+gZXCtJqvrTeMW3fR/c0ng==}
    dependencies:
      babel-runtime: 6.26.0
      babel-types: 6.26.0
    dev: false

  /babel-helper-hoist-variables@6.24.1:
    resolution: {integrity: sha512-zAYl3tqerLItvG5cKYw7f1SpvIxS9zi7ohyGHaI9cgDUjAT6YcY9jIEH5CstetP5wHIVSceXwNS7Z5BpJg+rOw==}
    dependencies:
      babel-runtime: 6.26.0
      babel-types: 6.26.0
    dev: false

  /babel-helper-optimise-call-expression@6.24.1:
    resolution: {integrity: sha512-Op9IhEaxhbRT8MDXx2iNuMgciu2V8lDvYCNQbDGjdBNCjaMvyLf4wl4A3b8IgndCyQF8TwfgsQ8T3VD8aX1/pA==}
    dependencies:
      babel-runtime: 6.26.0
      babel-types: 6.26.0
    dev: false

  /babel-helper-regex@6.26.0:
    resolution: {integrity: sha512-VlPiWmqmGJp0x0oK27Out1D+71nVVCTSdlbhIVoaBAj2lUgrNjBCRR9+llO4lTSb2O4r7PJg+RobRkhBrf6ofg==}
    dependencies:
      babel-runtime: 6.26.0
      babel-types: 6.26.0
      lodash: 4.17.21
    dev: false

  /babel-helper-remap-async-to-generator@6.24.1:
    resolution: {integrity: sha512-RYqaPD0mQyQIFRu7Ho5wE2yvA/5jxqCIj/Lv4BXNq23mHYu/vxikOy2JueLiBxQknwapwrJeNCesvY0ZcfnlHg==}
    dependencies:
      babel-helper-function-name: 6.24.1
      babel-runtime: 6.26.0
      babel-template: 6.26.0
      babel-traverse: 6.26.0
      babel-types: 6.26.0
    transitivePeerDependencies:
      - supports-color
    dev: false

  /babel-helper-replace-supers@6.24.1:
    resolution: {integrity: sha512-sLI+u7sXJh6+ToqDr57Bv973kCepItDhMou0xCP2YPVmR1jkHSCY+p1no8xErbV1Siz5QE8qKT1WIwybSWlqjw==}
    dependencies:
      babel-helper-optimise-call-expression: 6.24.1
      babel-messages: 6.23.0
      babel-runtime: 6.26.0
      babel-template: 6.26.0
      babel-traverse: 6.26.0
      babel-types: 6.26.0
    transitivePeerDependencies:
      - supports-color
    dev: false

  /babel-helpers@6.24.1:
    resolution: {integrity: sha512-n7pFrqQm44TCYvrCDb0MqabAF+JUBq+ijBvNMUxpkLjJaAu32faIexewMumrH5KLLJ1HDyT0PTEqRyAe/GwwuQ==}
    dependencies:
      babel-runtime: 6.26.0
      babel-template: 6.26.0
    transitivePeerDependencies:
      - supports-color
    dev: false

  /babel-messages@6.23.0:
    resolution: {integrity: sha512-Bl3ZiA+LjqaMtNYopA9TYE9HP1tQ+E5dLxE0XrAzcIJeK2UqF0/EaqXwBn9esd4UmTfEab+P+UYQ1GnioFIb/w==}
    dependencies:
      babel-runtime: 6.26.0
    dev: false

  /babel-plugin-check-es2015-constants@6.22.0:
    resolution: {integrity: sha512-B1M5KBP29248dViEo1owyY32lk1ZSH2DaNNrXLGt8lyjjHm7pBqAdQ7VKUPR6EEDO323+OvT3MQXbCin8ooWdA==}
    dependencies:
      babel-runtime: 6.26.0
    dev: false

<<<<<<< HEAD
  /babel-plugin-polyfill-corejs2@0.4.10(@babel/core@7.24.3):
=======
  /babel-plugin-polyfill-corejs2@0.4.10(@babel/core@7.24.4):
>>>>>>> 2a5b7976
    resolution: {integrity: sha512-rpIuu//y5OX6jVU+a5BCn1R5RSZYWAl2Nar76iwaOdycqb6JPxediskWFMMl7stfwNJR4b7eiQvh5fB5TEQJTQ==}
    peerDependencies:
      '@babel/core': ^7.4.0 || ^8.0.0-0 <8.0.0
    dependencies:
<<<<<<< HEAD
      '@babel/compat-data': 7.23.5
      '@babel/core': 7.24.3
      '@babel/helper-define-polyfill-provider': 0.6.1(@babel/core@7.24.3)
=======
      '@babel/compat-data': 7.24.4
      '@babel/core': 7.24.4
      '@babel/helper-define-polyfill-provider': 0.6.1(@babel/core@7.24.4)
>>>>>>> 2a5b7976
      semver: 6.3.1
    transitivePeerDependencies:
      - supports-color
    dev: false

<<<<<<< HEAD
  /babel-plugin-polyfill-corejs3@0.9.0(@babel/core@7.24.3):
    resolution: {integrity: sha512-7nZPG1uzK2Ymhy/NbaOWTg3uibM2BmGASS4vHS4szRZAIR8R6GwA/xAujpdrXU5iyklrimWnLWU+BLF9suPTqg==}
    peerDependencies:
      '@babel/core': ^7.4.0 || ^8.0.0-0 <8.0.0
    dependencies:
      '@babel/core': 7.24.3
      '@babel/helper-define-polyfill-provider': 0.5.0(@babel/core@7.24.3)
      core-js-compat: 3.36.0
=======
  /babel-plugin-polyfill-corejs3@0.10.4(@babel/core@7.24.4):
    resolution: {integrity: sha512-25J6I8NGfa5YkCDogHRID3fVCadIR8/pGl1/spvCkzb6lVn6SR3ojpx9nOn9iEBcUsjY24AmdKm5khcfKdylcg==}
    peerDependencies:
      '@babel/core': ^7.4.0 || ^8.0.0-0 <8.0.0
    dependencies:
      '@babel/core': 7.24.4
      '@babel/helper-define-polyfill-provider': 0.6.1(@babel/core@7.24.4)
      core-js-compat: 3.36.1
>>>>>>> 2a5b7976
    transitivePeerDependencies:
      - supports-color
    dev: false

<<<<<<< HEAD
  /babel-plugin-polyfill-regenerator@0.5.5(@babel/core@7.24.3):
    resolution: {integrity: sha512-OJGYZlhLqBh2DDHeqAxWB1XIvr49CxiJ2gIt61/PU55CQK4Z58OzMqjDe1zwQdQk+rBYsRc+1rJmdajM3gimHg==}
    peerDependencies:
      '@babel/core': ^7.4.0 || ^8.0.0-0 <8.0.0
    dependencies:
      '@babel/core': 7.24.3
      '@babel/helper-define-polyfill-provider': 0.5.0(@babel/core@7.24.3)
=======
  /babel-plugin-polyfill-regenerator@0.6.1(@babel/core@7.24.4):
    resolution: {integrity: sha512-JfTApdE++cgcTWjsiCQlLyFBMbTUft9ja17saCc93lgV33h4tuCVj7tlvu//qpLwaG+3yEz7/KhahGrUMkVq9g==}
    peerDependencies:
      '@babel/core': ^7.4.0 || ^8.0.0-0 <8.0.0
    dependencies:
      '@babel/core': 7.24.4
      '@babel/helper-define-polyfill-provider': 0.6.1(@babel/core@7.24.4)
>>>>>>> 2a5b7976
    transitivePeerDependencies:
      - supports-color
    dev: false

  /babel-plugin-syntax-async-functions@6.13.0:
    resolution: {integrity: sha512-4Zp4unmHgw30A1eWI5EpACji2qMocisdXhAftfhXoSV9j0Tvj6nRFE3tOmRY912E0FMRm/L5xWE7MGVT2FoLnw==}
    dev: false

  /babel-plugin-syntax-exponentiation-operator@6.13.0:
    resolution: {integrity: sha512-Z/flU+T9ta0aIEKl1tGEmN/pZiI1uXmCiGFRegKacQfEJzp7iNsKloZmyJlQr+75FCJtiFfGIK03SiCvCt9cPQ==}
    dev: false

  /babel-plugin-syntax-trailing-function-commas@6.22.0:
    resolution: {integrity: sha512-Gx9CH3Q/3GKbhs07Bszw5fPTlU+ygrOGfAhEt7W2JICwufpC4SuO0mG0+4NykPBSYPMJhqvVlDBU17qB1D+hMQ==}
    dev: false

  /babel-plugin-transform-async-to-generator@6.24.1:
    resolution: {integrity: sha512-7BgYJujNCg0Ti3x0c/DL3tStvnKS6ktIYOmo9wginv/dfZOrbSZ+qG4IRRHMBOzZ5Awb1skTiAsQXg/+IWkZYw==}
    dependencies:
      babel-helper-remap-async-to-generator: 6.24.1
      babel-plugin-syntax-async-functions: 6.13.0
      babel-runtime: 6.26.0
    transitivePeerDependencies:
      - supports-color
    dev: false

  /babel-plugin-transform-es2015-arrow-functions@6.22.0:
    resolution: {integrity: sha512-PCqwwzODXW7JMrzu+yZIaYbPQSKjDTAsNNlK2l5Gg9g4rz2VzLnZsStvp/3c46GfXpwkyufb3NCyG9+50FF1Vg==}
    dependencies:
      babel-runtime: 6.26.0
    dev: false

  /babel-plugin-transform-es2015-block-scoped-functions@6.22.0:
    resolution: {integrity: sha512-2+ujAT2UMBzYFm7tidUsYh+ZoIutxJ3pN9IYrF1/H6dCKtECfhmB8UkHVpyxDwkj0CYbQG35ykoz925TUnBc3A==}
    dependencies:
      babel-runtime: 6.26.0
    dev: false

  /babel-plugin-transform-es2015-block-scoping@6.26.0:
    resolution: {integrity: sha512-YiN6sFAQ5lML8JjCmr7uerS5Yc/EMbgg9G8ZNmk2E3nYX4ckHR01wrkeeMijEf5WHNK5TW0Sl0Uu3pv3EdOJWw==}
    dependencies:
      babel-runtime: 6.26.0
      babel-template: 6.26.0
      babel-traverse: 6.26.0
      babel-types: 6.26.0
      lodash: 4.17.21
    transitivePeerDependencies:
      - supports-color
    dev: false

  /babel-plugin-transform-es2015-classes@6.24.1:
    resolution: {integrity: sha512-5Dy7ZbRinGrNtmWpquZKZ3EGY8sDgIVB4CU8Om8q8tnMLrD/m94cKglVcHps0BCTdZ0TJeeAWOq2TK9MIY6cag==}
    dependencies:
      babel-helper-define-map: 6.26.0
      babel-helper-function-name: 6.24.1
      babel-helper-optimise-call-expression: 6.24.1
      babel-helper-replace-supers: 6.24.1
      babel-messages: 6.23.0
      babel-runtime: 6.26.0
      babel-template: 6.26.0
      babel-traverse: 6.26.0
      babel-types: 6.26.0
    transitivePeerDependencies:
      - supports-color
    dev: false

  /babel-plugin-transform-es2015-computed-properties@6.24.1:
    resolution: {integrity: sha512-C/uAv4ktFP/Hmh01gMTvYvICrKze0XVX9f2PdIXuriCSvUmV9j+u+BB9f5fJK3+878yMK6dkdcq+Ymr9mrcLzw==}
    dependencies:
      babel-runtime: 6.26.0
      babel-template: 6.26.0
    transitivePeerDependencies:
      - supports-color
    dev: false

  /babel-plugin-transform-es2015-destructuring@6.23.0:
    resolution: {integrity: sha512-aNv/GDAW0j/f4Uy1OEPZn1mqD+Nfy9viFGBfQ5bZyT35YqOiqx7/tXdyfZkJ1sC21NyEsBdfDY6PYmLHF4r5iA==}
    dependencies:
      babel-runtime: 6.26.0
    dev: false

  /babel-plugin-transform-es2015-duplicate-keys@6.24.1:
    resolution: {integrity: sha512-ossocTuPOssfxO2h+Z3/Ea1Vo1wWx31Uqy9vIiJusOP4TbF7tPs9U0sJ9pX9OJPf4lXRGj5+6Gkl/HHKiAP5ug==}
    dependencies:
      babel-runtime: 6.26.0
      babel-types: 6.26.0
    dev: false

  /babel-plugin-transform-es2015-for-of@6.23.0:
    resolution: {integrity: sha512-DLuRwoygCoXx+YfxHLkVx5/NpeSbVwfoTeBykpJK7JhYWlL/O8hgAK/reforUnZDlxasOrVPPJVI/guE3dCwkw==}
    dependencies:
      babel-runtime: 6.26.0
    dev: false

  /babel-plugin-transform-es2015-function-name@6.24.1:
    resolution: {integrity: sha512-iFp5KIcorf11iBqu/y/a7DK3MN5di3pNCzto61FqCNnUX4qeBwcV1SLqe10oXNnCaxBUImX3SckX2/o1nsrTcg==}
    dependencies:
      babel-helper-function-name: 6.24.1
      babel-runtime: 6.26.0
      babel-types: 6.26.0
    transitivePeerDependencies:
      - supports-color
    dev: false

  /babel-plugin-transform-es2015-literals@6.22.0:
    resolution: {integrity: sha512-tjFl0cwMPpDYyoqYA9li1/7mGFit39XiNX5DKC/uCNjBctMxyL1/PT/l4rSlbvBG1pOKI88STRdUsWXB3/Q9hQ==}
    dependencies:
      babel-runtime: 6.26.0
    dev: false

  /babel-plugin-transform-es2015-modules-amd@6.24.1:
    resolution: {integrity: sha512-LnIIdGWIKdw7zwckqx+eGjcS8/cl8D74A3BpJbGjKTFFNJSMrjN4bIh22HY1AlkUbeLG6X6OZj56BDvWD+OeFA==}
    dependencies:
      babel-plugin-transform-es2015-modules-commonjs: 6.26.2
      babel-runtime: 6.26.0
      babel-template: 6.26.0
    transitivePeerDependencies:
      - supports-color
    dev: false

  /babel-plugin-transform-es2015-modules-commonjs@6.26.2:
    resolution: {integrity: sha512-CV9ROOHEdrjcwhIaJNBGMBCodN+1cfkwtM1SbUHmvyy35KGT7fohbpOxkE2uLz1o6odKK2Ck/tz47z+VqQfi9Q==}
    dependencies:
      babel-plugin-transform-strict-mode: 6.24.1
      babel-runtime: 6.26.0
      babel-template: 6.26.0
      babel-types: 6.26.0
    transitivePeerDependencies:
      - supports-color
    dev: false

  /babel-plugin-transform-es2015-modules-systemjs@6.24.1:
    resolution: {integrity: sha512-ONFIPsq8y4bls5PPsAWYXH/21Hqv64TBxdje0FvU3MhIV6QM2j5YS7KvAzg/nTIVLot2D2fmFQrFWCbgHlFEjg==}
    dependencies:
      babel-helper-hoist-variables: 6.24.1
      babel-runtime: 6.26.0
      babel-template: 6.26.0
    transitivePeerDependencies:
      - supports-color
    dev: false

  /babel-plugin-transform-es2015-modules-umd@6.24.1:
    resolution: {integrity: sha512-LpVbiT9CLsuAIp3IG0tfbVo81QIhn6pE8xBJ7XSeCtFlMltuar5VuBV6y6Q45tpui9QWcy5i0vLQfCfrnF7Kiw==}
    dependencies:
      babel-plugin-transform-es2015-modules-amd: 6.24.1
      babel-runtime: 6.26.0
      babel-template: 6.26.0
    transitivePeerDependencies:
      - supports-color
    dev: false

  /babel-plugin-transform-es2015-object-super@6.24.1:
    resolution: {integrity: sha512-8G5hpZMecb53vpD3mjs64NhI1au24TAmokQ4B+TBFBjN9cVoGoOvotdrMMRmHvVZUEvqGUPWL514woru1ChZMA==}
    dependencies:
      babel-helper-replace-supers: 6.24.1
      babel-runtime: 6.26.0
    transitivePeerDependencies:
      - supports-color
    dev: false

  /babel-plugin-transform-es2015-parameters@6.24.1:
    resolution: {integrity: sha512-8HxlW+BB5HqniD+nLkQ4xSAVq3bR/pcYW9IigY+2y0dI+Y7INFeTbfAQr+63T3E4UDsZGjyb+l9txUnABWxlOQ==}
    dependencies:
      babel-helper-call-delegate: 6.24.1
      babel-helper-get-function-arity: 6.24.1
      babel-runtime: 6.26.0
      babel-template: 6.26.0
      babel-traverse: 6.26.0
      babel-types: 6.26.0
    transitivePeerDependencies:
      - supports-color
    dev: false

  /babel-plugin-transform-es2015-shorthand-properties@6.24.1:
    resolution: {integrity: sha512-mDdocSfUVm1/7Jw/FIRNw9vPrBQNePy6wZJlR8HAUBLybNp1w/6lr6zZ2pjMShee65t/ybR5pT8ulkLzD1xwiw==}
    dependencies:
      babel-runtime: 6.26.0
      babel-types: 6.26.0
    dev: false

  /babel-plugin-transform-es2015-spread@6.22.0:
    resolution: {integrity: sha512-3Ghhi26r4l3d0Js933E5+IhHwk0A1yiutj9gwvzmFbVV0sPMYk2lekhOufHBswX7NCoSeF4Xrl3sCIuSIa+zOg==}
    dependencies:
      babel-runtime: 6.26.0
    dev: false

  /babel-plugin-transform-es2015-sticky-regex@6.24.1:
    resolution: {integrity: sha512-CYP359ADryTo3pCsH0oxRo/0yn6UsEZLqYohHmvLQdfS9xkf+MbCzE3/Kolw9OYIY4ZMilH25z/5CbQbwDD+lQ==}
    dependencies:
      babel-helper-regex: 6.26.0
      babel-runtime: 6.26.0
      babel-types: 6.26.0
    dev: false

  /babel-plugin-transform-es2015-template-literals@6.22.0:
    resolution: {integrity: sha512-x8b9W0ngnKzDMHimVtTfn5ryimars1ByTqsfBDwAqLibmuuQY6pgBQi5z1ErIsUOWBdw1bW9FSz5RZUojM4apg==}
    dependencies:
      babel-runtime: 6.26.0
    dev: false

  /babel-plugin-transform-es2015-typeof-symbol@6.23.0:
    resolution: {integrity: sha512-fz6J2Sf4gYN6gWgRZaoFXmq93X+Li/8vf+fb0sGDVtdeWvxC9y5/bTD7bvfWMEq6zetGEHpWjtzRGSugt5kNqw==}
    dependencies:
      babel-runtime: 6.26.0
    dev: false

  /babel-plugin-transform-es2015-unicode-regex@6.24.1:
    resolution: {integrity: sha512-v61Dbbihf5XxnYjtBN04B/JBvsScY37R1cZT5r9permN1cp+b70DY3Ib3fIkgn1DI9U3tGgBJZVD8p/mE/4JbQ==}
    dependencies:
      babel-helper-regex: 6.26.0
      babel-runtime: 6.26.0
      regexpu-core: 2.0.0
    dev: false

  /babel-plugin-transform-exponentiation-operator@6.24.1:
    resolution: {integrity: sha512-LzXDmbMkklvNhprr20//RStKVcT8Cu+SQtX18eMHLhjHf2yFzwtQ0S2f0jQ+89rokoNdmwoSqYzAhq86FxlLSQ==}
    dependencies:
      babel-helper-builder-binary-assignment-operator-visitor: 6.24.1
      babel-plugin-syntax-exponentiation-operator: 6.13.0
      babel-runtime: 6.26.0
    transitivePeerDependencies:
      - supports-color
    dev: false

  /babel-plugin-transform-regenerator@6.26.0:
    resolution: {integrity: sha512-LS+dBkUGlNR15/5WHKe/8Neawx663qttS6AGqoOUhICc9d1KciBvtrQSuc0PI+CxQ2Q/S1aKuJ+u64GtLdcEZg==}
    dependencies:
      regenerator-transform: 0.10.1
    dev: false

  /babel-plugin-transform-strict-mode@6.24.1:
    resolution: {integrity: sha512-j3KtSpjyLSJxNoCDrhwiJad8kw0gJ9REGj8/CqL0HeRyLnvUNYV9zcqluL6QJSXh3nfsLEmSLvwRfGzrgR96Pw==}
    dependencies:
      babel-runtime: 6.26.0
      babel-types: 6.26.0
    dev: false

  /babel-preset-env@1.7.0:
    resolution: {integrity: sha512-9OR2afuKDneX2/q2EurSftUYM0xGu4O2D9adAhVfADDhrYDaxXV0rBbevVYoY9n6nyX1PmQW/0jtpJvUNr9CHg==}
    dependencies:
      babel-plugin-check-es2015-constants: 6.22.0
      babel-plugin-syntax-trailing-function-commas: 6.22.0
      babel-plugin-transform-async-to-generator: 6.24.1
      babel-plugin-transform-es2015-arrow-functions: 6.22.0
      babel-plugin-transform-es2015-block-scoped-functions: 6.22.0
      babel-plugin-transform-es2015-block-scoping: 6.26.0
      babel-plugin-transform-es2015-classes: 6.24.1
      babel-plugin-transform-es2015-computed-properties: 6.24.1
      babel-plugin-transform-es2015-destructuring: 6.23.0
      babel-plugin-transform-es2015-duplicate-keys: 6.24.1
      babel-plugin-transform-es2015-for-of: 6.23.0
      babel-plugin-transform-es2015-function-name: 6.24.1
      babel-plugin-transform-es2015-literals: 6.22.0
      babel-plugin-transform-es2015-modules-amd: 6.24.1
      babel-plugin-transform-es2015-modules-commonjs: 6.26.2
      babel-plugin-transform-es2015-modules-systemjs: 6.24.1
      babel-plugin-transform-es2015-modules-umd: 6.24.1
      babel-plugin-transform-es2015-object-super: 6.24.1
      babel-plugin-transform-es2015-parameters: 6.24.1
      babel-plugin-transform-es2015-shorthand-properties: 6.24.1
      babel-plugin-transform-es2015-spread: 6.22.0
      babel-plugin-transform-es2015-sticky-regex: 6.24.1
      babel-plugin-transform-es2015-template-literals: 6.22.0
      babel-plugin-transform-es2015-typeof-symbol: 6.23.0
      babel-plugin-transform-es2015-unicode-regex: 6.24.1
      babel-plugin-transform-exponentiation-operator: 6.24.1
      babel-plugin-transform-regenerator: 6.26.0
      browserslist: 3.2.8
      invariant: 2.2.4
      semver: 5.7.2
    transitivePeerDependencies:
      - supports-color
    dev: false

  /babel-register@6.26.0:
    resolution: {integrity: sha512-veliHlHX06wjaeY8xNITbveXSiI+ASFnOqvne/LaIJIqOWi2Ogmj91KOugEz/hoh/fwMhXNBJPCv8Xaz5CyM4A==}
    dependencies:
      babel-core: 6.26.3
      babel-runtime: 6.26.0
      core-js: 2.6.12
      home-or-tmp: 2.0.0
      lodash: 4.17.21
      mkdirp: 0.5.6
      source-map-support: 0.4.18
    transitivePeerDependencies:
      - supports-color
    dev: false

  /babel-runtime@6.26.0:
    resolution: {integrity: sha512-ITKNuq2wKlW1fJg9sSW52eepoYgZBggvOAHC0u/CYu/qxQ9EVzThCgR69BnSXLHjy2f7SY5zaQ4yt7H9ZVxY2g==}
    dependencies:
      core-js: 2.6.12
      regenerator-runtime: 0.11.1
    dev: false

  /babel-template@6.26.0:
    resolution: {integrity: sha512-PCOcLFW7/eazGUKIoqH97sO9A2UYMahsn/yRQ7uOk37iutwjq7ODtcTNF+iFDSHNfkctqsLRjLP7URnOx0T1fg==}
    dependencies:
      babel-runtime: 6.26.0
      babel-traverse: 6.26.0
      babel-types: 6.26.0
      babylon: 6.18.0
      lodash: 4.17.21
    transitivePeerDependencies:
      - supports-color
    dev: false

  /babel-traverse@6.26.0:
    resolution: {integrity: sha512-iSxeXx7apsjCHe9c7n8VtRXGzI2Bk1rBSOJgCCjfyXb6v1aCqE1KSEpq/8SXuVN8Ka/Rh1WDTF0MDzkvTA4MIA==}
    dependencies:
      babel-code-frame: 6.26.0
      babel-messages: 6.23.0
      babel-runtime: 6.26.0
      babel-types: 6.26.0
      babylon: 6.18.0
      debug: 2.6.9
      globals: 9.18.0
      invariant: 2.2.4
      lodash: 4.17.21
    transitivePeerDependencies:
      - supports-color
    dev: false

  /babel-types@6.26.0:
    resolution: {integrity: sha512-zhe3V/26rCWsEZK8kZN+HaQj5yQ1CilTObixFzKW1UWjqG7618Twz6YEsCnjfg5gBcJh02DrpCkS9h98ZqDY+g==}
    dependencies:
      babel-runtime: 6.26.0
      esutils: 2.0.3
      lodash: 4.17.21
      to-fast-properties: 1.0.3
    dev: false

  /babelify@7.3.0:
    resolution: {integrity: sha512-vID8Fz6pPN5pJMdlUnNFSfrlcx5MUule4k9aKs/zbZPyXxMTcRrB0M4Tarw22L8afr8eYSWxDPYCob3TdrqtlA==}
    dependencies:
      babel-core: 6.26.3
      object-assign: 4.1.1
    transitivePeerDependencies:
      - supports-color
    dev: false

  /babylon@6.18.0:
    resolution: {integrity: sha512-q/UEjfGJ2Cm3oKV71DJz9d25TPnq5rhBVL2Q4fA5wcC3jcrdn7+SssEybFIxwAvvP+YCsCYNKughoF33GxgycQ==}
    hasBin: true
    dev: false

  /backoff@2.5.0:
    resolution: {integrity: sha512-wC5ihrnUXmR2douXmXLCe5O3zg3GKIyvRi/hi58a/XyRxVI+3/yM0PYueQOZXPXQ9pxBislYkw+sF9b7C/RuMA==}
    engines: {node: '>= 0.6'}
    dependencies:
      precond: 0.2.3
    dev: false

  /balanced-match@1.0.2:
    resolution: {integrity: sha512-3oSeUO0TMV67hN1AmbXsK4yaqU7tjiHlbxRDZOpH0KW9+CeX4bRAaX0Anxt0tx2MrpRpWwQaPwIlISEJhYU5Pw==}

  /base-x@3.0.9:
    resolution: {integrity: sha512-H7JU6iBHTal1gp56aKoaa//YUxEaAOUiydvrV/pILqIHXTtqxSkATOnDA2u+jZ/61sD+L/412+7kzXRtWukhpQ==}
    dependencies:
      safe-buffer: 5.2.1

  /bcrypt-pbkdf@1.0.2:
    resolution: {integrity: sha512-qeFIXtP4MSoi6NLqO12WfqARWWuCKi2Rn/9hJLEmtB5yTNr9DqFWkJRCf2qShWzPeAMRnOgCrq0sg/KLv5ES9w==}
    dependencies:
      tweetnacl: 0.14.5
    dev: false

  /bech32@1.1.4:
    resolution: {integrity: sha512-s0IrSOzLlbvX7yp4WBfPITzpAU8sqQcpsmwXDiKwrG4r491vwCO/XpejasRNl0piBMe/DvP4Tz0mIS/X1DPJBQ==}
    dev: true

  /bigint-conversion@2.4.3:
    resolution: {integrity: sha512-eM76IXlhXQD6HAoE6A7QLQ3jdC04EJdjH3zrlU1Jtt4/jj+O/pMGjGR5FY8/55FOIBsK25kly0RoG4GA4iKdvg==}
    dependencies:
      '@juanelas/base64': 1.1.5
    dev: true

  /binary-extensions@2.3.0:
    resolution: {integrity: sha512-Ceh+7ox5qe7LJuLHoY0feh3pHuUDHAcRUeyL2VYghZwfpkNIy/+8Ocg0a3UuSoYzavmylwuLWQOf3hl0jjMMIw==}
    engines: {node: '>=8'}
    dev: true

  /bip39@2.6.0:
    resolution: {integrity: sha512-RrnQRG2EgEoqO24ea+Q/fftuPUZLmrEM3qNhhGsA3PbaXaCW791LTzPuVyx/VprXQcTbPJ3K3UeTna8ZnVl2sg==}
    dependencies:
      create-hash: 1.2.0
      pbkdf2: 3.1.2
      randombytes: 2.1.0
      safe-buffer: 5.2.1
      unorm: 1.6.0
    dev: false

  /blakejs@1.2.1:
    resolution: {integrity: sha512-QXUSXI3QVc/gJME0dBpXrag1kbzOqCjCX8/b54ntNyW6sjtoqxqRk3LTmXzaJoh71zMsDCjM+47jS7XiwN/+fQ==}

  /bn.js@4.11.6:
    resolution: {integrity: sha512-XWwnNNFCuuSQ0m3r3C4LE3EiORltHd9M05pq6FOlVeiophzRbMo50Sbz1ehl8K3Z+jw9+vmgnXefY1hz8X+2wA==}
    dev: true

  /bn.js@4.12.0:
    resolution: {integrity: sha512-c98Bf3tPniI+scsdk237ku1Dc3ujXQTSgyiPUDEOe7tRkhrqridvh8klBv0HCEso1OLOYcHuCv/cS6DNxKH+ZA==}

  /bn.js@5.2.1:
    resolution: {integrity: sha512-eXRvHzWyYPBuB4NBy0cmYQjGitUrtqwbvlzP3G6VFnNRbsZQIxQ10PbKKHt8gZ/HW/D/747aDl+QkDqg3KQLMQ==}

  /boxen@5.1.2:
    resolution: {integrity: sha512-9gYgQKXx+1nP8mP7CzFyaUARhg7D3n1dF/FnErWmu9l6JvGpNUN278h0aSb+QjoiKSWG+iZ3uHrcqk0qrY9RQQ==}
    engines: {node: '>=10'}
    dependencies:
      ansi-align: 3.0.1
      camelcase: 6.3.0
      chalk: 4.1.2
      cli-boxes: 2.2.1
      string-width: 4.2.3
      type-fest: 0.20.2
      widest-line: 3.1.0
      wrap-ansi: 7.0.0
    dev: true

  /brace-expansion@1.1.11:
    resolution: {integrity: sha512-iCuPHDFgrHX7H2vEI/5xpz07zSHB00TpugqhmYtVmMO6518mCuRMoOYFldEBl0g187ufozdaHgWKcYFb61qGiA==}
    dependencies:
      balanced-match: 1.0.2
      concat-map: 0.0.1

  /brace-expansion@2.0.1:
    resolution: {integrity: sha512-XnAIvQ8eM+kC6aULx6wuQiwVsnzsi9d3WxzV3FpWTGA19F621kwdbsAcFKXgKUHZWsy+mY6iL1sHTxWEFCytDA==}
    dependencies:
      balanced-match: 1.0.2
    dev: true

  /braces@3.0.2:
    resolution: {integrity: sha512-b8um+L1RzM3WDSzvhm6gIz1yfTbBt6YTlcEKAvsmqCZZFw46z626lVj9j1yEPW33H5H+lBQpZMP1k8l+78Ha0A==}
    engines: {node: '>=8'}
    dependencies:
      fill-range: 7.0.1
    dev: true

  /brorand@1.1.0:
    resolution: {integrity: sha512-cKV8tMCEpQs4hK/ik71d6LrPOnpkpGBR0wzxqr68g2m/LB2GxVYQroAjMJZRVM1Y4BCjCKc3vAamxSzOY2RP+w==}

  /browser-stdout@1.3.1:
    resolution: {integrity: sha512-qhAVI1+Av2X7qelOfAIYwXONood6XlZE/fXaBSmW/T5SzLAmCgzi+eiWE7fUvbHaeNBQH13UftjpXxsfLkMpgw==}
    dev: true

  /browserify-aes@1.2.0:
    resolution: {integrity: sha512-+7CHXqGuspUn/Sl5aO7Ea0xWGAtETPXNSAjHo48JfLdPWcMng33Xe4znFvQweqc/uzk5zSOI3H52CYnjCfb5hA==}
    dependencies:
      buffer-xor: 1.0.3
      cipher-base: 1.0.4
      create-hash: 1.2.0
      evp_bytestokey: 1.0.3
      inherits: 2.0.4
      safe-buffer: 5.2.1

  /browserslist@3.2.8:
    resolution: {integrity: sha512-WHVocJYavUwVgVViC0ORikPHQquXwVh939TaelZ4WDqpWgTX/FsGhl/+P4qBUAGcRvtOgDgC+xftNWWp2RUTAQ==}
    hasBin: true
    dependencies:
      caniuse-lite: 1.0.30001606
      electron-to-chromium: 1.4.728
    dev: false

  /browserslist@4.23.0:
    resolution: {integrity: sha512-QW8HiM1shhT2GuzkvklfjcKDiWFXHOeFCIA/huJPwHsslwcydgk7X+z2zXpEijP98UCY7HbubZt5J2Zgvf0CaQ==}
    engines: {node: ^6 || ^7 || ^8 || ^9 || ^10 || ^11 || ^12 || >=13.7}
    hasBin: true
    dependencies:
      caniuse-lite: 1.0.30001606
      electron-to-chromium: 1.4.728
      node-releases: 2.0.14
      update-browserslist-db: 1.0.13(browserslist@4.23.0)
    dev: false

  /bs58@4.0.1:
    resolution: {integrity: sha512-Ok3Wdf5vOIlBrgCvTq96gBkJw+JUEzdBgyaza5HLtPm7yTHkjRy8+JzNyHF7BHa0bNWOQIp3m5YF0nnFcOIKLw==}
    dependencies:
      base-x: 3.0.9

  /bs58check@2.1.2:
    resolution: {integrity: sha512-0TS1jicxdU09dwJMNZtVAfzPi6Q6QeN0pM1Fkzrjn+XYHvzMKPU3pHVpva+769iNVSfIYWf7LJ6WR+BuuMf8cA==}
    dependencies:
      bs58: 4.0.1
      create-hash: 1.2.0
      safe-buffer: 5.2.1

  /btoa@1.2.1:
    resolution: {integrity: sha512-SB4/MIGlsiVkMcHmT+pSmIPoNDoHg+7cMzmt3Uxt628MTz2487DKSqK/fuhFBrkuqrYv5UCEnACpF4dTFNKc/g==}
    engines: {node: '>= 0.4.0'}
    hasBin: true
    dev: false

  /buffer-from@1.1.2:
    resolution: {integrity: sha512-E+XQCRwSbaaiChtv6k6Dwgc+bx+Bs6vuKJHHl5kox/BaKbhiXzqQOwK4cO22yElGp2OCmjwVhT3HmxgyPGnJfQ==}
    dev: true

  /buffer-xor@1.0.3:
    resolution: {integrity: sha512-571s0T7nZWK6vB67HI5dyUF7wXiNcfaPPPTl6zYCNApANjIvYJTg7hlud/+cJpdAhS7dVzqMLmfhfHR3rAcOjQ==}

  /bytes@3.1.2:
    resolution: {integrity: sha512-/Nf7TyzTx6S3yRJObOAV7956r8cr2+Oj8AC5dt8wSP3BQAoeX58NoHyCU8P8zGkNXStjTSi6fzO6F0pBdcYbEg==}
    engines: {node: '>= 0.8'}
    dev: true

  /cacheable-lookup@7.0.0:
    resolution: {integrity: sha512-+qJyx4xiKra8mZrcwhjMRMUhD5NR1R8esPkzIYxX96JiecFoxAXFuz/GpR3+ev4PE1WamHip78wV0vcmPQtp8w==}
    engines: {node: '>=14.16'}
    dev: true

  /cacheable-request@10.2.14:
    resolution: {integrity: sha512-zkDT5WAF4hSSoUgyfg5tFIxz8XQK+25W/TLVojJTMKBaxevLBBtLxgqguAuVQB8PVW79FVjHcU+GJ9tVbDZ9mQ==}
    engines: {node: '>=14.16'}
    dependencies:
      '@types/http-cache-semantics': 4.0.4
      get-stream: 6.0.1
      http-cache-semantics: 4.1.1
      keyv: 4.5.4
      mimic-response: 4.0.0
      normalize-url: 8.0.1
      responselike: 3.0.0
    dev: true

  /call-bind@1.0.7:
    resolution: {integrity: sha512-GHTSNSYICQ7scH7sZ+M2rFopRoLh8t2bLSW6BbgrtLsahOIB5iyAVJf9GjWK3cYTDaMj4XdBpM1cA6pIS0Kv2w==}
    engines: {node: '>= 0.4'}
    dependencies:
      es-define-property: 1.0.0
      es-errors: 1.3.0
      function-bind: 1.1.2
      get-intrinsic: 1.2.4
      set-function-length: 1.2.2
    dev: false

  /callsites@3.1.0:
    resolution: {integrity: sha512-P8BjAsXvZS+VIDUI11hHCQEv74YT67YUi5JJFNWIqL235sBmjX4+qx9Muvls5ivyNENctx46xQLQ3aTuE7ssaQ==}
    engines: {node: '>=6'}
    dev: true

  /camelcase@3.0.0:
    resolution: {integrity: sha512-4nhGqUkc4BqbBBB4Q6zLuD7lzzrHYrjKGeYaEji/3tFR5VdJu9v+LilhGIVe8wxEJPPOeWo7eg8dwY13TZ1BNg==}
    engines: {node: '>=0.10.0'}
    dev: false

  /camelcase@6.3.0:
    resolution: {integrity: sha512-Gmy6FhYlCY7uOElZUSbxo2UCDH8owEk996gkbrpsgGtrJLM3J7jGxl9Ic7Qwwj4ivOE5AWZWRMecDdF7hqGjFA==}
    engines: {node: '>=10'}
    dev: true

  /caniuse-lite@1.0.30001606:
    resolution: {integrity: sha512-LPbwnW4vfpJId225pwjZJOgX1m9sGfbw/RKJvw/t0QhYOOaTXHvkjVGFGPpvwEzufrjvTlsULnVTxdy4/6cqkg==}
    dev: false

  /caseless@0.12.0:
    resolution: {integrity: sha512-4tYFyifaFfGacoiObjJegolkwSU4xQNGbVgUiNYVUxbQ2x2lUsFvY4hVgVzGiIe6WLOPqycWXA40l+PWsxthUw==}

  /cbor@8.1.0:
    resolution: {integrity: sha512-DwGjNW9omn6EwP70aXsn7FQJx5kO12tX0bZkaTjzdVFM6/7nhA4t0EENocKGx6D2Bch9PE2KzCUf5SceBdeijg==}
    engines: {node: '>=12.19'}
    dependencies:
      nofilter: 3.1.0
    dev: true

  /cbor@9.0.2:
    resolution: {integrity: sha512-JPypkxsB10s9QOWwa6zwPzqE1Md3vqpPc+cai4sAecuCsRyAtAl/pMyhPlMbT/xtPnm2dznJZYRLui57qiRhaQ==}
    engines: {node: '>=16'}
    dependencies:
      nofilter: 3.1.0
    dev: true

  /chai-as-promised@7.1.1(chai@4.4.1):
    resolution: {integrity: sha512-azL6xMoi+uxu6z4rhWQ1jbdUhOMhis2PvscD/xjLqNMkv3BPPp2JyyuTHOrf9BOosGpNQ11v6BKv/g57RXbiaA==}
    peerDependencies:
      chai: '>= 2.1.2 < 5'
    dependencies:
      chai: 4.4.1
      check-error: 1.0.3
    dev: true

  /chai@4.4.1:
    resolution: {integrity: sha512-13sOfMv2+DWduEU+/xbun3LScLoqN17nBeTLUsmDfKdoiC1fr0n9PU4guu4AhRcOVFk/sW8LyZWHuhWtQZiF+g==}
    engines: {node: '>=4'}
    dependencies:
      assertion-error: 1.1.0
      check-error: 1.0.3
      deep-eql: 4.1.3
      get-func-name: 2.0.2
      loupe: 2.3.7
      pathval: 1.1.1
      type-detect: 4.0.8
    dev: true

  /chalk@1.1.3:
    resolution: {integrity: sha512-U3lRVLMSlsCfjqYPbLyVv11M9CPW4I728d6TCKMAOJueEeB9/8o+eSsMnxPJD+Q+K909sdESg7C+tIkoH6on1A==}
    engines: {node: '>=0.10.0'}
    dependencies:
      ansi-styles: 2.2.1
      escape-string-regexp: 1.0.5
      has-ansi: 2.0.0
      strip-ansi: 3.0.1
      supports-color: 2.0.0
    dev: false

  /chalk@2.4.2:
    resolution: {integrity: sha512-Mti+f9lpJNcwF4tWV8/OrTTtF1gZi+f8FqlyAdouralcFWFQWF2+NgCHShjkCb+IFBLq9buZwE1xckQU4peSuQ==}
    engines: {node: '>=4'}
    dependencies:
      ansi-styles: 3.2.1
      escape-string-regexp: 1.0.5
      supports-color: 5.5.0

  /chalk@4.1.2:
    resolution: {integrity: sha512-oKnbhFyRIXpUuez8iBMmyEa4nbj4IOQyuhc/wy9kY7/WVPcwIO9VA668Pu8RkO7+0G76SLROeyw9CpQ061i4mA==}
    engines: {node: '>=10'}
    dependencies:
      ansi-styles: 4.3.0
      supports-color: 7.2.0
    dev: true

  /chalk@5.3.0:
    resolution: {integrity: sha512-dLitG79d+GV1Nb/VYcCDFivJeK1hiukt9QjRNVOsUtTy1rR1YJsmpGGTZ3qJos+uw7WmWF4wUwBd9jxjocFC2w==}
    engines: {node: ^12.17.0 || ^14.13 || >=16.0.0}
    dev: true

  /charenc@0.0.2:
    resolution: {integrity: sha512-yrLQ/yVUFXkzg7EDQsPieE/53+0RlaWTs+wBrvW36cyilJ2SaDWfl4Yj7MtLTXleV9uEKefbAGUPv2/iWSooRA==}
    dev: true

  /check-error@1.0.3:
    resolution: {integrity: sha512-iKEoDYaRmd1mxM90a2OEfWhjsjPpYPuQ+lMYsoxB126+t8fw7ySEO48nmDg5COTjxDI65/Y2OWpeEHk3ZOe8zg==}
    dependencies:
      get-func-name: 2.0.2
    dev: true

  /checkpoint-store@1.1.0:
    resolution: {integrity: sha512-J/NdY2WvIx654cc6LWSq/IYFFCUf75fFTgwzFnmbqyORH4MwgiQCgswLLKBGzmsyTI5V7i5bp/So6sMbDWhedg==}
    dependencies:
      functional-red-black-tree: 1.0.1
    dev: false

  /chokidar@3.5.3:
    resolution: {integrity: sha512-Dr3sfKRP6oTcjf2JmUmFJfeVMvXBdegxB0iVQ5eb2V10uFJUCAS8OByZdVAyVb8xXNz3GjjTgj9kLWsZTqE6kw==}
    engines: {node: '>= 8.10.0'}
    dependencies:
      anymatch: 3.1.3
      braces: 3.0.2
      glob-parent: 5.1.2
      is-binary-path: 2.1.0
      is-glob: 4.0.3
      normalize-path: 3.0.0
      readdirp: 3.6.0
    optionalDependencies:
      fsevents: 2.3.3
    dev: true

  /chokidar@3.6.0:
    resolution: {integrity: sha512-7VT13fmjotKpGipCW9JEQAusEPE+Ei8nl6/g4FBAmIm0GOOLMua9NDDo/DWp0ZAxCr3cPq5ZpBqmPAQgDda2Pw==}
    engines: {node: '>= 8.10.0'}
    dependencies:
      anymatch: 3.1.3
      braces: 3.0.2
      glob-parent: 5.1.2
      is-binary-path: 2.1.0
      is-glob: 4.0.3
      normalize-path: 3.0.0
      readdirp: 3.6.0
    optionalDependencies:
      fsevents: 2.3.3
    dev: true

  /ci-info@2.0.0:
    resolution: {integrity: sha512-5tK7EtrZ0N+OLFMthtqOj4fI2Jeb88C4CAZPu25LDVUgXJ0A3Js4PMGqrn0JU1W0Mh1/Z8wZzYPxqUrXeBboCQ==}
    dev: true

  /cipher-base@1.0.4:
    resolution: {integrity: sha512-Kkht5ye6ZGmwv40uUDZztayT2ThLQGfnj/T71N/XzeZeo3nf8foyW7zGTsPYkEya3m5f3cAypH+qe7YOrM1U2Q==}
    dependencies:
      inherits: 2.0.4
      safe-buffer: 5.2.1

  /clean-stack@2.2.0:
    resolution: {integrity: sha512-4diC9HaTE+KRAMWhDhrGOECgWZxoevMc5TlkObMqNSsVU62PYzXZ/SMTjzyGAFF1YusgxGcSWTEXBhp0CPwQ1A==}
    engines: {node: '>=6'}
    dev: true

  /cli-boxes@2.2.1:
    resolution: {integrity: sha512-y4coMcylgSCdVinjiDBuR8PCC2bLjyGTwEmPb9NHR/QaNU6EUOXcTY/s6VjGMD6ENSEaeQYHCY0GNGS5jfMwPw==}
    engines: {node: '>=6'}
    dev: true

  /cli-cursor@4.0.0:
    resolution: {integrity: sha512-VGtlMu3x/4DOtIUwEkRezxUZ2lBacNJCHash0N0WeZDBS+7Ux1dm3XWAgWYxLJFMMdOeXMHXorshEFhbMSGelg==}
    engines: {node: ^12.20.0 || ^14.13.1 || >=16.0.0}
    dependencies:
      restore-cursor: 4.0.0
    dev: true

  /cli-table3@0.5.1:
    resolution: {integrity: sha512-7Qg2Jrep1S/+Q3EceiZtQcDPWxhAvBw+ERf1162v4sikJrvojMHFqXt8QIVha8UlH9rgU0BeWPytZ9/TzYqlUw==}
    engines: {node: '>=6'}
    dependencies:
      object-assign: 4.1.1
      string-width: 2.1.1
    optionalDependencies:
      colors: 1.4.0
    dev: true

  /cli-table3@0.6.4:
    resolution: {integrity: sha512-Lm3L0p+/npIQWNIiyF/nAn7T5dnOwR3xNTHXYEBFBFVPXzCVNZ5lqEC/1eo/EVfpDsQ1I+TX4ORPQgp+UI0CRw==}
    engines: {node: 10.* || >= 12.*}
    dependencies:
      string-width: 4.2.3
    optionalDependencies:
      '@colors/colors': 1.5.0
    dev: true

  /cli-truncate@4.0.0:
    resolution: {integrity: sha512-nPdaFdQ0h/GEigbPClz11D0v/ZJEwxmeVZGeMo3Z5StPtUTkA9o1lD6QwoirYiSDzbcwn2XcjwmCp68W1IS4TA==}
    engines: {node: '>=18'}
    dependencies:
      slice-ansi: 5.0.0
      string-width: 7.1.0
    dev: true

  /cliui@3.2.0:
    resolution: {integrity: sha512-0yayqDxWQbqk3ojkYqUKqaAQ6AfNKeKWRNA8kR0WXzAsdHpP4BIaOmMAG87JGuO6qcobyW4GjxHd9PmhEd+T9w==}
    dependencies:
      string-width: 1.0.2
      strip-ansi: 3.0.1
      wrap-ansi: 2.1.0
    dev: false

  /cliui@7.0.4:
    resolution: {integrity: sha512-OcRE68cOsVMXp1Yvonl/fzkQOyjLSu/8bhPDfQt0e0/Eb283TKP20Fs2MqoPsr9SwA595rRCA+QMzYc9nBP+JQ==}
    dependencies:
      string-width: 4.2.3
      strip-ansi: 6.0.1
      wrap-ansi: 7.0.0
    dev: true

  /cliui@8.0.1:
    resolution: {integrity: sha512-BSeNnyus75C4//NQ9gQt1/csTXyo/8Sb+afLAkzAptFuMsod9HFokGNudZpi/oQV73hnVK+sR+5PVRMd+Dr7YQ==}
    engines: {node: '>=12'}
    dependencies:
      string-width: 4.2.3
      strip-ansi: 6.0.1
      wrap-ansi: 7.0.0
    dev: true

  /clone@2.1.2:
    resolution: {integrity: sha512-3Pe/CF1Nn94hyhIYpjtiLhdCoEoz0DqQ+988E9gmeEdQZlojxnOb74wctFyuwWQHzqyf9X7C7MG8juUpqBJT8w==}
    engines: {node: '>=0.8'}
    dev: false

  /code-point-at@1.1.0:
    resolution: {integrity: sha512-RpAVKQA5T63xEj6/giIbUEtZwJ4UFIc3ZtvEkiaUERylqe8xb5IvqcgOurZLahv93CLKfxcw5YI+DZcUBRyLXA==}
    engines: {node: '>=0.10.0'}
    dev: false

  /color-convert@1.9.3:
    resolution: {integrity: sha512-QfAUtd+vFdAtFQcC8CCyYt1fYWxSqAiK2cSD6zDB8N3cpsEBAvRxp9zOGg6G/SHHJYAT88/az/IuDGALsNVbGg==}
    dependencies:
      color-name: 1.1.3

  /color-convert@2.0.1:
    resolution: {integrity: sha512-RRECPsj7iu/xb5oKYcsFHSppFNnsj/52OVTRKb4zP5onXwVF3zVmmToNcOfGC+CRDpfK/U584fMg38ZHCaElKQ==}
    engines: {node: '>=7.0.0'}
    dependencies:
      color-name: 1.1.4
    dev: true

  /color-name@1.1.3:
    resolution: {integrity: sha512-72fSenhMw2HZMTVHeCA9KCmpEIbzWiQsjN+BHcBbS9vr1mtt+vJjPdksIBNUmKAW8TFUDPJK5SUU3QhE9NEXDw==}

  /color-name@1.1.4:
    resolution: {integrity: sha512-dOy+3AuW3a2wNbZHIuMZpTcgjGuLU/uBL/ubcZF9OXbDo8ff4O8yVp5Bf0efS8uEoYo5q4Fx7dY9OgQGXgAsQA==}
    dev: true

  /colorette@2.0.20:
    resolution: {integrity: sha512-IfEDxwoWIjkeXL1eXcDiow4UbKjhLdq6/EuSVR9GMN7KVH3r9gQ83e73hsz1Nd1T3ijd5xv1wcWRYO+D6kCI2w==}
    dev: true

  /colors@1.4.0:
    resolution: {integrity: sha512-a+UqTh4kgZg/SlGvfbzDHpgRu7AAQOmmqRHJnxhRZICKFUT91brVhNNt58CMWU9PsBbv3PDCZUHbVxuDiH2mtA==}
    engines: {node: '>=0.1.90'}
    dev: true

  /combined-stream@1.0.8:
    resolution: {integrity: sha512-FQN4MRfuJeHf7cBbBMJFXhKSDq+2kAArBlmRBvcvFE5BB1HZKXtSFASDhdlz9zOYwxh8lDdnvmMOe/+5cdoEdg==}
    engines: {node: '>= 0.8'}
    dependencies:
      delayed-stream: 1.0.0

  /command-exists@1.2.9:
    resolution: {integrity: sha512-LTQ/SGc+s0Xc0Fu5WaKnR0YiygZkm9eKFvyS+fRsU7/ZWFF8ykFM6Pc9aCVf1+xasOOZpO3BAVgVrKvsqKHV7w==}
    dev: true

  /command-line-args@5.2.1:
    resolution: {integrity: sha512-H4UfQhZyakIjC74I9d34fGYDwk3XpSr17QhEd0Q3I9Xq1CETHo4Hcuo87WyWHpAF1aSLjLRf5lD9ZGX2qStUvg==}
    engines: {node: '>=4.0.0'}
    dependencies:
      array-back: 3.1.0
      find-replace: 3.0.0
      lodash.camelcase: 4.3.0
      typical: 4.0.0
    dev: true

  /command-line-usage@6.1.3:
    resolution: {integrity: sha512-sH5ZSPr+7UStsloltmDh7Ce5fb8XPlHyoPzTpyyMuYCtervL65+ubVZ6Q61cFtFl62UyJlc8/JwERRbAFPUqgw==}
    engines: {node: '>=8.0.0'}
    dependencies:
      array-back: 4.0.2
      chalk: 2.4.2
      table-layout: 1.0.2
      typical: 5.2.0
    dev: true

  /commander@10.0.1:
    resolution: {integrity: sha512-y4Mg2tXshplEbSGzx7amzPwKKOCGuoSRP/CjEdwwk0FOGlUbq6lKuoyDZTNZkmxHdJtp54hdfY/JUrdL7Xfdug==}
    engines: {node: '>=14'}
    dev: true

  /commander@11.1.0:
    resolution: {integrity: sha512-yPVavfyCcRhmorC7rWlkHn15b4wDVgVmBA7kV4QVBsF7kv/9TKJAbAXVTxvTnwP8HHKjRCJDClKbciiYS7p0DQ==}
    engines: {node: '>=16'}
    dev: true

  /commander@3.0.2:
    resolution: {integrity: sha512-Gar0ASD4BDyKC4hl4DwHqDrmvjoxWKZigVnAbn5H1owvm4CxCPdb0HQDehwNYMJpla5+M2tPmPARzhtYuwpHow==}
    dev: true

  /compare-func@2.0.0:
    resolution: {integrity: sha512-zHig5N+tPWARooBnb0Zx1MFcdfpyJrfTJ3Y5L+IFvUm8rM74hHz66z0gw0x4tijh5CorKkKUCnW82R2vmpeCRA==}
    dependencies:
      array-ify: 1.0.0
      dot-prop: 5.3.0
    dev: true

  /concat-map@0.0.1:
    resolution: {integrity: sha512-/Srv4dswyQNBfohGpz9o6Yb3Gz3SrUDqBH5rTuhGR7ahtlbYKnVxw2bCFMRljaA7EXHaXZ8wsHdodFvbkhKmqg==}

  /concat-stream@1.6.2:
    resolution: {integrity: sha512-27HBghJxjiZtIk3Ycvn/4kbJk/1uZuJFfuPEns6LaEvpvG1f0hTea8lilrouyo9mVc2GWdcEZ8OLoGmSADlrCw==}
    engines: {'0': node >= 0.8}
    dependencies:
      buffer-from: 1.1.2
      inherits: 2.0.4
      readable-stream: 2.3.8
      typedarray: 0.0.6
    dev: true

  /config-chain@1.1.13:
    resolution: {integrity: sha512-qj+f8APARXHrM0hraqXYb2/bOVSV4PvJQlNZ/DVj0QrmNM2q2euizkeuVckQ57J+W0mRH6Hvi+k50M4Jul2VRQ==}
    dependencies:
      ini: 1.3.8
      proto-list: 1.2.4
    dev: true

  /conventional-changelog-angular@7.0.0:
    resolution: {integrity: sha512-ROjNchA9LgfNMTTFSIWPzebCwOGFdgkEq45EnvvrmSLvCtAw0HSmrCs7/ty+wAeYUZyNay0YMUNYFTRL72PkBQ==}
    engines: {node: '>=16'}
    dependencies:
      compare-func: 2.0.0
    dev: true

  /conventional-changelog-conventionalcommits@7.0.2:
    resolution: {integrity: sha512-NKXYmMR/Hr1DevQegFB4MwfM5Vv0m4UIxKZTTYuD98lpTknaZlSRrDOG4X7wIXpGkfsYxZTghUN+Qq+T0YQI7w==}
    engines: {node: '>=16'}
    dependencies:
      compare-func: 2.0.0
    dev: true

  /conventional-commits-parser@5.0.0:
    resolution: {integrity: sha512-ZPMl0ZJbw74iS9LuX9YIAiW8pfM5p3yh2o/NbXHbkFuZzY5jvdi5jFycEOkmBW5H5I7nA+D6f3UcsCLP2vvSEA==}
    engines: {node: '>=16'}
    hasBin: true
    dependencies:
      JSONStream: 1.3.5
      is-text-path: 2.0.0
      meow: 12.1.1
      split2: 4.2.0
    dev: true

  /convert-source-map@1.9.0:
    resolution: {integrity: sha512-ASFBup0Mz1uyiIjANan1jzLQami9z1PoYSZCiiYW2FczPbenXc45FZdBZLzOT+r6+iciuEModtmCti+hjaAk0A==}
    dev: false

  /convert-source-map@2.0.0:
    resolution: {integrity: sha512-Kvp459HrV2FEJ1CAsi1Ku+MY3kasH19TFykTz2xWmMeq6bk2NU3XXvfJ+Q61m0xktWwt+1HSYf3JZsTms3aRJg==}
    dev: false

  /cookie@0.4.2:
    resolution: {integrity: sha512-aSWTXFzaKWkvHO1Ny/s+ePFpvKsPnjc551iI41v3ny/ow6tBG5Vd+FuqGNhh1LxOmVzOlGUriIlOaokOvhaStA==}
    engines: {node: '>= 0.6'}
    dev: true

  /cookiejar@2.1.4:
    resolution: {integrity: sha512-LDx6oHrK+PhzLKJU9j5S7/Y3jM/mUHvD/DeI1WQmJn652iPC5Y4TBzC9l+5OMOXlyTTA+SmVUPm0HQUwpD5Jqw==}
    dev: false

  /core-js-compat@3.36.1:
    resolution: {integrity: sha512-Dk997v9ZCt3X/npqzyGdTlq6t7lDBhZwGvV94PKzDArjp7BTRm7WlDAXYd/OWdeFHO8OChQYRJNJvUCqCbrtKA==}
    dependencies:
      browserslist: 4.23.0
    dev: false

  /core-js@2.6.12:
    resolution: {integrity: sha512-Kb2wC0fvsWfQrgk8HU5lW6U/Lcs8+9aaYcy4ZFc6DDlo4nZ7n70dEgE5rtR0oG6ufKDUnrwfWL1mXR5ljDatrQ==}
    deprecated: core-js@<3.23.3 is no longer maintained and not recommended for usage due to the number of issues. Because of the V8 engine whims, feature detection in old core-js versions could cause a slowdown up to 100x even if nothing is polyfilled. Some versions have web compatibility issues. Please, upgrade your dependencies to the actual version of core-js.
    requiresBuild: true
    dev: false

  /core-util-is@1.0.2:
    resolution: {integrity: sha512-3lqz5YjWTYnW6dlDa5TLaTCcShfar1e40rmcJVwCBJC6mWlFuj0eCHIElmG1g5kyuJ/GD+8Wn4FFCcz4gJPfaQ==}
    dev: false

  /core-util-is@1.0.3:
    resolution: {integrity: sha512-ZQBvi1DcpJ4GDqanjucZ2Hj3wEO5pZDS89BWbkcrvdxksJorwUDDZamX9ldFkp9aw2lmBDLgkObEA4DWNJ9FYQ==}

  /cosmiconfig-typescript-loader@5.0.0(@types/node@20.12.4)(cosmiconfig@9.0.0)(typescript@5.4.4):
    resolution: {integrity: sha512-+8cK7jRAReYkMwMiG+bxhcNKiHJDM6bR9FD/nGBXOWdMLuYawjF5cGrtLilJ+LGd3ZjCXnJjR5DkfWPoIVlqJA==}
    engines: {node: '>=v16'}
    peerDependencies:
      '@types/node': '*'
      cosmiconfig: '>=8.2'
      typescript: '>=4'
    dependencies:
      '@types/node': 20.12.4
      cosmiconfig: 9.0.0(typescript@5.4.4)
      jiti: 1.21.0
      typescript: 5.4.4
    dev: true

  /cosmiconfig@8.3.6(typescript@5.4.4):
    resolution: {integrity: sha512-kcZ6+W5QzcJ3P1Mt+83OUv/oHFqZHIx8DuxG6eZ5RGMERoLqp4BuGjhHLYGK+Kf5XVkQvqBSmAy/nGWN3qDgEA==}
    engines: {node: '>=14'}
    peerDependencies:
      typescript: '>=4.9.5'
    peerDependenciesMeta:
      typescript:
        optional: true
    dependencies:
      import-fresh: 3.3.0
      js-yaml: 4.1.0
      parse-json: 5.2.0
      path-type: 4.0.0
      typescript: 5.4.4
    dev: true

  /cosmiconfig@9.0.0(typescript@5.4.4):
    resolution: {integrity: sha512-itvL5h8RETACmOTFc4UfIyB2RfEHi71Ax6E/PivVxq9NseKbOWpeyHEOIbmAw1rs8Ak0VursQNww7lf7YtUwzg==}
    engines: {node: '>=14'}
    peerDependencies:
      typescript: '>=4.9.5'
    peerDependenciesMeta:
      typescript:
        optional: true
    dependencies:
      env-paths: 2.2.1
      import-fresh: 3.3.0
      js-yaml: 4.1.0
      parse-json: 5.2.0
      typescript: 5.4.4
    dev: true

  /crc-32@1.2.2:
    resolution: {integrity: sha512-ROmzCKrTnOwybPcJApAA6WBWij23HVfGVNKqqrZpuyZOHqK2CwHSvpGuyt/UNNvaIjEd8X5IFGp4Mh+Ie1IHJQ==}
    engines: {node: '>=0.8'}
    hasBin: true
    dev: false

  /create-hash@1.2.0:
    resolution: {integrity: sha512-z00bCGNHDG8mHAkP7CtT1qVu+bFQUPjYq/4Iv3C3kWjTFV10zIjfSoeqXo9Asws8gwSHDGj/hl2u4OGIjapeCg==}
    dependencies:
      cipher-base: 1.0.4
      inherits: 2.0.4
      md5.js: 1.3.5
      ripemd160: 2.0.2
      sha.js: 2.4.11

  /create-hmac@1.1.7:
    resolution: {integrity: sha512-MJG9liiZ+ogc4TzUwuvbER1JRdgvUFSB5+VR/g5h82fGaIRWMWddtKBHi7/sVhfjQZ6SehlyhvQYrcYkaUIpLg==}
    dependencies:
      cipher-base: 1.0.4
      create-hash: 1.2.0
      inherits: 2.0.4
      ripemd160: 2.0.2
      safe-buffer: 5.2.1
      sha.js: 2.4.11

  /create-require@1.1.1:
    resolution: {integrity: sha512-dcKFX3jn0MpIaXjisoRvexIJVEKzaq7z2rZKxf+MSr9TkdmHmsU4m2lcLojrj/FHl8mk5VxMmYA+ftRkP/3oKQ==}
    dev: true

  /cross-fetch@2.2.6:
    resolution: {integrity: sha512-9JZz+vXCmfKUZ68zAptS7k4Nu8e2qcibe7WVZYps7sAgk5R8GYTc+T1WR0v1rlP9HxgARmOX1UTIJZFytajpNA==}
    dependencies:
      node-fetch: 2.7.0
      whatwg-fetch: 2.0.4
    transitivePeerDependencies:
      - encoding
    dev: false

  /cross-spawn@7.0.3:
    resolution: {integrity: sha512-iRDPJKUPVEND7dHPO8rkbOnPpyDygcDFtWjpeWNCgy8WP2rXcxXL8TskReQl6OrB2G7+UJrags1q15Fudc7G6w==}
    engines: {node: '>= 8'}
    dependencies:
      path-key: 3.1.1
      shebang-command: 2.0.0
      which: 2.0.2
    dev: true

  /crypt@0.0.2:
    resolution: {integrity: sha512-mCxBlsHFYh9C+HVpiEacem8FEBnMXgU9gy4zmNC+SXAZNB/1idgp/aulFJ4FgCi7GPEVbfyng092GqL2k2rmow==}
    dev: true

  /crypto-js@3.3.0:
    resolution: {integrity: sha512-DIT51nX0dCfKltpRiXV+/TVZq+Qq2NgF4644+K7Ttnla7zEzqc+kjJyiB96BHNyUTBxyjzRcZYpUdZa+QAqi6Q==}
    dev: false

  /dargs@8.1.0:
    resolution: {integrity: sha512-wAV9QHOsNbwnWdNW2FYvE1P56wtgSbM+3SZcdGiWQILwVjACCXDCI3Ai8QlCjMDB8YK5zySiXZYBiwGmNY3lnw==}
    engines: {node: '>=12'}
    dev: true

  /dashdash@1.14.1:
    resolution: {integrity: sha512-jRFi8UDGo6j+odZiEpjazZaWqEal3w/basFjQHQEwVtZJGDpxbH1MeYluwCS8Xq5wmLJooDlMgvVarmWfGM44g==}
    engines: {node: '>=0.10'}
    dependencies:
      assert-plus: 1.0.0
    dev: false

  /data-view-buffer@1.0.1:
    resolution: {integrity: sha512-0lht7OugA5x3iJLOWFhWK/5ehONdprk0ISXqVFn/NFrDu+cuc8iADFrGQz5BnRK7LLU3JmkbXSxaqX+/mXYtUA==}
    engines: {node: '>= 0.4'}
    dependencies:
      call-bind: 1.0.7
      es-errors: 1.3.0
      is-data-view: 1.0.1
    dev: false

  /data-view-byte-length@1.0.1:
    resolution: {integrity: sha512-4J7wRJD3ABAzr8wP+OcIcqq2dlUKp4DVflx++hs5h5ZKydWMI6/D/fAot+yh6g2tHh8fLFTvNOaVN357NvSrOQ==}
    engines: {node: '>= 0.4'}
    dependencies:
      call-bind: 1.0.7
      es-errors: 1.3.0
      is-data-view: 1.0.1
    dev: false

  /data-view-byte-offset@1.0.0:
    resolution: {integrity: sha512-t/Ygsytq+R995EJ5PZlD4Cu56sWa8InXySaViRzw9apusqsOO2bQP+SbYzAhR0pFKoB+43lYy8rWban9JSuXnA==}
    engines: {node: '>= 0.4'}
    dependencies:
      call-bind: 1.0.7
      es-errors: 1.3.0
      is-data-view: 1.0.1
    dev: false

  /death@1.1.0:
    resolution: {integrity: sha512-vsV6S4KVHvTGxbEcij7hkWRv0It+sGGWVOM67dQde/o5Xjnr+KmLjxWJii2uEObIrt1CcM9w0Yaovx+iOlIL+w==}
    dev: true

  /debug@2.6.9:
    resolution: {integrity: sha512-bC7ElrdJaJnPbAP+1EotYvqZsb3ecl5wi6Bfi6BJTUcNowp6cvspg0jXznRTKDjm/E7AdgFBVeAPVMNcKGsHMA==}
    peerDependencies:
      supports-color: '*'
    peerDependenciesMeta:
      supports-color:
        optional: true
    dependencies:
      ms: 2.0.0
    dev: false

  /debug@3.2.7:
    resolution: {integrity: sha512-CFjzYYAi4ThfiQvizrFQevTTXHtnCqWfe7x1AhgEscTz6ZbLbfoLRLPugTQyBth6f8ZERVUSyWHFD/7Wu4t1XQ==}
    peerDependencies:
      supports-color: '*'
    peerDependenciesMeta:
      supports-color:
        optional: true
    dependencies:
      ms: 2.1.3
    dev: false

  /debug@4.3.4(supports-color@8.1.1):
    resolution: {integrity: sha512-PRWFHuSU3eDtQJPvnNY7Jcket1j0t5OuOsFzPPzsekD52Zl8qUfFIPEiswXqIvHWGVHOgX+7G/vCNNhehwxfkQ==}
    engines: {node: '>=6.0'}
    peerDependencies:
      supports-color: '*'
    peerDependenciesMeta:
      supports-color:
        optional: true
    dependencies:
      ms: 2.1.2
      supports-color: 8.1.1

  /decamelize@1.2.0:
    resolution: {integrity: sha512-z2S+W9X73hAUUki+N+9Za2lBlun89zigOyGrsax+KUQ6wKW4ZoWpEYBkGhQjwAjjDCkWxhY0VKEhk8wzY7F5cA==}
    engines: {node: '>=0.10.0'}
    dev: false

  /decamelize@4.0.0:
    resolution: {integrity: sha512-9iE1PgSik9HeIIw2JO94IidnE3eBoQrFJ3w7sFuzSX4DpmZ3v5sZpUiV5Swcf6mQEF+Y0ru8Neo+p+nyh2J+hQ==}
    engines: {node: '>=10'}
    dev: true

  /decompress-response@6.0.0:
    resolution: {integrity: sha512-aW35yZM6Bb/4oJlZncMH2LCoZtJXTRxES17vE3hoRiowU2kWHaJKFkSBDnDR+cm9J+9QhXmREyIfv0pji9ejCQ==}
    engines: {node: '>=10'}
    dependencies:
      mimic-response: 3.1.0
    dev: true

  /deep-eql@4.1.3:
    resolution: {integrity: sha512-WaEtAOpRA1MQ0eohqZjpGD8zdI0Ovsm8mmFhaDN8dvDZzyoUMcYDnf5Y6iu7HTXxf8JDS23qWa4a+hKCDyOPzw==}
    engines: {node: '>=6'}
    dependencies:
      type-detect: 4.0.8
    dev: true

  /deep-equal@1.1.2:
    resolution: {integrity: sha512-5tdhKF6DbU7iIzrIOa1AOUt39ZRm13cmL1cGEh//aqR8x9+tNfbywRf0n5FD/18OKMdo7DNEtrX2t22ZAkI+eg==}
    engines: {node: '>= 0.4'}
    dependencies:
      is-arguments: 1.1.1
      is-date-object: 1.0.5
      is-regex: 1.1.4
      object-is: 1.1.6
      object-keys: 1.1.1
      regexp.prototype.flags: 1.5.2
    dev: false

  /deep-extend@0.6.0:
    resolution: {integrity: sha512-LOHxIOaPYdHlJRtCQfDIVZtfw/ufM8+rVj649RIHzcm/vGwQRXFt6OPqIFWsm2XEMrNIEtWR64sY1LEKD2vAOA==}
    engines: {node: '>=4.0.0'}
    dev: true

  /deep-is@0.1.4:
    resolution: {integrity: sha512-oIPzksmTg4/MriiaYGO+okXDT7ztn/w3Eptv/+gSIdMdKsJo0u4CfYNFJPy+4SKMuCqGw2wxnA+URMg3t8a/bQ==}
    dev: true

  /defer-to-connect@2.0.1:
    resolution: {integrity: sha512-4tvttepXG1VaYGrRibk5EwJd1t4udunSOVMdLSAL6mId1ix438oPwPZMALY41FCijukO1L0twNcGsdzS7dHgDg==}
    engines: {node: '>=10'}
    dev: true

  /deferred-leveldown@1.2.2:
    resolution: {integrity: sha512-uukrWD2bguRtXilKt6cAWKyoXrTSMo5m7crUdLfWQmu8kIm88w3QZoUL+6nhpfKVmhHANER6Re3sKoNoZ3IKMA==}
    dependencies:
      abstract-leveldown: 2.6.3
    dev: false

  /define-data-property@1.1.4:
    resolution: {integrity: sha512-rBMvIzlpA8v6E+SJZoo++HAYqsLrkg7MSfIinMPFhmkorw7X+dOXVJQs+QT69zGkzMyfDnIMN2Wid1+NbL3T+A==}
    engines: {node: '>= 0.4'}
    dependencies:
      es-define-property: 1.0.0
      es-errors: 1.3.0
      gopd: 1.0.1
    dev: false

  /define-properties@1.2.1:
    resolution: {integrity: sha512-8QmQKqEASLd5nx0U1B1okLElbUuuttJ/AnYmRXbbbGDWh6uS208EjD4Xqq/I9wK7u0v6O08XhTWnt5XtEbR6Dg==}
    engines: {node: '>= 0.4'}
    dependencies:
      define-data-property: 1.1.4
      has-property-descriptors: 1.0.2
      object-keys: 1.1.1
    dev: false

  /defined@1.0.1:
    resolution: {integrity: sha512-hsBd2qSVCRE+5PmNdHt1uzyrFu5d3RwmFDKzyNZMFq/EwDNJF7Ee5+D5oEKF0hU6LhtoUF1macFvOe4AskQC1Q==}
    dev: false

  /delayed-stream@1.0.0:
    resolution: {integrity: sha512-ZySD7Nf91aLB0RxL4KGrKHBXl7Eds1DAmEdcoVawXnLD7SDhpNgtuII2aAkg7a7QS41jxPSZ17p4VdGnMHk3MQ==}
    engines: {node: '>=0.4.0'}

  /depd@2.0.0:
    resolution: {integrity: sha512-g7nH6P6dyDioJogAAGprGpCtVImJhpPk/roCzdb3fIh61/s/nPsfR6onyMwkCAR/OlC3yBC0lESvUoQEAssIrw==}
    engines: {node: '>= 0.8'}
    dev: true

  /detect-indent@4.0.0:
    resolution: {integrity: sha512-BDKtmHlOzwI7iRuEkhzsnPoi5ypEhWAJB5RvHWe1kMr06js3uK5B3734i3ui5Yd+wOJV1cpE4JnivPD283GU/A==}
    engines: {node: '>=0.10.0'}
    dependencies:
      repeating: 2.0.1
    dev: false

  /diff@4.0.2:
    resolution: {integrity: sha512-58lmxKSA4BNyLz+HHMUzlOEpg09FV+ev6ZMe3vJihgdxzgcwZ8VoEEPmALCZG9LmqfVoNMMKpttIYTVG6uDY7A==}
    engines: {node: '>=0.3.1'}
    dev: true

  /diff@5.0.0:
    resolution: {integrity: sha512-/VTCrvm5Z0JGty/BWHljh+BAiw3IK+2j87NGMu8Nwc/f48WoDAC395uomO9ZD117ZOBaHmkX1oyLvkVM/aIT3w==}
    engines: {node: '>=0.3.1'}
    dev: true

  /difflib@0.2.4:
    resolution: {integrity: sha512-9YVwmMb0wQHQNr5J9m6BSj6fk4pfGITGQOOs+D9Fl+INODWFOfvhIU1hNv6GgR1RBoC/9NJcwu77zShxV0kT7w==}
    dependencies:
      heap: 0.2.7
    dev: true

  /dir-glob@3.0.1:
    resolution: {integrity: sha512-WkrWp9GR4KXfKGYzOLmTuGVi1UWFfws377n9cc55/tb6DuqyF6pcQ5AbiHEshaDpY9v6oaSr2XCDidGmMwdzIA==}
    engines: {node: '>=8'}
    dependencies:
      path-type: 4.0.0
    dev: true

  /doctrine@3.0.0:
    resolution: {integrity: sha512-yS+Q5i3hBf7GBkd4KG8a7eBNNWNGLTaEwwYWUijIYM7zrlYDM0BFXHjjPWlWZ1Rg7UaddZeIDmi9jF3HmqiQ2w==}
    engines: {node: '>=6.0.0'}
    dependencies:
      esutils: 2.0.3
    dev: true

  /dom-walk@0.1.2:
    resolution: {integrity: sha512-6QvTW9mrGeIegrFXdtQi9pk7O/nSK6lSdXW2eqUspN5LWD7UTji2Fqw5V2YLjBpHEoU9Xl/eUWNpDeZvoyOv2w==}
    dev: false

  /dot-prop@5.3.0:
    resolution: {integrity: sha512-QM8q3zDe58hqUqjraQOmzZ1LIH9SWQJTlEKCH4kJ2oQvLZk7RbQXvtDM2XEq3fwkV9CCvvH4LA0AV+ogFsBM2Q==}
    engines: {node: '>=8'}
    dependencies:
      is-obj: 2.0.0
    dev: true

  /dotenv@16.4.5:
    resolution: {integrity: sha512-ZmdL2rui+eB2YwhsWzjInR8LldtZHGDoQ1ugH85ppHKwpUHL7j7rN0Ti9NCnGiQbhaZ11FpR+7ao1dNsmduNUg==}
    engines: {node: '>=12'}
    dev: true

  /dotignore@0.1.2:
    resolution: {integrity: sha512-UGGGWfSauusaVJC+8fgV+NVvBXkCTmVv7sk6nojDZZvuOUNGUy0Zk4UpHQD6EDjS0jpBwcACvH4eofvyzBcRDw==}
    hasBin: true
    dependencies:
      minimatch: 3.1.2
    dev: false

  /eastasianwidth@0.2.0:
    resolution: {integrity: sha512-I88TYZWc9XiYHRQ4/3c5rjjfgkjhLyW2luGIheGERbNQ6OY7yTybanSpDXZa8y7VUP9YmDcYa+eyq4ca7iLqWA==}
    dev: true

  /ecc-jsbn@0.1.2:
    resolution: {integrity: sha512-eh9O+hwRHNbG4BLTjEl3nw044CkGm5X6LoaCf7LPp7UU8Qrt47JYNi6nPX8xjW97TKGKm1ouctg0QSpZe9qrnw==}
    dependencies:
      jsbn: 0.1.1
      safer-buffer: 2.1.2
    dev: false

  /electron-to-chromium@1.4.728:
    resolution: {integrity: sha512-Ud1v7hJJYIqehlUJGqR6PF1Ek8l80zWwxA6nGxigBsGJ9f9M2fciHyrIiNMerSHSH3p+0/Ia7jIlnDkt41h5cw==}
    dev: false

  /elliptic@6.5.4:
    resolution: {integrity: sha512-iLhC6ULemrljPZb+QutR5TQGB+pdW6KGD5RSegS+8sorOZT+rdQFbsQFJgvN3eRqNALqJer4oQ16YvJHlU8hzQ==}
    dependencies:
      bn.js: 4.12.0
      brorand: 1.1.0
      hash.js: 1.1.7
      hmac-drbg: 1.0.1
      inherits: 2.0.4
      minimalistic-assert: 1.0.1
      minimalistic-crypto-utils: 1.0.1
    dev: true

  /elliptic@6.5.5:
    resolution: {integrity: sha512-7EjbcmUm17NQFu4Pmgmq2olYMj8nwMnpcddByChSUjArp8F5DQWcIcpriwO4ZToLNAJig0yiyjswfyGNje/ixw==}
    dependencies:
      bn.js: 4.12.0
      brorand: 1.1.0
      hash.js: 1.1.7
      hmac-drbg: 1.0.1
      inherits: 2.0.4
      minimalistic-assert: 1.0.1
      minimalistic-crypto-utils: 1.0.1

  /emoji-regex@10.3.0:
    resolution: {integrity: sha512-QpLs9D9v9kArv4lfDEgg1X/gN5XLnf/A6l9cs8SPZLRZR3ZkY9+kwIQTxm+fsSej5UMYGE8fdoaZVIBlqG0XTw==}
    dev: true

  /emoji-regex@8.0.0:
    resolution: {integrity: sha512-MSjYzcWNOA0ewAHpz0MxpYFvwg6yjy1NG3xteoqz644VCo/RPgnr1/GGt+ic3iJTzQ8Eu3TdM14SawnVUmGE6A==}
    dev: true

  /emoji-regex@9.2.2:
    resolution: {integrity: sha512-L18DaJsXSUk2+42pv8mLs5jJT2hqFkFE4j21wOmgbUqsZ2hL72NsUU785g9RXgo3s0ZNgVl42TiHp3ZtOv/Vyg==}
    dev: true

  /encoding@0.1.13:
    resolution: {integrity: sha512-ETBauow1T35Y/WZMkio9jiM0Z5xjHHmJ4XmjZOq1l/dXz3lr2sRn87nJy20RupqSh1F2m3HHPSp8ShIPQJrJ3A==}
    dependencies:
      iconv-lite: 0.6.3
    dev: false

  /enquirer@2.4.1:
    resolution: {integrity: sha512-rRqJg/6gd538VHvR3PSrdRBb/1Vy2YfzHqzvbhGIQpDRKIa4FgV/54b5Q1xYSxOOwKvjXweS26E0Q+nAMwp2pQ==}
    engines: {node: '>=8.6'}
    dependencies:
      ansi-colors: 4.1.3
      strip-ansi: 6.0.1
    dev: true

  /env-paths@2.2.1:
    resolution: {integrity: sha512-+h1lkLKhZMTYjog1VEpJNG7NZJWcuc2DDk/qsqSTRRCOXiLjeQ1d1/udrUGhqMxUgAlwKNZ0cf2uqan5GLuS2A==}
    engines: {node: '>=6'}
    dev: true

  /errno@0.1.8:
    resolution: {integrity: sha512-dJ6oBr5SQ1VSd9qkk7ByRgb/1SH4JZjCHSW/mr63/QcXO9zLVxvJ6Oy13nio03rxpSnVDDjFor75SjVeZWPW/A==}
    hasBin: true
    dependencies:
      prr: 1.0.1
    dev: false

  /error-ex@1.3.2:
    resolution: {integrity: sha512-7dFHNmqeFSEt2ZBsCriorKnn3Z2pj+fd9kmI6QoWw4//DL+icEBfc0U7qJCisqrTsKTjw4fNFy2pW9OqStD84g==}
    dependencies:
      is-arrayish: 0.2.1

  /es-abstract@1.23.3:
    resolution: {integrity: sha512-e+HfNH61Bj1X9/jLc5v1owaLYuHdeHHSQlkhCBiTK8rBvKaULl/beGMxwrMXjpYrv4pz22BlY570vVePA2ho4A==}
    engines: {node: '>= 0.4'}
    dependencies:
      array-buffer-byte-length: 1.0.1
      arraybuffer.prototype.slice: 1.0.3
      available-typed-arrays: 1.0.7
      call-bind: 1.0.7
      data-view-buffer: 1.0.1
      data-view-byte-length: 1.0.1
      data-view-byte-offset: 1.0.0
      es-define-property: 1.0.0
      es-errors: 1.3.0
      es-object-atoms: 1.0.0
      es-set-tostringtag: 2.0.3
      es-to-primitive: 1.2.1
      function.prototype.name: 1.1.6
      get-intrinsic: 1.2.4
      get-symbol-description: 1.0.2
      globalthis: 1.0.3
      gopd: 1.0.1
      has-property-descriptors: 1.0.2
      has-proto: 1.0.3
      has-symbols: 1.0.3
      hasown: 2.0.2
      internal-slot: 1.0.7
      is-array-buffer: 3.0.4
      is-callable: 1.2.7
      is-data-view: 1.0.1
      is-negative-zero: 2.0.3
      is-regex: 1.1.4
      is-shared-array-buffer: 1.0.3
      is-string: 1.0.7
      is-typed-array: 1.1.13
      is-weakref: 1.0.2
      object-inspect: 1.13.1
      object-keys: 1.1.1
      object.assign: 4.1.5
      regexp.prototype.flags: 1.5.2
      safe-array-concat: 1.1.2
      safe-regex-test: 1.0.3
      string.prototype.trim: 1.2.9
      string.prototype.trimend: 1.0.8
      string.prototype.trimstart: 1.0.8
      typed-array-buffer: 1.0.2
      typed-array-byte-length: 1.0.1
      typed-array-byte-offset: 1.0.2
      typed-array-length: 1.0.6
      unbox-primitive: 1.0.2
      which-typed-array: 1.1.15
    dev: false

  /es-define-property@1.0.0:
    resolution: {integrity: sha512-jxayLKShrEqqzJ0eumQbVhTYQM27CfT1T35+gCgDFoL82JLsXqTJ76zv6A0YLOgEnLUMvLzsDsGIrl8NFpT2gQ==}
    engines: {node: '>= 0.4'}
    dependencies:
      get-intrinsic: 1.2.4
    dev: false

  /es-errors@1.3.0:
    resolution: {integrity: sha512-Zf5H2Kxt2xjTvbJvP2ZWLEICxA6j+hAmMzIlypy4xcBg1vKVnx89Wy0GbS+kf5cwCVFFzdCFh2XSCFNULS6csw==}
    engines: {node: '>= 0.4'}
    dev: false

  /es-object-atoms@1.0.0:
    resolution: {integrity: sha512-MZ4iQ6JwHOBQjahnjwaC1ZtIBH+2ohjamzAO3oaHcXYup7qxjF2fixyH+Q71voWHeOkI2q/TnJao/KfXYIZWbw==}
    engines: {node: '>= 0.4'}
    dependencies:
      es-errors: 1.3.0
    dev: false

  /es-set-tostringtag@2.0.3:
    resolution: {integrity: sha512-3T8uNMC3OQTHkFUsFq8r/BwAXLHvU/9O9mE0fBc/MY5iq/8H7ncvO947LmYA6ldWw9Uh8Yhf25zu6n7nML5QWQ==}
    engines: {node: '>= 0.4'}
    dependencies:
      get-intrinsic: 1.2.4
      has-tostringtag: 1.0.2
      hasown: 2.0.2
    dev: false

  /es-to-primitive@1.2.1:
    resolution: {integrity: sha512-QCOllgZJtaUo9miYBcLChTUaHNjJF3PYs1VidD7AwiEj1kYxKeQTctLAezAOH5ZKRH0g2IgPn6KwB4IT8iRpvA==}
    engines: {node: '>= 0.4'}
    dependencies:
      is-callable: 1.2.7
      is-date-object: 1.0.5
      is-symbol: 1.0.4
    dev: false

  /escalade@3.1.2:
    resolution: {integrity: sha512-ErCHMCae19vR8vQGe50xIsVomy19rg6gFu3+r3jkEO46suLMWBksvVyoGgQV+jOfl84ZSOSlmv6Gxa89PmTGmA==}
    engines: {node: '>=6'}

  /escape-string-regexp@1.0.5:
    resolution: {integrity: sha512-vbRorB5FUQWvla16U8R/qgaFIya2qGzwDrNmCZuYKrbdSUMG6I1ZCGQRefkRVhuOkIGVne7BQ35DSfo1qvJqFg==}
    engines: {node: '>=0.8.0'}

  /escape-string-regexp@4.0.0:
    resolution: {integrity: sha512-TtpcNJ3XAzx3Gq8sWRzJaVajRs0uVxA2YAkdb1jm2YkPz4G6egUFAyA3n5vtEIZefPk5Wa4UXbKuS5fKkJWdgA==}
    engines: {node: '>=10'}
    dev: true

  /escodegen@1.8.1:
    resolution: {integrity: sha512-yhi5S+mNTOuRvyW4gWlg5W1byMaQGWWSYHXsuFZ7GBo7tpyOwi2EdzMP/QWxh9hwkD2m+wDVHJsxhRIj+v/b/A==}
    engines: {node: '>=0.12.0'}
    hasBin: true
    dependencies:
      esprima: 2.7.3
      estraverse: 1.9.3
      esutils: 2.0.3
      optionator: 0.8.3
    optionalDependencies:
      source-map: 0.2.0
    dev: true

  /eslint-config-prettier@9.1.0(eslint@8.57.0):
    resolution: {integrity: sha512-NSWl5BFQWEPi1j4TjVNItzYV7dZXZ+wP6I6ZhrBGpChQhZRUaElihE9uRRkcbRnNb76UMKDF3r+WTmNcGPKsqw==}
    hasBin: true
    peerDependencies:
      eslint: '>=7.0.0'
    dependencies:
      eslint: 8.57.0
    dev: true

  /eslint-plugin-no-only-tests@3.1.0:
    resolution: {integrity: sha512-Lf4YW/bL6Un1R6A76pRZyE1dl1vr31G/ev8UzIc/geCgFWyrKil8hVjYqWVKGB/UIGmb6Slzs9T0wNezdSVegw==}
    engines: {node: '>=5.0.0'}
    dev: true

  /eslint-plugin-simple-import-sort@12.0.0(eslint@8.57.0):
    resolution: {integrity: sha512-8o0dVEdAkYap0Cn5kNeklaKcT1nUsa3LITWEuFk3nJifOoD+5JQGoyDUW2W/iPWwBsNBJpyJS9y4je/BgxLcyQ==}
    peerDependencies:
      eslint: '>=5.0.0'
    dependencies:
      eslint: 8.57.0
    dev: true

  /eslint-scope@7.2.2:
    resolution: {integrity: sha512-dOt21O7lTMhDM+X9mB4GX+DZrZtCUJPL/wlcTqxyrx5IvO0IYtILdtrQGQp+8n5S0gwSVmOf9NQrjMOgfQZlIg==}
    engines: {node: ^12.22.0 || ^14.17.0 || >=16.0.0}
    dependencies:
      esrecurse: 4.3.0
      estraverse: 5.3.0
    dev: true

  /eslint-visitor-keys@3.4.3:
    resolution: {integrity: sha512-wpc+LXeiyiisxPlEkUzU6svyS1frIO3Mgxj1fdy7Pm8Ygzguax2N3Fa/D/ag1WqbOprdI+uY6wMUl8/a2G+iag==}
    engines: {node: ^12.22.0 || ^14.17.0 || >=16.0.0}
    dev: true

  /eslint@8.57.0:
    resolution: {integrity: sha512-dZ6+mexnaTIbSBZWgou51U6OmzIhYM2VcNdtiTtI7qPNZm35Akpr0f6vtw3w1Kmn5PYo+tZVfh13WrhpS6oLqQ==}
    engines: {node: ^12.22.0 || ^14.17.0 || >=16.0.0}
    hasBin: true
    dependencies:
      '@eslint-community/eslint-utils': 4.4.0(eslint@8.57.0)
      '@eslint-community/regexpp': 4.10.0
      '@eslint/eslintrc': 2.1.4
      '@eslint/js': 8.57.0
      '@humanwhocodes/config-array': 0.11.14
      '@humanwhocodes/module-importer': 1.0.1
      '@nodelib/fs.walk': 1.2.8
      '@ungap/structured-clone': 1.2.0
      ajv: 6.12.6
      chalk: 4.1.2
      cross-spawn: 7.0.3
      debug: 4.3.4(supports-color@8.1.1)
      doctrine: 3.0.0
      escape-string-regexp: 4.0.0
      eslint-scope: 7.2.2
      eslint-visitor-keys: 3.4.3
      espree: 9.6.1
      esquery: 1.5.0
      esutils: 2.0.3
      fast-deep-equal: 3.1.3
      file-entry-cache: 6.0.1
      find-up: 5.0.0
      glob-parent: 6.0.2
      globals: 13.24.0
      graphemer: 1.4.0
      ignore: 5.3.1
      imurmurhash: 0.1.4
      is-glob: 4.0.3
      is-path-inside: 3.0.3
      js-yaml: 4.1.0
      json-stable-stringify-without-jsonify: 1.0.1
      levn: 0.4.1
      lodash.merge: 4.6.2
      minimatch: 3.1.2
      natural-compare: 1.4.0
      optionator: 0.9.3
      strip-ansi: 6.0.1
      text-table: 0.2.0
    transitivePeerDependencies:
      - supports-color
    dev: true

  /espree@9.6.1:
    resolution: {integrity: sha512-oruZaFkjorTpF32kDSI5/75ViwGeZginGGy2NoOSg3Q9bnwlnmDm4HLnkl0RE3n+njDXR037aY1+x58Z/zFdwQ==}
    engines: {node: ^12.22.0 || ^14.17.0 || >=16.0.0}
    dependencies:
      acorn: 8.11.3
      acorn-jsx: 5.3.2(acorn@8.11.3)
      eslint-visitor-keys: 3.4.3
    dev: true

  /esprima@2.7.3:
    resolution: {integrity: sha512-OarPfz0lFCiW4/AV2Oy1Rp9qu0iusTKqykwTspGCZtPxmF81JR4MmIebvF1F9+UOKth2ZubLQ4XGGaU+hSn99A==}
    engines: {node: '>=0.10.0'}
    hasBin: true
    dev: true

  /esprima@4.0.1:
    resolution: {integrity: sha512-eGuFFw7Upda+g4p+QHvnW0RyTX/SVeJBDM/gCtMARO0cLuT2HcEKnTPvhjV6aGeqrCB/sbNop0Kszm0jsaWU4A==}
    engines: {node: '>=4'}
    hasBin: true
    dev: true

  /esquery@1.5.0:
    resolution: {integrity: sha512-YQLXUplAwJgCydQ78IMJywZCceoqk1oH01OERdSAJc/7U2AylwjhSCLDEtqwg811idIS/9fIU5GjG73IgjKMVg==}
    engines: {node: '>=0.10'}
    dependencies:
      estraverse: 5.3.0
    dev: true

  /esrecurse@4.3.0:
    resolution: {integrity: sha512-KmfKL3b6G+RXvP8N1vr3Tq1kL/oCFgn2NYXEtqP8/L3pKapUA4G8cFVaoF3SU323CD4XypR/ffioHmkti6/Tag==}
    engines: {node: '>=4.0'}
    dependencies:
      estraverse: 5.3.0
    dev: true

  /estraverse@1.9.3:
    resolution: {integrity: sha512-25w1fMXQrGdoquWnScXZGckOv+Wes+JDnuN/+7ex3SauFRS72r2lFDec0EKPt2YD1wUJ/IrfEex+9yp4hfSOJA==}
    engines: {node: '>=0.10.0'}
    dev: true

  /estraverse@5.3.0:
    resolution: {integrity: sha512-MMdARuVEQziNTeJD8DgMqmhwR11BRQ/cBP+pLtYdSTnf3MIO8fFeiINEbX36ZdNlfU/7A9f3gUw49B3oQsvwBA==}
    engines: {node: '>=4.0'}
    dev: true

  /esutils@2.0.3:
    resolution: {integrity: sha512-kVscqXk4OCp68SZ0dkgEKVi6/8ij300KBWTJq32P/dYeWTSwK41WyTxalN1eRmA5Z9UU/LX9D7FWSmV9SAYx6g==}
    engines: {node: '>=0.10.0'}

  /eth-block-tracker@2.3.1:
    resolution: {integrity: sha512-NamWuMBIl8kmkJFVj8WzGatySTzQPQag4Xr677yFxdVtIxACFbL/dQowk0MzEqIKk93U1TwY3MjVU6mOcwZnKA==}
    dependencies:
      async-eventemitter: github.com/ahultgren/async-eventemitter/fa06e39e56786ba541c180061dbf2c0a5bbf951c
      eth-query: 2.1.2
      ethereumjs-tx: 1.3.7
      ethereumjs-util: 5.2.1
      ethjs-util: 0.1.6
      json-rpc-engine: 3.8.0
      pify: 2.3.0
      tape: 4.17.0
    transitivePeerDependencies:
      - supports-color
    dev: false

<<<<<<< HEAD
  /eth-block-tracker@4.4.3(@babel/core@7.24.3):
    resolution: {integrity: sha512-A8tG4Z4iNg4mw5tP1Vung9N9IjgMNqpiMoJ/FouSFwNCGHv2X0mmOYwtQOJzki6XN7r7Tyo01S29p7b224I4jw==}
    dependencies:
      '@babel/plugin-transform-runtime': 7.24.0(@babel/core@7.24.3)
      '@babel/runtime': 7.24.0
=======
  /eth-block-tracker@4.4.3(@babel/core@7.24.4):
    resolution: {integrity: sha512-A8tG4Z4iNg4mw5tP1Vung9N9IjgMNqpiMoJ/FouSFwNCGHv2X0mmOYwtQOJzki6XN7r7Tyo01S29p7b224I4jw==}
    dependencies:
      '@babel/plugin-transform-runtime': 7.24.3(@babel/core@7.24.4)
      '@babel/runtime': 7.24.4
>>>>>>> 2a5b7976
      eth-query: 2.1.2
      json-rpc-random-id: 1.0.1
      pify: 3.0.0
      safe-event-emitter: 1.0.1
    transitivePeerDependencies:
      - '@babel/core'
      - supports-color
    dev: false

  /eth-gas-reporter@0.2.27:
    resolution: {integrity: sha512-femhvoAM7wL0GcI8ozTdxfuBtBFJ9qsyIAsmKVjlWAHUbdnnXHt+lKzz/kmldM5lA9jLuNHGwuIxorNpLbR1Zw==}
    peerDependencies:
      '@codechecks/client': ^0.1.0
    peerDependenciesMeta:
      '@codechecks/client':
        optional: true
    dependencies:
      '@solidity-parser/parser': 0.14.5
      axios: 1.6.8
      cli-table3: 0.5.1
      colors: 1.4.0
      ethereum-cryptography: 1.2.0
      ethers: 5.7.2
      fs-readdir-recursive: 1.1.0
      lodash: 4.17.21
      markdown-table: 1.1.3
      mocha: 10.4.0
      req-cwd: 2.0.0
      sha1: 1.1.1
      sync-request: 6.1.0
    transitivePeerDependencies:
      - bufferutil
      - debug
      - utf-8-validate
    dev: true

  /eth-json-rpc-errors@1.1.1:
    resolution: {integrity: sha512-WT5shJ5KfNqHi9jOZD+ID8I1kuYWNrigtZat7GOQkvwo99f8SzAVaEcWhJUv656WiZOAg3P1RiJQANtUmDmbIg==}
    deprecated: 'Package renamed: https://www.npmjs.com/package/eth-rpc-errors'
    dependencies:
      fast-safe-stringify: 2.1.1
    dev: false

  /eth-json-rpc-errors@2.0.2:
    resolution: {integrity: sha512-uBCRM2w2ewusRHGxN8JhcuOb2RN3ueAOYH/0BhqdFmQkZx5lj5+fLKTz0mIVOzd4FG5/kUksCzCD7eTEim6gaA==}
    deprecated: 'Package renamed: https://www.npmjs.com/package/eth-rpc-errors'
    dependencies:
      fast-safe-stringify: 2.1.1
    dev: false

  /eth-provider@0.2.5:
    resolution: {integrity: sha512-brZFNAYY5Js8yBeyk/ukOJQpClvOXrWFI2A+4HJrBu7rPuUIGHiQ7zmbyhYaRg5Xvkkyi9vw5Fvlt/8I6xvHDQ==}
    dependencies:
      ethereum-provider: 0.0.6
      oboe: 2.1.4
      uuid: 3.3.2
      ws: 7.1.2
      xhr2-cookies: 1.1.0
    transitivePeerDependencies:
      - bufferutil
      - utf-8-validate
    dev: false

  /eth-query@2.1.2:
    resolution: {integrity: sha512-srES0ZcvwkR/wd5OQBRA1bIJMww1skfGS0s8wlwK3/oNP4+wnds60krvu5R1QbpRQjMmpG5OMIWro5s7gvDPsA==}
    dependencies:
      json-rpc-random-id: 1.0.1
      xtend: 4.0.2
    dev: false

  /eth-rpc-errors@3.0.0:
    resolution: {integrity: sha512-iPPNHPrLwUlR9xCSYm7HHQjWBasor3+KZfRvwEWxMz3ca0yqnlBeJrnyphkGIXZ4J7AMAaOLmwy4AWhnxOiLxg==}
    dependencies:
      fast-safe-stringify: 2.1.1
    dev: false

  /eth-sig-util@1.4.2:
    resolution: {integrity: sha512-iNZ576iTOGcfllftB73cPB5AN+XUQAT/T8xzsILsghXC1o8gJUqe3RHlcDqagu+biFpYQ61KQrZZJza8eRSYqw==}
    deprecated: Deprecated in favor of '@metamask/eth-sig-util'
    dependencies:
      ethereumjs-abi: github.com/ethereumjs/ethereumjs-abi/ee3994657fa7a427238e6ba92a84d0b529bbcde0
      ethereumjs-util: 5.2.1
    dev: false

  /eth-sig-util@3.0.1:
    resolution: {integrity: sha512-0Us50HiGGvZgjtWTyAI/+qTzYPMLy5Q451D0Xy68bxq1QMWdoOddDwGvsqcFT27uohKgalM9z/yxplyt+mY2iQ==}
    deprecated: Deprecated in favor of '@metamask/eth-sig-util'
    dependencies:
      ethereumjs-abi: 0.6.8
      ethereumjs-util: 5.2.1
      tweetnacl: 1.0.3
      tweetnacl-util: 0.15.1
    dev: false

  /ethereum-bloom-filters@1.0.10:
    resolution: {integrity: sha512-rxJ5OFN3RwjQxDcFP2Z5+Q9ho4eIdEmSc2ht0fCu8Se9nbXjZ7/031uXoUYJ87KHCOdVeiUuwSnoS7hmYAGVHA==}
    dependencies:
      js-sha3: 0.8.0
    dev: true

  /ethereum-common@0.0.18:
    resolution: {integrity: sha512-EoltVQTRNg2Uy4o84qpa2aXymXDJhxm7eos/ACOg0DG4baAbMjhbdAEsx9GeE8sC3XCxnYvrrzZDH8D8MtA2iQ==}
    dev: false

  /ethereum-common@0.2.0:
    resolution: {integrity: sha512-XOnAR/3rntJgbCdGhqdaLIxDLWKLmsZOGhHdBKadEr6gEnJLH52k93Ou+TUdFaPN3hJc3isBZBal3U/XZ15abA==}
    dev: false

  /ethereum-cryptography@0.1.3:
    resolution: {integrity: sha512-w8/4x1SGGzc+tO97TASLja6SLd3fRIK2tLVcV2Gx4IB21hE19atll5Cq9o3d0ZmAYC/8aw0ipieTSiekAea4SQ==}
    dependencies:
      '@types/pbkdf2': 3.1.2
      '@types/secp256k1': 4.0.6
      blakejs: 1.2.1
      browserify-aes: 1.2.0
      bs58check: 2.1.2
      create-hash: 1.2.0
      create-hmac: 1.1.7
      hash.js: 1.1.7
      keccak: 3.0.4
      pbkdf2: 3.1.2
      randombytes: 2.1.0
      safe-buffer: 5.2.1
      scrypt-js: 3.0.1
      secp256k1: 4.0.3
      setimmediate: 1.0.5

  /ethereum-cryptography@1.2.0:
    resolution: {integrity: sha512-6yFQC9b5ug6/17CQpCyE3k9eKBMdhyVjzUy1WkiuY/E4vj/SXDBbCw8QEIaXqf0Mf2SnY6RmpDcwlUmBSS0EJw==}
    dependencies:
      '@noble/hashes': 1.2.0
      '@noble/secp256k1': 1.7.1
      '@scure/bip32': 1.1.5
      '@scure/bip39': 1.1.1
    dev: true

  /ethereum-cryptography@2.1.3:
    resolution: {integrity: sha512-BlwbIL7/P45W8FGW2r7LGuvoEZ+7PWsniMvQ4p5s2xCyw9tmaDlpfsN9HjAucbF+t/qpVHwZUisgfK24TCW8aA==}
    dependencies:
      '@noble/curves': 1.3.0
      '@noble/hashes': 1.3.3
      '@scure/bip32': 1.3.3
      '@scure/bip39': 1.2.2
    dev: true

  /ethereum-protocol@1.0.1:
    resolution: {integrity: sha512-3KLX1mHuEsBW0dKG+c6EOJS1NBNqdCICvZW9sInmZTt5aY0oxmHVggYRE0lJu1tcnMD1K+AKHdLi6U43Awm1Vg==}
    dev: false

  /ethereum-provider@0.0.6:
    resolution: {integrity: sha512-DqtdXNHGi/QtOjEovNOegVVQTd8/NnH9rP27R5SU3j2LKECZbcLGIZ3Z9Ln1SDaeUC5YJGJFYQCUUjfIi7NNyQ==}
    dev: false

  /ethereumjs-abi@0.6.8:
    resolution: {integrity: sha512-Tx0r/iXI6r+lRsdvkFDlut0N08jWMnKRZ6Gkq+Nmw75lZe4e6o3EkSnkaBP5NF6+m5PTGAr9JP43N3LyeoglsA==}
    dependencies:
      bn.js: 4.12.0
      ethereumjs-util: 6.2.1

  /ethereumjs-account@2.0.5:
    resolution: {integrity: sha512-bgDojnXGjhMwo6eXQC0bY6UK2liSFUSMwwylOmQvZbSl/D7NXQ3+vrGO46ZeOgjGfxXmgIeVNDIiHw7fNZM4VA==}
    dependencies:
      ethereumjs-util: 5.2.1
      rlp: 2.2.7
      safe-buffer: 5.2.1
    dev: false

  /ethereumjs-block@1.7.1:
    resolution: {integrity: sha512-B+sSdtqm78fmKkBq78/QLKJbu/4Ts4P2KFISdgcuZUPDm9x+N7qgBPIIFUGbaakQh8bzuquiRVbdmvPKqbILRg==}
    deprecated: 'New package name format for new versions: @ethereumjs/block. Please update.'
    dependencies:
      async: 2.6.4
      ethereum-common: 0.2.0
      ethereumjs-tx: 1.3.7
      ethereumjs-util: 5.2.1
      merkle-patricia-tree: 2.3.2
    dev: false

  /ethereumjs-block@2.2.2:
    resolution: {integrity: sha512-2p49ifhek3h2zeg/+da6XpdFR3GlqY3BIEiqxGF8j9aSRIgkb7M1Ky+yULBKJOu8PAZxfhsYA+HxUk2aCQp3vg==}
    deprecated: 'New package name format for new versions: @ethereumjs/block. Please update.'
    dependencies:
      async: 2.6.4
      ethereumjs-common: 1.5.2
      ethereumjs-tx: 2.1.2
      ethereumjs-util: 5.2.1
      merkle-patricia-tree: 2.3.2
    dev: false

  /ethereumjs-common@1.5.2:
    resolution: {integrity: sha512-hTfZjwGX52GS2jcVO6E2sx4YuFnf0Fhp5ylo4pEPhEffNln7vS59Hr5sLnp3/QCazFLluuBZ+FZ6J5HTp0EqCA==}
    deprecated: 'New package name format for new versions: @ethereumjs/common. Please update.'
    dev: false

  /ethereumjs-tx@1.3.7:
    resolution: {integrity: sha512-wvLMxzt1RPhAQ9Yi3/HKZTn0FZYpnsmQdbKYfUUpi4j1SEIcbkd9tndVjcPrufY3V7j2IebOpC00Zp2P/Ay2kA==}
    deprecated: 'New package name format for new versions: @ethereumjs/tx. Please update.'
    dependencies:
      ethereum-common: 0.0.18
      ethereumjs-util: 5.2.1
    dev: false

  /ethereumjs-tx@2.1.2:
    resolution: {integrity: sha512-zZEK1onCeiORb0wyCXUvg94Ve5It/K6GD1K+26KfFKodiBiS6d9lfCXlUKGBBdQ+bv7Day+JK0tj1K+BeNFRAw==}
    deprecated: 'New package name format for new versions: @ethereumjs/tx. Please update.'
    dependencies:
      ethereumjs-common: 1.5.2
      ethereumjs-util: 6.2.1
    dev: false

  /ethereumjs-util@5.2.1:
    resolution: {integrity: sha512-v3kT+7zdyCm1HIqWlLNrHGqHGLpGYIhjeHxQjnDXjLT2FyGJDsd3LWMYUo7pAFRrk86CR3nUJfhC81CCoJNNGQ==}
    dependencies:
      bn.js: 4.12.0
      create-hash: 1.2.0
      elliptic: 6.5.5
      ethereum-cryptography: 0.1.3
      ethjs-util: 0.1.6
      rlp: 2.2.7
      safe-buffer: 5.2.1
    dev: false

  /ethereumjs-util@6.2.1:
    resolution: {integrity: sha512-W2Ktez4L01Vexijrm5EB6w7dg4n/TgpoYU4avuT5T3Vmnw/eCRtiBrJfQYS/DCSvDIOLn2k57GcHdeBcgVxAqw==}
    dependencies:
      '@types/bn.js': 4.11.6
      bn.js: 4.12.0
      create-hash: 1.2.0
      elliptic: 6.5.5
      ethereum-cryptography: 0.1.3
      ethjs-util: 0.1.6
      rlp: 2.2.7

  /ethereumjs-util@7.1.5:
    resolution: {integrity: sha512-SDl5kKrQAudFBUe5OJM9Ac6WmMyYmXX/6sTmLZ3ffG2eY6ZIGBes3pEDxNN6V72WyOw4CPD5RomKdsa8DAAwLg==}
    engines: {node: '>=10.0.0'}
    dependencies:
      '@types/bn.js': 5.1.5
      bn.js: 5.2.1
      create-hash: 1.2.0
      ethereum-cryptography: 0.1.3
      rlp: 2.2.7

  /ethereumjs-vm@2.6.0:
    resolution: {integrity: sha512-r/XIUik/ynGbxS3y+mvGnbOKnuLo40V5Mj1J25+HEO63aWYREIqvWeRO/hnROlMBE5WoniQmPmhiaN0ctiHaXw==}
    deprecated: 'New package name format for new versions: @ethereumjs/vm. Please update.'
    dependencies:
      async: 2.6.4
      async-eventemitter: 0.2.4
      ethereumjs-account: 2.0.5
      ethereumjs-block: 2.2.2
      ethereumjs-common: 1.5.2
      ethereumjs-util: 6.2.1
      fake-merkle-patricia-tree: 1.0.1
      functional-red-black-tree: 1.0.1
      merkle-patricia-tree: 2.3.2
      rustbn.js: 0.2.0
      safe-buffer: 5.2.1
    dev: false

  /ethereumjs-wallet@0.6.5:
    resolution: {integrity: sha512-MDwjwB9VQVnpp/Dc1XzA6J1a3wgHQ4hSvA1uWNatdpOrtCbPVuQSKSyRnjLvS0a+KKMw2pvQ9Ybqpb3+eW8oNA==}
    dependencies:
      aes-js: 3.1.2
      bs58check: 2.1.2
      ethereum-cryptography: 0.1.3
      ethereumjs-util: 6.2.1
      randombytes: 2.1.0
      safe-buffer: 5.2.1
      scryptsy: 1.2.1
      utf8: 3.0.0
      uuid: 3.4.0
    dev: false

  /ethereumjs-wallet@1.0.2:
    resolution: {integrity: sha512-CCWV4RESJgRdHIvFciVQFnCHfqyhXWchTPlkfp28Qc53ufs+doi5I/cV2+xeK9+qEo25XCWfP9MiL+WEPAZfdA==}
    dependencies:
      aes-js: 3.1.2
      bs58check: 2.1.2
      ethereum-cryptography: 0.1.3
      ethereumjs-util: 7.1.5
      randombytes: 2.1.0
      scrypt-js: 3.0.1
      utf8: 3.0.0
      uuid: 8.3.2
    dev: false

  /ethers@5.7.2:
    resolution: {integrity: sha512-wswUsmWo1aOK8rR7DIKiWSw9DbLWe6x98Jrn8wcTflTVvaXhAMaB5zGAXy0GYQEQp9iO1iSHWVyARQm11zUtyg==}
    dependencies:
      '@ethersproject/abi': 5.7.0
      '@ethersproject/abstract-provider': 5.7.0
      '@ethersproject/abstract-signer': 5.7.0
      '@ethersproject/address': 5.7.0
      '@ethersproject/base64': 5.7.0
      '@ethersproject/basex': 5.7.0
      '@ethersproject/bignumber': 5.7.0
      '@ethersproject/bytes': 5.7.0
      '@ethersproject/constants': 5.7.0
      '@ethersproject/contracts': 5.7.0
      '@ethersproject/hash': 5.7.0
      '@ethersproject/hdnode': 5.7.0
      '@ethersproject/json-wallets': 5.7.0
      '@ethersproject/keccak256': 5.7.0
      '@ethersproject/logger': 5.7.0
      '@ethersproject/networks': 5.7.1
      '@ethersproject/pbkdf2': 5.7.0
      '@ethersproject/properties': 5.7.0
      '@ethersproject/providers': 5.7.2
      '@ethersproject/random': 5.7.0
      '@ethersproject/rlp': 5.7.0
      '@ethersproject/sha2': 5.7.0
      '@ethersproject/signing-key': 5.7.0
      '@ethersproject/solidity': 5.7.0
      '@ethersproject/strings': 5.7.0
      '@ethersproject/transactions': 5.7.0
      '@ethersproject/units': 5.7.0
      '@ethersproject/wallet': 5.7.0
      '@ethersproject/web': 5.7.1
      '@ethersproject/wordlists': 5.7.0
    transitivePeerDependencies:
      - bufferutil
      - utf-8-validate
    dev: true

  /ethers@6.11.1:
    resolution: {integrity: sha512-mxTAE6wqJQAbp5QAe/+o+rXOID7Nw91OZXvgpjDa1r4fAbq2Nu314oEZSbjoRLacuCzs7kUC3clEvkCQowffGg==}
    engines: {node: '>=14.0.0'}
    dependencies:
      '@adraffy/ens-normalize': 1.10.1
      '@noble/curves': 1.2.0
      '@noble/hashes': 1.3.2
      '@types/node': 18.15.13
      aes-js: 4.0.0-beta.5
      tslib: 2.4.0
      ws: 8.5.0
    transitivePeerDependencies:
      - bufferutil
      - utf-8-validate
    dev: true

  /ethjs-unit@0.1.6:
    resolution: {integrity: sha512-/Sn9Y0oKl0uqQuvgFk/zQgR7aw1g36qX/jzSQ5lSwlO0GigPymk4eGQfeNTD03w1dPOqfz8V77Cy43jH56pagw==}
    engines: {node: '>=6.5.0', npm: '>=3'}
    dependencies:
      bn.js: 4.11.6
      number-to-bn: 1.7.0
    dev: true

  /ethjs-util@0.1.6:
    resolution: {integrity: sha512-CUnVOQq7gSpDHZVVrQW8ExxUETWrnrvXYvYz55wOU8Uj4VCgw56XC2B/fVqQN+f7gmrnRHSLVnFAwsCuNwji8w==}
    engines: {node: '>=6.5.0', npm: '>=3'}
    dependencies:
      is-hex-prefixed: 1.0.0
      strip-hex-prefix: 1.0.0
    bundledDependencies: false

  /eventemitter3@5.0.1:
    resolution: {integrity: sha512-GWkBvjiSZK87ELrYOSESUYeVIc9mvLLf/nXalMOS5dYrgZq9o5OVkbZAVM06CVxYsCwH9BDZFPlQTlPA1j4ahA==}
    dev: true

  /events@3.3.0:
    resolution: {integrity: sha512-mQw+2fkQbALzQ7V0MY0IqdnXNOeTtP4r0lN9z7AAawCXgqea7bDii20AYrIBrFd/Hx0M2Ocz6S111CaFkUcb0Q==}
    engines: {node: '>=0.8.x'}
    dev: false

  /evp_bytestokey@1.0.3:
    resolution: {integrity: sha512-/f2Go4TognH/KvCISP7OUsHn85hT9nUkxxA9BEWxFn+Oj9o8ZNLm/40hdlgSLyuOimsrTKLUMEorQexp/aPQeA==}
    dependencies:
      md5.js: 1.3.5
      safe-buffer: 5.2.1

  /execa@8.0.1:
    resolution: {integrity: sha512-VyhnebXciFV2DESc+p6B+y0LjSm0krU4OgJN44qFAhBY0TJ+1V61tYD2+wHusZ6F9n5K+vl8k0sTy7PEfV4qpg==}
    engines: {node: '>=16.17'}
    dependencies:
      cross-spawn: 7.0.3
      get-stream: 8.0.1
      human-signals: 5.0.0
      is-stream: 3.0.0
      merge-stream: 2.0.0
      npm-run-path: 5.3.0
      onetime: 6.0.0
      signal-exit: 4.1.0
      strip-final-newline: 3.0.0
    dev: true

  /extend@3.0.2:
    resolution: {integrity: sha512-fjquC59cD7CyW6urNXK0FBufkZcoiGG80wTuPujX590cB5Ttln20E2UB4S/WARVqhXffZl2LNgS+gQdPIIim/g==}
    dev: false

  /extsprintf@1.3.0:
    resolution: {integrity: sha512-11Ndz7Nv+mvAC1j0ktTa7fAb0vLyGGX+rMHNBYQviQDGU0Hw7lhctJANqbPhu9nV9/izT/IntTgZ7Im/9LJs9g==}
    engines: {'0': node >=0.6.0}
    dev: false

  /fake-merkle-patricia-tree@1.0.1:
    resolution: {integrity: sha512-Tgq37lkc9pUIgIKw5uitNUKcgcYL3R6JvXtKQbOf/ZSavXbidsksgp/pAY6p//uhw0I4yoMsvTSovvVIsk/qxA==}
    dependencies:
      checkpoint-store: 1.1.0
    dev: false

  /fast-deep-equal@3.1.3:
    resolution: {integrity: sha512-f3qQ9oQy9j2AhBe/H9VC91wLmKBCCU/gDOnKNAYG5hswO7BLKj09Hc5HYNz9cGI++xlpDCIgDaitVs03ATR84Q==}

  /fast-diff@1.3.0:
    resolution: {integrity: sha512-VxPP4NqbUjj6MaAOafWeUn2cXWLcCtljklUtZf0Ind4XQ+QPtmA0b18zZy0jIQx+ExRVCR/ZQpBmik5lXshNsw==}
    dev: true

  /fast-glob@3.3.2:
    resolution: {integrity: sha512-oX2ruAFQwf/Orj8m737Y5adxDQO0LAB7/S5MnxCdTNDd4p6BsyIVsv9JQsATbTSq8KHRpLwIHbVlUNatxd+1Ow==}
    engines: {node: '>=8.6.0'}
    dependencies:
      '@nodelib/fs.stat': 2.0.5
      '@nodelib/fs.walk': 1.2.8
      glob-parent: 5.1.2
      merge2: 1.4.1
      micromatch: 4.0.5
    dev: true

  /fast-json-stable-stringify@2.1.0:
    resolution: {integrity: sha512-lhd/wF+Lk98HZoTCtlVraHtfh5XYijIjalXck7saUtuanSDyLMxnHhSXEDJqHxD7msR8D0uCmqlkwjCV8xvwHw==}

  /fast-levenshtein@2.0.6:
    resolution: {integrity: sha512-DCXu6Ifhqcks7TZKY3Hxp3y6qphY5SJZmrWMDrKcERSOXWQdMhU9Ig/PYrzyw/ul9jOIyh0N4M0tbC5hodg8dw==}
    dev: true

  /fast-safe-stringify@2.1.1:
    resolution: {integrity: sha512-W+KJc2dmILlPplD/H4K9l9LcAHAfPtP6BY84uVLXQ6Evcz9Lcg33Y2z1IVblT6xdY54PXYVHEv+0Wpq8Io6zkA==}
    dev: false

  /fastq@1.17.1:
    resolution: {integrity: sha512-sRVD3lWVIXWg6By68ZN7vho9a1pQcN/WBFaAAsDDFzlJjvoGx0P8z7V1t72grFJfJhu3YPZBuu25f7Kaw2jN1w==}
    dependencies:
      reusify: 1.0.4
    dev: true

  /fetch-ponyfill@4.1.0:
    resolution: {integrity: sha512-knK9sGskIg2T7OnYLdZ2hZXn0CtDrAIBxYQLpmEf0BqfdWnwmM1weccUl5+4EdA44tzNSFAuxITPbXtPehUB3g==}
    dependencies:
      node-fetch: 1.7.3
    dev: false

  /file-entry-cache@6.0.1:
    resolution: {integrity: sha512-7Gps/XWymbLk2QLYK4NzpMOrYjMhdIxXuIvy2QBsLE6ljuodKvdkWs/cpyJJ3CVIVpH0Oi1Hvg1ovbMzLdFBBg==}
    engines: {node: ^10.12.0 || >=12.0.0}
    dependencies:
      flat-cache: 3.2.0
    dev: true

  /fill-range@7.0.1:
    resolution: {integrity: sha512-qOo9F+dMUmC2Lcb4BbVvnKJxTPjCm+RRpe4gDuGrzkL7mEVl/djYSu2OdQ2Pa302N4oqkSg9ir6jaLWJ2USVpQ==}
    engines: {node: '>=8'}
    dependencies:
      to-regex-range: 5.0.1
    dev: true

  /find-replace@3.0.0:
    resolution: {integrity: sha512-6Tb2myMioCAgv5kfvP5/PkZZ/ntTpVK39fHY7WkWBgvbeE+VHd/tZuZ4mrC+bxh4cfOZeYKVPaJIZtZXV7GNCQ==}
    engines: {node: '>=4.0.0'}
    dependencies:
      array-back: 3.1.0
    dev: true

  /find-up@1.1.2:
    resolution: {integrity: sha512-jvElSjyuo4EMQGoTwo1uJU5pQMwTW5lS1x05zzfJuTIyLR3zwO27LYrxNg+dlvKpGOuGy/MzBdXh80g0ve5+HA==}
    engines: {node: '>=0.10.0'}
    dependencies:
      path-exists: 2.1.0
      pinkie-promise: 2.0.1
    dev: false

  /find-up@2.1.0:
    resolution: {integrity: sha512-NWzkk0jSJtTt08+FBFMvXoeZnOJD+jTtsRmBYbAIzJdX6l7dLgR7CTubCM5/eDdPUBvLCeVasP1brfVR/9/EZQ==}
    engines: {node: '>=4'}
    dependencies:
      locate-path: 2.0.0

  /find-up@5.0.0:
    resolution: {integrity: sha512-78/PXT1wlLLDgTzDs7sjq9hzz0vXD+zn+7wypEe4fXQxCmdmqfGsEPQxmiCSQI3ajFV91bVSsvNtrJRiW6nGng==}
    engines: {node: '>=10'}
    dependencies:
      locate-path: 6.0.0
      path-exists: 4.0.0
    dev: true

  /find-up@7.0.0:
    resolution: {integrity: sha512-YyZM99iHrqLKjmt4LJDj58KI+fYyufRLBSYcqycxf//KpBk9FoewoGX0450m9nB44qrZnovzC2oeP5hUibxc/g==}
    engines: {node: '>=18'}
    dependencies:
      locate-path: 7.2.0
      path-exists: 5.0.0
      unicorn-magic: 0.1.0
    dev: true

  /flat-cache@3.2.0:
    resolution: {integrity: sha512-CYcENa+FtcUKLmhhqyctpclsq7QF38pKjZHsGNiSQF5r4FtoKDWabFDl3hzaEQMvT1LHEysw5twgLvpYYb4vbw==}
    engines: {node: ^10.12.0 || >=12.0.0}
    dependencies:
      flatted: 3.3.1
      keyv: 4.5.4
      rimraf: 3.0.2
    dev: true

  /flat@5.0.2:
    resolution: {integrity: sha512-b6suED+5/3rTpUBdG1gupIl8MPFCAMA0QXwmljLhvCUKcUvdE4gWky9zpuGCcXHOsz4J9wPGNWq6OKpmIzz3hQ==}
    hasBin: true
    dev: true

  /flatted@3.3.1:
    resolution: {integrity: sha512-X8cqMLLie7KsNUDSdzeN8FYK9rEt4Dt67OsG/DNGnYTSDBG4uFAJFBnUeiV+zCVAvwFy56IjM9sH51jVaEhNxw==}
    dev: true

  /follow-redirects@1.15.6(debug@4.3.4):
    resolution: {integrity: sha512-wWN62YITEaOpSK584EZXJafH1AGpO8RVgElfkuXbTOrPX4fIfOyEpW/CsiNd8JdYrAoOvafRTOEnvsO++qCqFA==}
    engines: {node: '>=4.0'}
    peerDependencies:
      debug: '*'
    peerDependenciesMeta:
      debug:
        optional: true
    dependencies:
      debug: 4.3.4(supports-color@8.1.1)
    dev: true

  /for-each@0.3.3:
    resolution: {integrity: sha512-jqYfLp7mo9vIyQf8ykW2v7A+2N4QjeCeI5+Dz9XraiO1ign81wjiH7Fb9vSOWvQfNtmSa4H2RoQTrrXivdUZmw==}
    dependencies:
      is-callable: 1.2.7
    dev: false

  /foreground-child@3.1.1:
    resolution: {integrity: sha512-TMKDUnIte6bfb5nWv7V/caI169OHgvwjb7V4WkeUvbQQdjr5rWKqHFiKWb/fcOwB+CzBT+qbWjvj+DVwRskpIg==}
    engines: {node: '>=14'}
    dependencies:
      cross-spawn: 7.0.3
      signal-exit: 4.1.0
    dev: true

  /forever-agent@0.6.1:
    resolution: {integrity: sha512-j0KLYPhm6zeac4lz3oJ3o65qvgQCcPubiyotZrXqEaG4hNagNYO8qdlUrX5vwqv9ohqeT/Z3j6+yW067yWWdUw==}
    dev: false

  /form-data-encoder@2.1.4:
    resolution: {integrity: sha512-yDYSgNMraqvnxiEXO4hi88+YZxaHC6QKzb5N84iRCTDeRO7ZALpir/lVmf/uXUhnwUr2O4HU8s/n6x+yNjQkHw==}
    engines: {node: '>= 14.17'}
    dev: true

  /form-data@2.3.3:
    resolution: {integrity: sha512-1lLKB2Mu3aGP1Q/2eCOx0fNbRMe7XdwktwOruhfqqd0rIJWwN4Dh+E3hrPSlDCXnSR7UtZ1N38rVXm+6+MEhJQ==}
    engines: {node: '>= 0.12'}
    dependencies:
      asynckit: 0.4.0
      combined-stream: 1.0.8
      mime-types: 2.1.35

  /form-data@4.0.0:
    resolution: {integrity: sha512-ETEklSGi5t0QMZuiXoA/Q6vcnxcLQP5vdugSpuAyi6SVGi2clPPp+xgEhuMaHC+zGgn31Kd235W35f7Hykkaww==}
    engines: {node: '>= 6'}
    dependencies:
      asynckit: 0.4.0
      combined-stream: 1.0.8
      mime-types: 2.1.35
    dev: true

  /fp-ts@1.19.3:
    resolution: {integrity: sha512-H5KQDspykdHuztLTg+ajGN0Z2qUjcEf3Ybxc6hLt0k7/zPkn29XnKnxlBPyW2XIddWrGaJBzBl4VLYOtk39yZg==}
    dev: true

  /fs-extra@0.30.0:
    resolution: {integrity: sha512-UvSPKyhMn6LEd/WpUaV9C9t3zATuqoqfWc3QdPhPLb58prN9tqYPlPWi8Krxi44loBoUzlobqZ3+8tGpxxSzwA==}
    dependencies:
      graceful-fs: 4.2.11
      jsonfile: 2.4.0
      klaw: 1.3.1
      path-is-absolute: 1.0.1
      rimraf: 2.7.1

  /fs-extra@10.1.0:
    resolution: {integrity: sha512-oRXApq54ETRj4eMiFzGnHWGy+zo5raudjuxN0b8H7s/RU2oW0Wvsx9O0ACRN/kRq9E8Vu/ReskGB5o3ji+FzHQ==}
    engines: {node: '>=12'}
    dependencies:
      graceful-fs: 4.2.11
      jsonfile: 6.1.0
      universalify: 2.0.1
    dev: true

  /fs-extra@7.0.1:
    resolution: {integrity: sha512-YJDaCJZEnBmcbw13fvdAM9AwNOJwOzrE4pqMqBq5nFiEqXUqHwlK4B+3pUw6JNvfSPtX05xFHtYy/1ni01eGCw==}
    engines: {node: '>=6 <7 || >=8'}
    dependencies:
      graceful-fs: 4.2.11
      jsonfile: 4.0.0
      universalify: 0.1.2
    dev: true

  /fs-extra@8.1.0:
    resolution: {integrity: sha512-yhlQgA6mnOJUKOsRUFsgJdQCvkKhcz8tlZG5HBQfReYZy46OwLcY+Zia0mtdHsOo9y/hP+CxMN0TU9QxoOtG4g==}
    engines: {node: '>=6 <7 || >=8'}
    dependencies:
      graceful-fs: 4.2.11
      jsonfile: 4.0.0
      universalify: 0.1.2
    dev: true

  /fs-extra@9.1.0:
    resolution: {integrity: sha512-hcg3ZmepS30/7BSFqRvoo3DOMQu7IjqxO5nCDt+zM9XWjb33Wg7ziNT+Qvqbuc3+gWpzO02JubVyk2G4Zvo1OQ==}
    engines: {node: '>=10'}
    dependencies:
      at-least-node: 1.0.0
      graceful-fs: 4.2.11
      jsonfile: 6.1.0
      universalify: 2.0.1
    dev: true

  /fs-readdir-recursive@1.1.0:
    resolution: {integrity: sha512-GNanXlVr2pf02+sPN40XN8HG+ePaNcvM0q5mZBd668Obwb0yD5GiUbZOFgwn8kGMY6I3mdyDJzieUy3PTYyTRA==}
    dev: true

  /fs.realpath@1.0.0:
    resolution: {integrity: sha512-OO0pH2lK6a0hZnAdau5ItzHPI6pUlvI7jMVnxUQRtw4owF2wk8lOSabtGDCTP4Ggrg2MbGnWO9X8K1t4+fGMDw==}

  /fsevents@2.3.3:
    resolution: {integrity: sha512-5xoDfX+fL7faATnagmWPpbFtwh/R77WmMMqqHGS65C3vvB0YHrgF+B1YmZ3441tMj5n63k0212XNoJwzlhffQw==}
    engines: {node: ^8.16.0 || ^10.6.0 || >=11.0.0}
    os: [darwin]
    requiresBuild: true
    dev: true
    optional: true

  /function-bind@1.1.2:
    resolution: {integrity: sha512-7XHNxH7qX9xG5mIwxkhumTox/MIRNcOgDrxWsMt2pAr23WHp6MrRlN7FBSFpCpr+oVO0F744iUgR82nJMfG2SA==}

  /function.prototype.name@1.1.6:
    resolution: {integrity: sha512-Z5kx79swU5P27WEayXM1tBi5Ze/lbIyiNgU3qyXUOf9b2rgXYyF9Dy9Cx+IQv/Lc8WCG6L82zwUPpSS9hGehIg==}
    engines: {node: '>= 0.4'}
    dependencies:
      call-bind: 1.0.7
      define-properties: 1.2.1
      es-abstract: 1.23.3
      functions-have-names: 1.2.3
    dev: false

  /functional-red-black-tree@1.0.1:
    resolution: {integrity: sha512-dsKNQNdj6xA3T+QlADDA7mOSlX0qiMINjn0cgr+eGHGsbSHzTabcIogz2+p/iqP1Xs6EP/sS2SbqH+brGTbq0g==}
    dev: false

  /functions-have-names@1.2.3:
    resolution: {integrity: sha512-xckBUXyTIqT97tq2x2AMb+g163b5JFysYk0x4qxNFwbfQkmNZoiRHb6sPzI9/QV33WeuvVYBUIiD4NzNIyqaRQ==}
    dev: false

  /gensync@1.0.0-beta.2:
    resolution: {integrity: sha512-3hN7NaskYvMDLQY55gnW3NQ+mesEAepTqlg+VEbj7zzqEMBVNhzcGYYeqFo/TlYz6eQiFcp1HcsCZO+nGgS8zg==}
    engines: {node: '>=6.9.0'}
    dev: false

  /get-caller-file@1.0.3:
    resolution: {integrity: sha512-3t6rVToeoZfYSGd8YoLFR2DJkiQrIiUrGcjvFX2mDw3bn6k2OtwHN0TNCLbBO+w8qTvimhDkv+LSscbJY1vE6w==}
    dev: false

  /get-caller-file@2.0.5:
    resolution: {integrity: sha512-DyFP3BM/3YHTQOCUL/w0OZHR0lpKeGrxotcHWcqNEdnltqFwXVfhEBQ94eIo34AfQpo0rGki4cyIiftY06h2Fg==}
    engines: {node: 6.* || 8.* || >= 10.*}
    dev: true

  /get-east-asian-width@1.2.0:
    resolution: {integrity: sha512-2nk+7SIVb14QrgXFHcm84tD4bKQz0RxPuMT8Ag5KPOq7J5fEmAg0UbXdTOSHqNuHSU28k55qnceesxXRZGzKWA==}
    engines: {node: '>=18'}
    dev: true

  /get-func-name@2.0.2:
    resolution: {integrity: sha512-8vXOvuE167CtIc3OyItco7N/dpRtBbYOsPsXCz7X/PMnlGjYjSGuZJgM1Y7mmew7BKf9BqvLX2tnOVy1BBUsxQ==}
    dev: true

  /get-intrinsic@1.2.4:
    resolution: {integrity: sha512-5uYhsJH8VJBTv7oslg4BznJYhDoRI6waYCxMmCdnTrcCrHA/fCFKoTFz2JKKE0HdDFUF7/oQuhzumXJK7paBRQ==}
    engines: {node: '>= 0.4'}
    dependencies:
      es-errors: 1.3.0
      function-bind: 1.1.2
      has-proto: 1.0.3
      has-symbols: 1.0.3
      hasown: 2.0.2
    dev: false

  /get-port@3.2.0:
    resolution: {integrity: sha512-x5UJKlgeUiNT8nyo/AcnwLnZuZNcSjSw0kogRB+Whd1fjjFq4B1hySFxSFWWSn4mIBzg3sRNUDFYc4g5gjPoLg==}
    engines: {node: '>=4'}
    dev: true

  /get-stream@6.0.1:
    resolution: {integrity: sha512-ts6Wi+2j3jQjqi70w5AlN8DFnkSwC+MqmxEzdEALB2qXZYV3X/b1CTfgPLGJNMeAWxdPfU8FO1ms3NUfaHCPYg==}
    engines: {node: '>=10'}
    dev: true

  /get-stream@8.0.1:
    resolution: {integrity: sha512-VaUJspBffn/LMCJVoMvSAdmscJyS1auj5Zulnn5UoYcY531UWmdwhRWkcGKnGU93m5HSXP9LP2usOryrBtQowA==}
    engines: {node: '>=16'}
    dev: true

  /get-symbol-description@1.0.2:
    resolution: {integrity: sha512-g0QYk1dZBxGwk+Ngc+ltRH2IBp2f7zBkBMBJZCDerh6EhlhSR6+9irMCuT/09zD6qkarHUSn529sK/yL4S27mg==}
    engines: {node: '>= 0.4'}
    dependencies:
      call-bind: 1.0.7
      es-errors: 1.3.0
      get-intrinsic: 1.2.4
    dev: false

  /getpass@0.1.7:
    resolution: {integrity: sha512-0fzj9JxOLfJ+XGLhR8ze3unN0KZCgZwiSSDz168VERjK8Wl8kVSdcu2kspd4s4wtAa1y/qrVRiAA0WclVsu0ng==}
    dependencies:
      assert-plus: 1.0.0
    dev: false

  /ghost-testrpc@0.0.2:
    resolution: {integrity: sha512-i08dAEgJ2g8z5buJIrCTduwPIhih3DP+hOCTyyryikfV8T0bNvHnGXO67i0DD1H4GBDETTclPy9njZbfluQYrQ==}
    hasBin: true
    dependencies:
      chalk: 2.4.2
      node-emoji: 1.11.0
    dev: true

  /git-raw-commits@4.0.0:
    resolution: {integrity: sha512-ICsMM1Wk8xSGMowkOmPrzo2Fgmfo4bMHLNX6ytHjajRJUqvHOw/TFapQ+QG75c3X/tTDDhOSRPGC52dDbNM8FQ==}
    engines: {node: '>=16'}
    hasBin: true
    dependencies:
      dargs: 8.1.0
      meow: 12.1.1
      split2: 4.2.0
    dev: true

  /glob-parent@5.1.2:
    resolution: {integrity: sha512-AOIgSQCepiJYwP3ARnGx+5VnTu2HBYdzbGP45eLw1vr3zB3vZLeyed1sC9hnbcOc9/SrMyM5RPQrkGz4aS9Zow==}
    engines: {node: '>= 6'}
    dependencies:
      is-glob: 4.0.3
    dev: true

  /glob-parent@6.0.2:
    resolution: {integrity: sha512-XxwI8EOhVQgWp6iDL+3b0r86f4d6AX6zSU55HfB4ydCEuXLXc5FcYeOu+nnGftS4TEju/11rt4KJPTMgbfmv4A==}
    engines: {node: '>=10.13.0'}
    dependencies:
      is-glob: 4.0.3
    dev: true

  /glob@10.3.12:
    resolution: {integrity: sha512-TCNv8vJ+xz4QiqTpfOJA7HvYv+tNIRHKfUWw/q+v2jdgN4ebz+KY9tGx5J4rHP0o84mNP+ApH66HRX8us3Khqg==}
    engines: {node: '>=16 || 14 >=14.17'}
    hasBin: true
    dependencies:
      foreground-child: 3.1.1
      jackspeak: 2.3.6
      minimatch: 9.0.4
      minipass: 7.0.4
      path-scurry: 1.10.2
    dev: true

  /glob@5.0.15:
    resolution: {integrity: sha512-c9IPMazfRITpmAAKi22dK1VKxGDX9ehhqfABDriL/lzO92xcUKEJPQHrVA/2YHSNFB4iFlykVmWvwo48nr3OxA==}
    dependencies:
      inflight: 1.0.6
      inherits: 2.0.4
      minimatch: 3.1.2
      once: 1.4.0
      path-is-absolute: 1.0.1
    dev: true

  /glob@7.1.7:
    resolution: {integrity: sha512-OvD9ENzPLbegENnYP5UUfJIirTg4+XwMWGaQfQTY0JenxNvvIKP3U3/tAQSPIu/lHxXYSZmpXlUHeqAIdKzBLQ==}
    dependencies:
      fs.realpath: 1.0.0
      inflight: 1.0.6
      inherits: 2.0.4
      minimatch: 3.1.2
      once: 1.4.0
      path-is-absolute: 1.0.1
    dev: true

  /glob@7.2.0:
    resolution: {integrity: sha512-lmLf6gtyrPq8tTjSmrO94wBeQbFR3HbLHbuyD69wuyQkImp2hWqMGB47OX65FBkPffO641IP9jWa1z4ivqG26Q==}
    dependencies:
      fs.realpath: 1.0.0
      inflight: 1.0.6
      inherits: 2.0.4
      minimatch: 3.1.2
      once: 1.4.0
      path-is-absolute: 1.0.1

  /glob@7.2.3:
    resolution: {integrity: sha512-nFR0zLpU2YCaRxwoCJvL6UvCH2JFyFVIvwTLsIf21AuHlMskA1hhTdk+LlYJtOlYt9v6dvszD2BGRqBL+iQK9Q==}
    dependencies:
      fs.realpath: 1.0.0
      inflight: 1.0.6
      inherits: 2.0.4
      minimatch: 3.1.2
      once: 1.4.0
      path-is-absolute: 1.0.1

  /glob@8.1.0:
    resolution: {integrity: sha512-r8hpEjiQEYlF2QU0df3dS+nxxSIreXQS1qRhMJM0Q5NDdR386C7jb7Hwwod8Fgiuex+k0GFjgft18yvxm5XoCQ==}
    engines: {node: '>=12'}
    dependencies:
      fs.realpath: 1.0.0
      inflight: 1.0.6
      inherits: 2.0.4
      minimatch: 5.1.6
      once: 1.4.0
    dev: true

  /global-directory@4.0.1:
    resolution: {integrity: sha512-wHTUcDUoZ1H5/0iVqEudYW4/kAlN5cZ3j/bXn0Dpbizl9iaUVeWSHqiOjsgk6OW2bkLclbBjzewBz6weQ1zA2Q==}
    engines: {node: '>=18'}
    dependencies:
      ini: 4.1.1
    dev: true

  /global-modules@2.0.0:
    resolution: {integrity: sha512-NGbfmJBp9x8IxyJSd1P+otYK8vonoJactOogrVfFRIAEY1ukil8RSKDz2Yo7wh1oihl51l/r6W4epkeKJHqL8A==}
    engines: {node: '>=6'}
    dependencies:
      global-prefix: 3.0.0
    dev: true

  /global-prefix@3.0.0:
    resolution: {integrity: sha512-awConJSVCHVGND6x3tmMaKcQvwXLhjdkmomy2W+Goaui8YPgYgXJZewhg3fWC+DlfqqQuWg8AwqjGTD2nAPVWg==}
    engines: {node: '>=6'}
    dependencies:
      ini: 1.3.8
      kind-of: 6.0.3
      which: 1.3.1
    dev: true

  /global@4.4.0:
    resolution: {integrity: sha512-wv/LAoHdRE3BeTGz53FAamhGlPLhlssK45usmGFThIi4XqnBmjKQ16u+RNbP7WvigRZDxUsM0J3gcQ5yicaL0w==}
    dependencies:
      min-document: 2.19.0
      process: 0.11.10
    dev: false

  /globals@11.12.0:
    resolution: {integrity: sha512-WOBp/EEGUiIsJSp7wcv/y6MO+lV9UoncWqxuFfm8eBwzWNgyfBd6Gz+IeKQ9jCmyhoH99g15M3T+QaVHFjizVA==}
    engines: {node: '>=4'}
    dev: false

  /globals@13.24.0:
    resolution: {integrity: sha512-AhO5QUcj8llrbG09iWhPU2B204J1xnPeL8kQmVorSsy+Sjj1sk8gIyh6cUocGmH4L0UuhAJy+hJMRA4mgA4mFQ==}
    engines: {node: '>=8'}
    dependencies:
      type-fest: 0.20.2
    dev: true

  /globals@9.18.0:
    resolution: {integrity: sha512-S0nG3CLEQiY/ILxqtztTWH/3iRRdyBLw6KMDxnKMchrtbj2OFmehVh0WUCfW3DUrIgx/qFrJPICrq4Z4sTR9UQ==}
    engines: {node: '>=0.10.0'}
    dev: false

  /globalthis@1.0.3:
    resolution: {integrity: sha512-sFdI5LyBiNTHjRd7cGPWapiHWMOXKyuBNX/cWJ3NfzrZQVa8GI/8cofCl74AOVqq9W5kNmguTIzJ/1s2gyI9wA==}
    engines: {node: '>= 0.4'}
    dependencies:
      define-properties: 1.2.1
    dev: false

  /globby@10.0.2:
    resolution: {integrity: sha512-7dUi7RvCoT/xast/o/dLN53oqND4yk0nsHkhRgn9w65C4PofCLOoJ39iSOg+qVDdWQPIEj+eszMHQ+aLVwwQSg==}
    engines: {node: '>=8'}
    dependencies:
      '@types/glob': 7.2.0
      array-union: 2.1.0
      dir-glob: 3.0.1
      fast-glob: 3.3.2
      glob: 7.2.3
      ignore: 5.3.1
      merge2: 1.4.1
      slash: 3.0.0
    dev: true

  /globby@11.1.0:
    resolution: {integrity: sha512-jhIXaOzy1sb8IyocaruWSn1TjmnBVs8Ayhcy83rmxNJ8q2uWKCAj3CnJY+KpGSXCueAPc0i05kVvVKtP1t9S3g==}
    engines: {node: '>=10'}
    dependencies:
      array-union: 2.1.0
      dir-glob: 3.0.1
      fast-glob: 3.3.2
      ignore: 5.3.1
      merge2: 1.4.1
      slash: 3.0.0
    dev: true

  /gopd@1.0.1:
    resolution: {integrity: sha512-d65bNlIadxvpb/A2abVdlqKqV563juRnZ1Wtk6s1sIR8uNsXR70xqIzVqxVf1eTqDunwT2MkczEeaezCKTZhwA==}
    dependencies:
      get-intrinsic: 1.2.4
    dev: false

  /got@12.6.1:
    resolution: {integrity: sha512-mThBblvlAF1d4O5oqyvN+ZxLAYwIJK7bpMxgYqPD9okW0C3qm5FFn7k811QrcuEBwaogR3ngOFoCfs6mRv7teQ==}
    engines: {node: '>=14.16'}
    dependencies:
      '@sindresorhus/is': 5.6.0
      '@szmarczak/http-timer': 5.0.1
      cacheable-lookup: 7.0.0
      cacheable-request: 10.2.14
      decompress-response: 6.0.0
      form-data-encoder: 2.1.4
      get-stream: 6.0.1
      http2-wrapper: 2.2.1
      lowercase-keys: 3.0.0
      p-cancelable: 3.0.0
      responselike: 3.0.0
    dev: true

  /graceful-fs@4.2.10:
    resolution: {integrity: sha512-9ByhssR2fPVsNZj478qUUbKfmL0+t5BDVyjShtyZZLiK7ZDAArFFfopyOTj0M05wE2tJPisA4iTnnXl2YoPvOA==}
    dev: true

  /graceful-fs@4.2.11:
    resolution: {integrity: sha512-RbJ5/jmFcNNCcDV5o9eTnBLJ/HszWV0P73bc+Ff4nS/rJj+YaS6IGyiOL0VoBYX+l1Wrl3k63h/KrH+nhJ0XvQ==}

  /graphemer@1.4.0:
    resolution: {integrity: sha512-EtKwoO6kxCL9WO5xipiHTZlSzBm7WLT627TqC/uVRd0HKmq8NXyebnNYxDoBi7wt8eTWrUrKXCOVaFq9x1kgag==}
    dev: true

  /handlebars@4.7.8:
    resolution: {integrity: sha512-vafaFqs8MZkRrSX7sFVUdo3ap/eNiLnb4IakshzvP56X5Nr1iGKAIqdX6tMlm6HcNRIkr6AxO5jFEoJzzpT8aQ==}
    engines: {node: '>=0.4.7'}
    hasBin: true
    dependencies:
      minimist: 1.2.8
      neo-async: 2.6.2
      source-map: 0.6.1
      wordwrap: 1.0.0
    optionalDependencies:
      uglify-js: 3.17.4
    dev: true

  /har-schema@2.0.0:
    resolution: {integrity: sha512-Oqluz6zhGX8cyRaTQlFMPw80bSJVG2x/cFb8ZPhUILGgHka9SsokCCOQgpveePerqidZOrT14ipqfJb7ILcW5Q==}
    engines: {node: '>=4'}
    dev: false

  /har-validator@5.1.5:
    resolution: {integrity: sha512-nmT2T0lljbxdQZfspsno9hgrG3Uir6Ks5afism62poxqBM6sDnMEuPmzTq8XN0OEwqKLLdh1jQI3qyE66Nzb3w==}
    engines: {node: '>=6'}
    deprecated: this library is no longer supported
    dependencies:
      ajv: 6.12.6
      har-schema: 2.0.0
    dev: false

  /hardhat-contract-sizer@2.10.0(hardhat@2.22.2):
    resolution: {integrity: sha512-QiinUgBD5MqJZJh1hl1jc9dNnpJg7eE/w4/4GEnrcmZJJTDbVFNe3+/3Ep24XqISSkYxRz36czcPHKHd/a0dwA==}
    peerDependencies:
      hardhat: ^2.0.0
    dependencies:
      chalk: 4.1.2
<<<<<<< HEAD
      cli-table3: 0.6.3
      hardhat: 2.22.2(ts-node@10.9.2)(typescript@5.4.2)
=======
      cli-table3: 0.6.4
      hardhat: 2.22.2(ts-node@10.9.2)(typescript@5.4.4)
>>>>>>> 2a5b7976
      strip-ansi: 6.0.1
    dev: true

  /hardhat-gas-reporter@1.0.10(hardhat@2.22.2):
    resolution: {integrity: sha512-02N4+So/fZrzJ88ci54GqwVA3Zrf0C9duuTyGt0CFRIh/CdNwbnTgkXkRfojOMLBQ+6t+lBIkgbsOtqMvNwikA==}
    peerDependencies:
      hardhat: ^2.0.2
    dependencies:
      array-uniq: 1.0.3
      eth-gas-reporter: 0.2.27
<<<<<<< HEAD
      hardhat: 2.22.2(ts-node@10.9.2)(typescript@5.4.2)
=======
      hardhat: 2.22.2(ts-node@10.9.2)(typescript@5.4.4)
>>>>>>> 2a5b7976
      sha1: 1.1.1
    transitivePeerDependencies:
      - '@codechecks/client'
      - bufferutil
      - debug
      - utf-8-validate
    dev: true

  /hardhat-ignore-warnings@0.2.11:
    resolution: {integrity: sha512-+nHnRbP6COFZaXE7HAY7TZNE3au5vHe5dkcnyq0XaP07ikT2fJ3NhFY0vn7Deh4Qbz0Z/9Xpnj2ki6Ktgk61pg==}
    dependencies:
      minimatch: 5.1.6
      node-interval-tree: 2.1.2
      solidity-comments: 0.0.2
    dev: true

  /hardhat-tracer@2.8.0(chai@4.4.1)(hardhat@2.22.2):
    resolution: {integrity: sha512-fBHhs7tdpUUndVfgupYc/TJKPgFv0gklICyAxeGZmtvpWBUZi2lXPsnCCeEVgT+9YjjumxPXZw8qZarO+2qM7w==}
    peerDependencies:
      chai: 4.x
      hardhat: '>=2.16 <3.x'
    dependencies:
      chai: 4.4.1
      chalk: 4.1.2
      debug: 4.3.4(supports-color@8.1.1)
      ethers: 5.7.2
<<<<<<< HEAD
      hardhat: 2.22.2(ts-node@10.9.2)(typescript@5.4.2)
=======
      hardhat: 2.22.2(ts-node@10.9.2)(typescript@5.4.4)
>>>>>>> 2a5b7976
    transitivePeerDependencies:
      - bufferutil
      - supports-color
      - utf-8-validate
    dev: true

  /hardhat-watcher@2.5.0(hardhat@2.22.2):
    resolution: {integrity: sha512-Su2qcSMIo2YO2PrmJ0/tdkf+6pSt8zf9+4URR5edMVti6+ShI8T3xhPrwugdyTOFuyj8lKHrcTZNKUFYowYiyA==}
    peerDependencies:
      hardhat: ^2.0.0
    dependencies:
      chokidar: 3.6.0
<<<<<<< HEAD
      hardhat: 2.22.2(ts-node@10.9.2)(typescript@5.4.2)
    dev: true

  /hardhat@2.22.2(ts-node@10.9.2)(typescript@5.4.2):
=======
      hardhat: 2.22.2(ts-node@10.9.2)(typescript@5.4.4)
    dev: true

  /hardhat@2.22.2(ts-node@10.9.2)(typescript@5.4.4):
>>>>>>> 2a5b7976
    resolution: {integrity: sha512-0xZ7MdCZ5sJem4MrvpQWLR3R3zGDoHw5lsR+pBFimqwagimIOn3bWuZv69KA+veXClwI1s/zpqgwPwiFrd4Dxw==}
    hasBin: true
    peerDependencies:
      ts-node: '*'
      typescript: '*'
    peerDependenciesMeta:
      ts-node:
        optional: true
      typescript:
        optional: true
    dependencies:
      '@ethersproject/abi': 5.7.0
      '@metamask/eth-sig-util': 4.0.1
      '@nomicfoundation/edr': 0.3.3
      '@nomicfoundation/ethereumjs-common': 4.0.4
      '@nomicfoundation/ethereumjs-tx': 5.0.4
      '@nomicfoundation/ethereumjs-util': 9.0.4
      '@nomicfoundation/solidity-analyzer': 0.1.1
      '@sentry/node': 5.30.0
      '@types/bn.js': 5.1.5
      '@types/lru-cache': 5.1.1
      adm-zip: 0.4.16
      aggregate-error: 3.1.0
      ansi-escapes: 4.3.2
      boxen: 5.1.2
      chalk: 2.4.2
      chokidar: 3.6.0
      ci-info: 2.0.0
      debug: 4.3.4(supports-color@8.1.1)
      enquirer: 2.4.1
      env-paths: 2.2.1
      ethereum-cryptography: 1.2.0
      ethereumjs-abi: 0.6.8
      find-up: 2.1.0
      fp-ts: 1.19.3
      fs-extra: 7.0.1
      glob: 7.2.0
      immutable: 4.3.5
      io-ts: 1.10.4
      keccak: 3.0.4
      lodash: 4.17.21
      mnemonist: 0.38.5
      mocha: 10.4.0
      p-map: 4.0.0
      raw-body: 2.5.2
      resolve: 1.17.0
      semver: 6.3.1
      solc: 0.7.3(debug@4.3.4)
      source-map-support: 0.5.21
      stacktrace-parser: 0.1.10
      ts-node: 10.9.2(@types/node@20.12.4)(typescript@5.4.4)
      tsort: 0.0.1
      typescript: 5.4.4
      undici: 5.28.4
      uuid: 8.3.2
      ws: 7.5.9
    transitivePeerDependencies:
      - bufferutil
      - c-kzg
      - supports-color
      - utf-8-validate
    dev: true

  /has-ansi@2.0.0:
    resolution: {integrity: sha512-C8vBJ8DwUCx19vhm7urhTuUsr4/IyP6l4VzNQDv+ryHQObW3TTTp9yB68WpYgRe2bbaGuZ/se74IqFeVnMnLZg==}
    engines: {node: '>=0.10.0'}
    dependencies:
      ansi-regex: 2.1.1
    dev: false

  /has-bigints@1.0.2:
    resolution: {integrity: sha512-tSvCKtBr9lkF0Ex0aQiP9N+OpV4zi2r/Nee5VkRDbaqv35RLYMzbwQfFSZZH0kR+Rd6302UJZ2p/bJCEoR3VoQ==}
    dev: false

  /has-flag@1.0.0:
    resolution: {integrity: sha512-DyYHfIYwAJmjAjSSPKANxI8bFY9YtFrgkAfinBojQ8YJTOuOuav64tMUJv584SES4xl74PmuaevIyaLESHdTAA==}
    engines: {node: '>=0.10.0'}
    dev: true

  /has-flag@3.0.0:
    resolution: {integrity: sha512-sKJf1+ceQBr4SMkvQnBDNDtf4TXpVhVGateu0t918bl30FnbE2m4vNLX+VWe/dpjlb+HugGYzW7uQXH98HPEYw==}
    engines: {node: '>=4'}

  /has-flag@4.0.0:
    resolution: {integrity: sha512-EykJT/Q1KjTWctppgIAgfSO0tKVuZUjhgMr17kqTumMl6Afv3EISleU7qZUzoXDFTAHTDC4NOoG/ZxU3EvlMPQ==}
    engines: {node: '>=8'}

  /has-property-descriptors@1.0.2:
    resolution: {integrity: sha512-55JNKuIW+vq4Ke1BjOTjM2YctQIvCT7GFzHwmfZPGo5wnrgkid0YQtnAleFSqumZm4az3n2BS+erby5ipJdgrg==}
    dependencies:
      es-define-property: 1.0.0
    dev: false

  /has-proto@1.0.3:
    resolution: {integrity: sha512-SJ1amZAJUiZS+PhsVLf5tGydlaVB8EdFpaSO4gmiUKUOxk8qzn5AIy4ZeJUmh22znIdk/uMAUT2pl3FxzVUH+Q==}
    engines: {node: '>= 0.4'}
    dev: false

  /has-symbols@1.0.3:
    resolution: {integrity: sha512-l3LCuF6MgDNwTDKkdYGEihYjt5pRPbEg46rtlmnSPlUbgmB8LOIrKJbYYFBSbnPaJexMKtiPO8hmeRjRz2Td+A==}
    engines: {node: '>= 0.4'}
    dev: false

  /has-tostringtag@1.0.2:
    resolution: {integrity: sha512-NqADB8VjPFLM2V0VvHUewwwsw0ZWBaIdgo+ieHtK3hasLz4qeCRjYcqfB6AQrBggRKppKF8L52/VqdVsO47Dlw==}
    engines: {node: '>= 0.4'}
    dependencies:
      has-symbols: 1.0.3
    dev: false

  /has@1.0.4:
    resolution: {integrity: sha512-qdSAmqLF6209RFj4VVItywPMbm3vWylknmB3nvNiUIs72xAimcM8nVYxYr7ncvZq5qzk9MKIZR8ijqD/1QuYjQ==}
    engines: {node: '>= 0.4.0'}
    dev: false

  /hash-base@3.1.0:
    resolution: {integrity: sha512-1nmYp/rhMDiE7AYkDw+lLwlAzz0AntGIe51F3RfFfEqyQ3feY2eI/NcwC6umIQVOASPMsWJLJScWKSSvzL9IVA==}
    engines: {node: '>=4'}
    dependencies:
      inherits: 2.0.4
      readable-stream: 3.6.2
      safe-buffer: 5.2.1

  /hash.js@1.1.7:
    resolution: {integrity: sha512-taOaskGt4z4SOANNseOviYDvjEJinIkRgmp7LbKP2YTTmVxWBl87s/uzK9r+44BclBSp2X7K1hqeNfz9JbBeXA==}
    dependencies:
      inherits: 2.0.4
      minimalistic-assert: 1.0.1

  /hasown@2.0.2:
    resolution: {integrity: sha512-0hJU9SCPvmMzIBdZFqNPXWa6dqh7WdH0cII9y+CyS8rG3nL48Bclra9HmKhVVUHyPWNH5Y7xDwAB7bfgSjkUMQ==}
    engines: {node: '>= 0.4'}
    dependencies:
      function-bind: 1.1.2

  /he@1.2.0:
    resolution: {integrity: sha512-F/1DnUGPopORZi0ni+CvrCgHQ5FyEAHRLSApuYWMmrbSwoN2Mn/7k+Gl38gJnR7yyDZk6WLXwiGod1JOWNDKGw==}
    hasBin: true
    dev: true

  /heap@0.2.7:
    resolution: {integrity: sha512-2bsegYkkHO+h/9MGbn6KWcE45cHZgPANo5LXF7EvWdT0yT2EguSVO1nDgU5c8+ZOPwp2vMNa7YFsJhVcDR9Sdg==}
    dev: true

  /hmac-drbg@1.0.1:
    resolution: {integrity: sha512-Tti3gMqLdZfhOQY1Mzf/AanLiqh1WTiJgEj26ZuYQ9fbkLomzGchCws4FyrSd4VkpBfiNhaE1On+lOz894jvXg==}
    dependencies:
      hash.js: 1.1.7
      minimalistic-assert: 1.0.1
      minimalistic-crypto-utils: 1.0.1

  /home-or-tmp@2.0.0:
    resolution: {integrity: sha512-ycURW7oUxE2sNiPVw1HVEFsW+ecOpJ5zaj7eC0RlwhibhRBod20muUN8qu/gzx956YrLolVvs1MTXwKgC2rVEg==}
    engines: {node: '>=0.10.0'}
    dependencies:
      os-homedir: 1.0.2
      os-tmpdir: 1.0.2
    dev: false

  /homedir@0.6.0:
    resolution: {integrity: sha512-KZFBHenkVuyyG4uaqRSXqWJr3HTxcaPguM7rU1BlH/mtbDlzaXNSXTa9AhV+fXEjrNemHu9vtLRIaM8/8OW0xA==}
    dev: false

  /hosted-git-info@2.8.9:
    resolution: {integrity: sha512-mxIDAb9Lsm6DoOJ7xH+5+X4y1LU/4Hi50L9C5sIswK3JzULS4bwk1FvjdBgvYR4bzT4tuUQiC15FE2f5HbLvYw==}
    dev: false

  /http-basic@8.1.3:
    resolution: {integrity: sha512-/EcDMwJZh3mABI2NhGfHOGOeOZITqfkEO4p/xK+l3NpyncIHUQBoMvCSF/b5GqvKtySC2srL/GGG3+EtlqlmCw==}
    engines: {node: '>=6.0.0'}
    dependencies:
      caseless: 0.12.0
      concat-stream: 1.6.2
      http-response-object: 3.0.2
      parse-cache-control: 1.0.1
    dev: true

  /http-cache-semantics@4.1.1:
    resolution: {integrity: sha512-er295DKPVsV82j5kw1Gjt+ADA/XYHsajl82cGNQG2eyoPkvgUhX+nDIyelzhIWbbsXP39EHcI6l5tYs2FYqYXQ==}
    dev: true

  /http-errors@2.0.0:
    resolution: {integrity: sha512-FtwrG/euBzaEjYeRqOgly7G0qviiXoJWnvEH2Z1plBdXgbyjv34pHTSb9zoeHMyDy33+DWy5Wt9Wo+TURtOYSQ==}
    engines: {node: '>= 0.8'}
    dependencies:
      depd: 2.0.0
      inherits: 2.0.4
      setprototypeof: 1.2.0
      statuses: 2.0.1
      toidentifier: 1.0.1
    dev: true

  /http-https@1.0.0:
    resolution: {integrity: sha512-o0PWwVCSp3O0wS6FvNr6xfBCHgt0m1tvPLFOCc2iFDKTRAXhB7m8klDf7ErowFH8POa6dVdGatKU5I1YYwzUyg==}
    dev: false

  /http-response-object@3.0.2:
    resolution: {integrity: sha512-bqX0XTF6fnXSQcEJ2Iuyr75yVakyjIDCqroJQ/aHfSdlM743Cwqoi2nDYMzLGWUcuTWGWy8AAvOKXTfiv6q9RA==}
    dependencies:
      '@types/node': 10.17.60
    dev: true

  /http-signature@1.2.0:
    resolution: {integrity: sha512-CAbnr6Rz4CYQkLYUtSNXxQPUH2gK8f3iWexVlsnMeD+GjlsQ0Xsy1cOX+mN3dtxYomRy21CiOzU8Uhw6OwncEQ==}
    engines: {node: '>=0.8', npm: '>=1.3.7'}
    dependencies:
      assert-plus: 1.0.0
      jsprim: 1.4.2
      sshpk: 1.18.0
    dev: false

  /http2-wrapper@2.2.1:
    resolution: {integrity: sha512-V5nVw1PAOgfI3Lmeaj2Exmeg7fenjhRUgz1lPSezy1CuhPYbgQtbQj4jZfEAEMlaL+vupsvhjqCyjzob0yxsmQ==}
    engines: {node: '>=10.19.0'}
    dependencies:
      quick-lru: 5.1.1
      resolve-alpn: 1.2.1
    dev: true

  /https-proxy-agent@5.0.1:
    resolution: {integrity: sha512-dFcAjpTQFgoLMzC2VwU+C/CbS7uRL0lWmxDITmqm7C+7F0Odmj6s9l6alZc6AELXhrnggM2CeWSXHGOdX2YtwA==}
    engines: {node: '>= 6'}
    dependencies:
      agent-base: 6.0.2
      debug: 4.3.4(supports-color@8.1.1)
    transitivePeerDependencies:
      - supports-color
    dev: true

  /human-signals@5.0.0:
    resolution: {integrity: sha512-AXcZb6vzzrFAUE61HnN4mpLqd/cSIwNQjtNWR0euPm6y0iqx3G4gOXaIDdtdDwZmhwe82LA6+zinmW4UBWVePQ==}
    engines: {node: '>=16.17.0'}
    dev: true

  /husky@9.0.11:
    resolution: {integrity: sha512-AB6lFlbwwyIqMdHYhwPe+kjOC3Oc5P3nThEoW/AaO2BX3vJDjWPFxYLxokUZOo6RNX20He3AaT8sESs9NJcmEw==}
    engines: {node: '>=18'}
    hasBin: true
    dev: true

  /iconv-lite@0.4.24:
    resolution: {integrity: sha512-v3MXnZAcvnywkTUEZomIActle7RXXeedOR31wwl7VlyoXO4Qi9arvSenNQWne1TcRwhCL1HwLI21bEqdpj8/rA==}
    engines: {node: '>=0.10.0'}
    dependencies:
      safer-buffer: 2.1.2
    dev: true

  /iconv-lite@0.6.3:
    resolution: {integrity: sha512-4fCk79wshMdzMp2rH06qWrJE4iolqLhCUH+OiuIgU++RB0+94NlDL81atO7GX55uUKueo0txHNtvEyI6D7WdMw==}
    engines: {node: '>=0.10.0'}
    dependencies:
      safer-buffer: 2.1.2
    dev: false

  /ignore@5.3.1:
    resolution: {integrity: sha512-5Fytz/IraMjqpwfd34ke28PTVMjZjJG2MPn5t7OE4eUCUNf8BAa7b5WUS9/Qvr6mwOQS7Mk6vdsMno5he+T8Xw==}
    engines: {node: '>= 4'}
    dev: true

  /immediate@3.3.0:
    resolution: {integrity: sha512-HR7EVodfFUdQCTIeySw+WDRFJlPcLOJbXfwwZ7Oom6tjsvZ3bOkCDJHehQC3nxJrv7+f9XecwazynjU8e4Vw3Q==}
    dev: false

  /immer@10.0.2:
    resolution: {integrity: sha512-Rx3CqeqQ19sxUtYV9CU911Vhy8/721wRFnJv3REVGWUmoAcIwzifTsdmJte/MV+0/XpM35LZdQMBGkRIoLPwQA==}
    dev: true

  /immutable@4.3.5:
    resolution: {integrity: sha512-8eabxkth9gZatlwl5TBuJnCsoTADlL6ftEr7A4qgdaTsPyreilDSnUk57SO+jfKcNtxPa22U5KK6DSeAYhpBJw==}
    dev: true

  /import-fresh@3.3.0:
    resolution: {integrity: sha512-veYYhQa+D1QBKznvhUHxb8faxlrwUnxseDAbAp457E0wLNio2bOSKnjYDhMj+YiAq61xrMGhQk9iXVk5FzgQMw==}
    engines: {node: '>=6'}
    dependencies:
      parent-module: 1.0.1
      resolve-from: 4.0.0
    dev: true

  /import-meta-resolve@4.0.0:
    resolution: {integrity: sha512-okYUR7ZQPH+efeuMJGlq4f8ubUgO50kByRPyt/Cy1Io4PSRsPjxME+YlVaCOx+NIToW7hCsZNFJyTPFFKepRSA==}
    dev: true

  /imurmurhash@0.1.4:
    resolution: {integrity: sha512-JmXMZ6wuvDmLiHEml9ykzqO6lwFbof0GG4IkcGaENdCRDDmMVnny7s5HsIgHCbaq0w2MyPhDqkhTUgS2LU2PHA==}
    engines: {node: '>=0.8.19'}
    dev: true

  /indent-string@4.0.0:
    resolution: {integrity: sha512-EdDDZu4A2OyIK7Lr/2zG+w5jmbuk1DVBnEwREQvBzspBJkCEbRa8GxU1lghYcaGJCnRWibjDXlq779X1/y5xwg==}
    engines: {node: '>=8'}
    dev: true

  /inflight@1.0.6:
    resolution: {integrity: sha512-k92I/b08q4wvFscXCLvqfsHCrjrF7yiXsQuIVvVE7N82W3+aqpzuUdBbfhWcy/FZR3/4IgflMgKLOsvPDrGCJA==}
    dependencies:
      once: 1.4.0
      wrappy: 1.0.2

  /inherits@2.0.4:
    resolution: {integrity: sha512-k/vGaX4/Yla3WzyMCvTQOXYeIHvqOKtnqBduzTHpzpQZzAskKMhZ2K+EnBiSM9zGSoIFeMpXKxa4dYeZIQqewQ==}

  /ini@1.3.8:
    resolution: {integrity: sha512-JV/yugV2uzW5iMRSiZAyDtQd+nxtUnjeLt0acNdw98kKLrvuRVyB80tsREOE7yvGVgalhZ6RNXCmEHkUKBKxew==}
    dev: true

  /ini@4.1.1:
    resolution: {integrity: sha512-QQnnxNyfvmHFIsj7gkPcYymR8Jdw/o7mp5ZFihxn6h8Ci6fh3Dx4E1gPjpQEpIuPo9XVNY/ZUwh4BPMjGyL01g==}
    engines: {node: ^14.17.0 || ^16.13.0 || >=18.0.0}
    dev: true

  /internal-slot@1.0.7:
    resolution: {integrity: sha512-NGnrKwXzSms2qUUih/ILZ5JBqNTSa1+ZmP6flaIp6KmSElgE9qdndzS3cqjrDovwFdmwsGsLdeFgB6suw+1e9g==}
    engines: {node: '>= 0.4'}
    dependencies:
      es-errors: 1.3.0
      hasown: 2.0.2
      side-channel: 1.0.6
    dev: false

  /interpret@1.4.0:
    resolution: {integrity: sha512-agE4QfB2Lkp9uICn7BAqoscw4SZP9kTE2hxiFI3jBPmXJfdqiahTbUuKGsMoN2GtqL9AxhYioAcVvgsb1HvRbA==}
    engines: {node: '>= 0.10'}
    dev: true

  /invariant@2.2.4:
    resolution: {integrity: sha512-phJfQVBuaJM5raOpJjSfkiD6BpbCE4Ns//LaXl6wGYtUBY83nWS6Rf9tXm2e8VaK60JEjYldbPif/A2B1C2gNA==}
    dependencies:
      loose-envify: 1.4.0
    dev: false

  /invert-kv@1.0.0:
    resolution: {integrity: sha512-xgs2NH9AE66ucSq4cNG1nhSFghr5l6tdL15Pk+jl46bmmBapgoaY/AacXyaDznAqmGL99TiLSQgO/XazFSKYeQ==}
    engines: {node: '>=0.10.0'}
    dev: false

  /io-ts@1.10.4:
    resolution: {integrity: sha512-b23PteSnYXSONJ6JQXRAlvJhuw8KOtkqa87W4wDtvMrud/DTJd5X+NpOOI+O/zZwVq6v0VLAaJ+1EDViKEuN9g==}
    dependencies:
      fp-ts: 1.19.3
    dev: true

  /is-arguments@1.1.1:
    resolution: {integrity: sha512-8Q7EARjzEnKpt/PCD7e1cgUS0a6X8u5tdSiMqXhojOdoV9TsMsiO+9VLC5vAmO8N7/GmXn7yjR8qnA6bVAEzfA==}
    engines: {node: '>= 0.4'}
    dependencies:
      call-bind: 1.0.7
      has-tostringtag: 1.0.2
    dev: false

  /is-array-buffer@3.0.4:
    resolution: {integrity: sha512-wcjaerHw0ydZwfhiKbXJWLDY8A7yV7KhjQOpb83hGgGfId/aQa4TOvwyzn2PuswW2gPCYEL/nEAiSVpdOj1lXw==}
    engines: {node: '>= 0.4'}
    dependencies:
      call-bind: 1.0.7
      get-intrinsic: 1.2.4
    dev: false

  /is-arrayish@0.2.1:
    resolution: {integrity: sha512-zz06S8t0ozoDXMG+ube26zeCTNXcKIPJZJi8hBrF4idCLms4CG9QtK7qBl1boi5ODzFpjswb5JPmHCbMpjaYzg==}

  /is-bigint@1.0.4:
    resolution: {integrity: sha512-zB9CruMamjym81i2JZ3UMn54PKGsQzsJeo6xvN3HJJ4CAsQNB6iRutp2To77OfCNuoxspsIhzaPoO1zyCEhFOg==}
    dependencies:
      has-bigints: 1.0.2
    dev: false

  /is-binary-path@2.1.0:
    resolution: {integrity: sha512-ZMERYes6pDydyuGidse7OsHxtbI7WVeUEozgR/g7rd0xUimYNlvZRE/K2MgZTjWy725IfelLeVcEM97mmtRGXw==}
    engines: {node: '>=8'}
    dependencies:
      binary-extensions: 2.3.0
    dev: true

  /is-boolean-object@1.1.2:
    resolution: {integrity: sha512-gDYaKHJmnj4aWxyj6YHyXVpdQawtVLHU5cb+eztPGczf6cjuTdwve5ZIEfgXqH4e57An1D1AKf8CZ3kYrQRqYA==}
    engines: {node: '>= 0.4'}
    dependencies:
      call-bind: 1.0.7
      has-tostringtag: 1.0.2
    dev: false

  /is-callable@1.2.7:
    resolution: {integrity: sha512-1BC0BVFhS/p0qtw6enp8e+8OD0UrK0oFLztSjNzhcKA3WDuJxxAPXzPuPtKkjEY9UUoEWlX/8fgKeu2S8i9JTA==}
    engines: {node: '>= 0.4'}
    dev: false

  /is-core-module@2.13.1:
    resolution: {integrity: sha512-hHrIjvZsftOsvKSn2TRYl63zvxsgE0K+0mYMoH6gD4omR5IWB2KynivBQczo3+wF1cCkjzvptnI9Q0sPU66ilw==}
    dependencies:
      hasown: 2.0.2

  /is-data-view@1.0.1:
    resolution: {integrity: sha512-AHkaJrsUVW6wq6JS8y3JnM/GJF/9cf+k20+iDzlSaJrinEo5+7vRiteOSwBhHRiAyQATN1AmY4hwzxJKPmYf+w==}
    engines: {node: '>= 0.4'}
    dependencies:
      is-typed-array: 1.1.13
    dev: false

  /is-date-object@1.0.5:
    resolution: {integrity: sha512-9YQaSxsAiSwcvS33MBk3wTCVnWK+HhF8VZR2jRxehM16QcVOdHqPn4VPHmRK4lSr38n9JriurInLcP90xsYNfQ==}
    engines: {node: '>= 0.4'}
    dependencies:
      has-tostringtag: 1.0.2
    dev: false

  /is-extglob@2.1.1:
    resolution: {integrity: sha512-SbKbANkN603Vi4jEZv49LeVJMn4yGwsbzZworEoyEiutsN3nJYdbO36zfhGJ6QEDpOZIFkDtnq5JRxmvl3jsoQ==}
    engines: {node: '>=0.10.0'}
    dev: true

  /is-finite@1.1.0:
    resolution: {integrity: sha512-cdyMtqX/BOqqNBBiKlIVkytNHm49MtMlYyn1zxzvJKWmFMlGzm+ry5BBfYyeY9YmNKbRSo/o7OX9w9ale0wg3w==}
    engines: {node: '>=0.10.0'}
    dev: false

  /is-fn@1.0.0:
    resolution: {integrity: sha512-XoFPJQmsAShb3jEQRfzf2rqXavq7fIqF/jOekp308JlThqrODnMpweVSGilKTCXELfLhltGP2AGgbQGVP8F1dg==}
    engines: {node: '>=0.10.0'}
    dev: false

  /is-fullwidth-code-point@1.0.0:
    resolution: {integrity: sha512-1pqUqRjkhPJ9miNq9SwMfdvi6lBJcd6eFxvfaivQhaH3SgisfiuudvFntdKOmxuee/77l+FPjKrQjWvmPjWrRw==}
    engines: {node: '>=0.10.0'}
    dependencies:
      number-is-nan: 1.0.1
    dev: false

  /is-fullwidth-code-point@2.0.0:
    resolution: {integrity: sha512-VHskAKYM8RfSFXwee5t5cbN5PZeq1Wrh6qd5bkyiXIf6UQcN6w/A0eXM9r6t8d+GYOh+o6ZhiEnb88LN/Y8m2w==}
    engines: {node: '>=4'}
    dev: true

  /is-fullwidth-code-point@3.0.0:
    resolution: {integrity: sha512-zymm5+u+sCsSWyD9qNaejV3DFvhCKclKdizYaJUuHA83RLjb7nSuGnddCHGv0hk+KY7BMAlsWeK4Ueg6EV6XQg==}
    engines: {node: '>=8'}
    dev: true

  /is-fullwidth-code-point@4.0.0:
    resolution: {integrity: sha512-O4L094N2/dZ7xqVdrXhh9r1KODPJpFms8B5sGdJLPy664AgvXsreZUyCQQNItZRDlYug4xStLjNp/sz3HvBowQ==}
    engines: {node: '>=12'}
    dev: true

  /is-fullwidth-code-point@5.0.0:
    resolution: {integrity: sha512-OVa3u9kkBbw7b8Xw5F9P+D/T9X+Z4+JruYVNapTjPYZYUznQ5YfWeFkOj606XYYW8yugTfC8Pj0hYqvi4ryAhA==}
    engines: {node: '>=18'}
    dependencies:
      get-east-asian-width: 1.2.0
    dev: true

  /is-function@1.0.2:
    resolution: {integrity: sha512-lw7DUp0aWXYg+CBCN+JKkcE0Q2RayZnSvnZBlwgxHBQhqt5pZNVy4Ri7H9GmmXkdu7LUthszM+Tor1u/2iBcpQ==}
    dev: false

  /is-glob@4.0.3:
    resolution: {integrity: sha512-xelSayHH36ZgE7ZWhli7pW34hNbNl8Ojv5KVmkJD4hBdD3th8Tfk9vYasLM+mXWOZhFkgZfxhLSnrwRr4elSSg==}
    engines: {node: '>=0.10.0'}
    dependencies:
      is-extglob: 2.1.1
    dev: true

  /is-hex-prefixed@1.0.0:
    resolution: {integrity: sha512-WvtOiug1VFrE9v1Cydwm+FnXd3+w9GaeVUss5W4v/SLy3UW00vP+6iNF2SdnfiBoLy4bTqVdkftNGTUeOFVsbA==}
    engines: {node: '>=6.5.0', npm: '>=3'}

  /is-negative-zero@2.0.3:
    resolution: {integrity: sha512-5KoIu2Ngpyek75jXodFvnafB6DJgr3u8uuK0LEZJjrU19DrMD3EVERaR8sjz8CCGgpZvxPl9SuE1GMVPFHx1mw==}
    engines: {node: '>= 0.4'}
    dev: false

  /is-number-object@1.0.7:
    resolution: {integrity: sha512-k1U0IRzLMo7ZlYIfzRu23Oh6MiIFasgpb9X76eqfFZAqwH44UI4KTBvBYIZ1dSL9ZzChTB9ShHfLkR4pdW5krQ==}
    engines: {node: '>= 0.4'}
    dependencies:
      has-tostringtag: 1.0.2
    dev: false

  /is-number@7.0.0:
    resolution: {integrity: sha512-41Cifkg6e8TylSpdtTpeLVMqvSBEVzTttHvERD741+pnZ8ANv0004MRL43QKPDlK9cGvNp6NZWZUBlbGXYxxng==}
    engines: {node: '>=0.12.0'}
    dev: true

  /is-obj@2.0.0:
    resolution: {integrity: sha512-drqDG3cbczxxEJRoOXcOjtdp1J/lyp1mNn0xaznRs8+muBhgQcrnbspox5X5fOw0HnMnbfDzvnEMEtqDEJEo8w==}
    engines: {node: '>=8'}
    dev: true

  /is-path-inside@3.0.3:
    resolution: {integrity: sha512-Fd4gABb+ycGAmKou8eMftCupSir5lRxqf4aD/vd0cD2qc4HL07OjCeuHMr8Ro4CoMaeCKDB0/ECBOVWjTwUvPQ==}
    engines: {node: '>=8'}
    dev: true

  /is-plain-obj@2.1.0:
    resolution: {integrity: sha512-YWnfyRwxL/+SsrWYfOpUtz5b3YD+nyfkHvjbcanzk8zgyO4ASD67uVMRt8k5bM4lLMDnXfriRhOpemw+NfT1eA==}
    engines: {node: '>=8'}
    dev: true

  /is-regex@1.1.4:
    resolution: {integrity: sha512-kvRdxDsxZjhzUX07ZnLydzS1TU/TJlTUHHY4YLL87e37oUA49DfkLqgy+VjFocowy29cKvcSiu+kIv728jTTVg==}
    engines: {node: '>= 0.4'}
    dependencies:
      call-bind: 1.0.7
      has-tostringtag: 1.0.2
    dev: false

  /is-shared-array-buffer@1.0.3:
    resolution: {integrity: sha512-nA2hv5XIhLR3uVzDDfCIknerhx8XUKnstuOERPNNIinXG7v9u+ohXF67vxm4TPTEPU6lm61ZkwP3c9PCB97rhg==}
    engines: {node: '>= 0.4'}
    dependencies:
      call-bind: 1.0.7
    dev: false

  /is-stream@1.1.0:
    resolution: {integrity: sha512-uQPm8kcs47jx38atAcWTVxyltQYoPT68y9aWYdV6yWXSyW8mzSat0TL6CiWdZeCdF3KrAvpVtnHbTv4RN+rqdQ==}
    engines: {node: '>=0.10.0'}
    dev: false

  /is-stream@3.0.0:
    resolution: {integrity: sha512-LnQR4bZ9IADDRSkvpqMGvt/tEJWclzklNgSw48V5EAaAeDd6qGvN8ei6k5p0tvxSR171VmGyHuTiAOfxAbr8kA==}
    engines: {node: ^12.20.0 || ^14.13.1 || >=16.0.0}
    dev: true

  /is-string@1.0.7:
    resolution: {integrity: sha512-tE2UXzivje6ofPW7l23cjDOMa09gb7xlAqG6jG5ej6uPV32TlWP3NKPigtaGeHNu9fohccRYvIiZMfOOnOYUtg==}
    engines: {node: '>= 0.4'}
    dependencies:
      has-tostringtag: 1.0.2
    dev: false

  /is-symbol@1.0.4:
    resolution: {integrity: sha512-C/CPBqKWnvdcxqIARxyOh4v1UUEOCHpgDa0WYgpKDFMszcrPcffg5uhwSgPCLD2WWxmq6isisz87tzT01tuGhg==}
    engines: {node: '>= 0.4'}
    dependencies:
      has-symbols: 1.0.3
    dev: false

  /is-text-path@2.0.0:
    resolution: {integrity: sha512-+oDTluR6WEjdXEJMnC2z6A4FRwFoYuvShVVEGsS7ewc0UTi2QtAKMDJuL4BDEVt+5T7MjFo12RP8ghOM75oKJw==}
    engines: {node: '>=8'}
    dependencies:
      text-extensions: 2.4.0
    dev: true

  /is-typed-array@1.1.13:
    resolution: {integrity: sha512-uZ25/bUAlUY5fR4OKT4rZQEBrzQWYV9ZJYGGsUmEJ6thodVJ1HX64ePQ6Z0qPWP+m+Uq6e9UugrE38jeYsDSMw==}
    engines: {node: '>= 0.4'}
    dependencies:
      which-typed-array: 1.1.15
    dev: false

  /is-typedarray@1.0.0:
    resolution: {integrity: sha512-cyA56iCMHAh5CdzjJIa4aohJyeO1YbwLi3Jc35MmRU6poroFjIGZzUzupGiRPOjgHg9TLu43xbpwXk523fMxKA==}
    dev: false

  /is-unicode-supported@0.1.0:
    resolution: {integrity: sha512-knxG2q4UC3u8stRGyAVJCOdxFmv5DZiRcdlIaAQXAbSfJya+OhopNotLQrstBhququ4ZpuKbDc/8S6mgXgPFPw==}
    engines: {node: '>=10'}
    dev: true

  /is-utf8@0.2.1:
    resolution: {integrity: sha512-rMYPYvCzsXywIsldgLaSoPlw5PfoB/ssr7hY4pLfcodrA5M/eArza1a9VmTiNIBNMjOGr1Ow9mTyU2o69U6U9Q==}
    dev: false

  /is-weakref@1.0.2:
    resolution: {integrity: sha512-qctsuLZmIQ0+vSSMfoVvyFe2+GSEvnmZ2ezTup1SBse9+twCCeial6EEi3Nc2KFcf6+qz2FBPnjXsk8xhKSaPQ==}
    dependencies:
      call-bind: 1.0.7
    dev: false

  /isarray@0.0.1:
    resolution: {integrity: sha512-D2S+3GLxWH+uhrNEcoh/fnmYeP8E8/zHl644d/jdA0g2uyXvy3sb0qxotE+ne0LtccHknQzWwZEzhak7oJ0COQ==}
    dev: false

  /isarray@1.0.0:
    resolution: {integrity: sha512-VLghIWNM6ELQzo7zwmcg0NmTVyWKYjvIeM83yjp0wRDTmUnrM678fQbcKBo6n2CJEF0szoG//ytg+TKla89ALQ==}

  /isarray@2.0.5:
    resolution: {integrity: sha512-xHjhDr3cNBK0BzdUJSPXZntQUx/mwMS5Rw4A7lPJ90XGAO6ISP/ePDNuo0vhqOZU+UD5JoodwCAAoZQd3FeAKw==}
    dev: false

  /isexe@2.0.0:
    resolution: {integrity: sha512-RHxMLp9lnKHGHRng9QFhRCMbYAcVpn69smSGcq3f36xjgVVWThj4qqLbTLlq7Ssj8B+fIQ1EuCEGI2lKsyQeIw==}
    dev: true

  /isomorphic-fetch@2.2.1:
    resolution: {integrity: sha512-9c4TNAKYXM5PRyVcwUZrF3W09nQ+sO7+jydgs4ZGW9dhsLG2VOlISJABombdQqQRXCwuYG3sYV/puGf5rp0qmA==}
    dependencies:
      node-fetch: 1.7.3
      whatwg-fetch: 3.6.20
    dev: false

  /isstream@0.1.2:
    resolution: {integrity: sha512-Yljz7ffyPbrLpLngrMtZ7NduUgVvi6wG9RJ9IUcyCd59YQ911PBJphODUcbOVbqYfxe1wuYf/LJ8PauMRwsM/g==}
    dev: false

  /jackspeak@2.3.6:
    resolution: {integrity: sha512-N3yCS/NegsOBokc8GAdM8UcmfsKiSS8cipheD/nivzr700H+nsMOxJjQnvwOcRYVuFkdH0wGUvW2WbXGmrZGbQ==}
    engines: {node: '>=14'}
    dependencies:
      '@isaacs/cliui': 8.0.2
    optionalDependencies:
      '@pkgjs/parseargs': 0.11.0
    dev: true

  /jiti@1.21.0:
    resolution: {integrity: sha512-gFqAIbuKyyso/3G2qhiO2OM6shY6EPP/R0+mkDbyspxKazh8BXDC5FiFsUjlczgdNz/vfra0da2y+aHrusLG/Q==}
    hasBin: true
    dev: true

  /js-sha3@0.8.0:
    resolution: {integrity: sha512-gF1cRrHhIzNfToc802P800N8PpXS+evLLXfsVpowqmAFR9uwbi89WvXg2QspOmXL8QL86J4T1EpFu+yUkwJY3Q==}
    dev: true

  /js-tokens@3.0.2:
    resolution: {integrity: sha512-RjTcuD4xjtthQkaWH7dFlH85L+QaVtSoOyGdZ3g6HFhS9dFNDfLyqgm2NFe2X6cQpeFmt0452FJjFG5UameExg==}
    dev: false

  /js-tokens@4.0.0:
    resolution: {integrity: sha512-RdJUflcE3cUzKiMqQgsCu06FPu9UdIJO0beYbPhHN4k6apgJtifcoCtT9bcxOpYBtpD2kCM6Sbzg4CausW/PKQ==}

  /js-yaml@3.14.1:
    resolution: {integrity: sha512-okMH7OXXJ7YrN9Ok3/SXrnu4iX9yOk+25nqX4imS2npuvTYDmo/QEZoqwZkYaIDk3jVvBOTOIEgEhaLOynBS9g==}
    hasBin: true
    dependencies:
      argparse: 1.0.10
      esprima: 4.0.1
    dev: true

  /js-yaml@4.1.0:
    resolution: {integrity: sha512-wpxZs9NoxZaJESJGIZTyDEaYpl0FKSA+FB9aJiyemKhMwkxQg63h4T1KJgUGHpTqPDNRcmmYLugrRjJlBtWvRA==}
    hasBin: true
    dependencies:
      argparse: 2.0.1
    dev: true

  /jsbn@0.1.1:
    resolution: {integrity: sha512-UVU9dibq2JcFWxQPA6KCqj5O42VOmAY3zQUfEKxU0KpTGXwNoCjkX1e13eHNvw/xPynt6pU0rZ1htjWTNTSXsg==}
    dev: false

  /jsesc@0.5.0:
    resolution: {integrity: sha512-uZz5UnB7u4T9LvwmFqXii7pZSouaRPorGs5who1Ip7VO0wxanFvBL7GkM6dTHlgX+jhBApRetaWpnDabOeTcnA==}
    hasBin: true
    dev: false

  /jsesc@1.3.0:
    resolution: {integrity: sha512-Mke0DA0QjUWuJlhsE0ZPPhYiJkRap642SmI/4ztCFaUs6V2AiH1sfecc+57NgaryfAA2VR3v6O+CSjC1jZJKOA==}
    hasBin: true
    dev: false

  /jsesc@2.5.2:
    resolution: {integrity: sha512-OYu7XEzjkCQ3C5Ps3QIZsQfNpqoJyZZA99wd9aWd05NCtC5pWOkShK2mkL6HXQR6/Cy2lbNdPlZBpuQHXE63gA==}
    engines: {node: '>=4'}
    hasBin: true
    dev: false

  /json-buffer@3.0.1:
    resolution: {integrity: sha512-4bV5BfR2mqfQTJm+V5tPPdf+ZpuhiIvTuAB5g8kcrXOZpTT/QwwVRWBywX1ozr6lEuPdbHxwaJlm9G6mI2sfSQ==}
    dev: true

  /json-parse-even-better-errors@2.3.1:
    resolution: {integrity: sha512-xyFwyhro/JEof6Ghe2iz2NcXoj2sloNsWr/XsERDK/oiPCfaNhl5ONfp+jQdAZRQQ0IJWNzH9zIZF7li91kh2w==}
    dev: true

  /json-rpc-engine@3.8.0:
    resolution: {integrity: sha512-6QNcvm2gFuuK4TKU1uwfH0Qd/cOSb9c1lls0gbnIhciktIUQJwz6NQNAW4B1KiGPenv7IKu97V222Yo1bNhGuA==}
    dependencies:
      async: 2.6.4
      babel-preset-env: 1.7.0
      babelify: 7.3.0
      json-rpc-error: 2.0.0
      promise-to-callback: 1.0.0
      safe-event-emitter: 1.0.1
    transitivePeerDependencies:
      - supports-color
    dev: false

  /json-rpc-engine@5.4.0:
    resolution: {integrity: sha512-rAffKbPoNDjuRnXkecTjnsE3xLLrb00rEkdgalINhaYVYIxDwWtvYBr9UFbhTvPB1B2qUOLoFd/cV6f4Q7mh7g==}
    dependencies:
      eth-rpc-errors: 3.0.0
      safe-event-emitter: 1.0.1
    dev: false

  /json-rpc-error@2.0.0:
    resolution: {integrity: sha512-EwUeWP+KgAZ/xqFpaP6YDAXMtCJi+o/QQpCQFIYyxr01AdADi2y413eM8hSqJcoQym9WMePAJWoaODEJufC4Ug==}
    dependencies:
      inherits: 2.0.4
    dev: false

  /json-rpc-random-id@1.0.1:
    resolution: {integrity: sha512-RJ9YYNCkhVDBuP4zN5BBtYAzEl03yq/jIIsyif0JY9qyJuQQZNeDK7anAPKKlyEtLSj2s8h6hNh2F8zO5q7ScA==}
    dev: false

  /json-schema-traverse@0.4.1:
    resolution: {integrity: sha512-xbbCH5dCYU5T8LcEhhuh7HJ88HXuW3qsI3Y0zOZFKfZEHcpWiHU/Jxzk629Brsab/mMiHQti9wMP+845RPe3Vg==}

  /json-schema-traverse@1.0.0:
    resolution: {integrity: sha512-NM8/P9n3XjXhIZn1lLhkFaACTOURQXjWhV4BA/RnOv8xvgqtqpAX9IO4mRQxSx1Rlo4tqzeqb0sOlruaOy3dug==}
    dev: true

  /json-schema@0.4.0:
    resolution: {integrity: sha512-es94M3nTIfsEPisRafak+HDLfHXnKBhV3vU5eqPcS3flIWqcxJWgXHXiey3YrpaNsanY5ei1VoYEbOzijuq9BA==}
    dev: false

  /json-stable-stringify-without-jsonify@1.0.1:
    resolution: {integrity: sha512-Bdboy+l7tA3OGW6FjyFHWkP5LuByj1Tk33Ljyq0axyzdk9//JSi2u3fP1QSmd1KNwq6VOKYGlAu87CisVir6Pw==}
    dev: true

  /json-stable-stringify@1.1.1:
    resolution: {integrity: sha512-SU/971Kt5qVQfJpyDveVhQ/vya+5hvrjClFOcr8c0Fq5aODJjMwutrOfCU+eCnVD5gpx1Q3fEqkyom77zH1iIg==}
    engines: {node: '>= 0.4'}
    dependencies:
      call-bind: 1.0.7
      isarray: 2.0.5
      jsonify: 0.0.1
      object-keys: 1.1.1
    dev: false

  /json-stringify-safe@5.0.1:
    resolution: {integrity: sha512-ZClg6AaYvamvYEE82d3Iyd3vSSIjQ+odgjaTzRuO3s7toCdFKczob2i0zCh7JE8kWn17yvAWhUVxvqGwUalsRA==}

  /json5@0.5.1:
    resolution: {integrity: sha512-4xrs1aW+6N5DalkqSVA8fxh458CXvR99WU8WLKmq4v8eWAL86Xo3BVqyd3SkA9wEVjCMqyvvRRkshAdOnBp5rw==}
    hasBin: true
    dev: false

  /json5@2.2.3:
    resolution: {integrity: sha512-XmOWe7eyHYH14cLdVPoyg+GOH3rYX++KpzrylJwSW98t3Nk+U8XOl8FWKOgwtzdb8lXGf6zYwDUzeHMWfxasyg==}
    engines: {node: '>=6'}
    hasBin: true

  /jsonfile@2.4.0:
    resolution: {integrity: sha512-PKllAqbgLgxHaj8TElYymKCAgrASebJrWpTnEkOaTowt23VKXXN0sUeriJ+eh7y6ufb/CC5ap11pz71/cM0hUw==}
    optionalDependencies:
      graceful-fs: 4.2.11

  /jsonfile@4.0.0:
    resolution: {integrity: sha512-m6F1R3z8jjlf2imQHS2Qez5sjKWQzbuuhuJ/FKYFRZvPE3PuHcSMVZzfsLhGVOkfd20obL5SWEBew5ShlquNxg==}
    optionalDependencies:
      graceful-fs: 4.2.11
    dev: true

  /jsonfile@6.1.0:
    resolution: {integrity: sha512-5dgndWOriYSm5cnYaJNhalLNDKOqFwyDB/rr1E9ZsGciGvKPs8R2xYGCacuf3z6K1YKDz182fd+fY3cn3pMqXQ==}
    dependencies:
      universalify: 2.0.1
    optionalDependencies:
      graceful-fs: 4.2.11
    dev: true

  /jsonify@0.0.1:
    resolution: {integrity: sha512-2/Ki0GcmuqSrgFyelQq9M05y7PS0mEwuIzrf3f1fPqkVDVRvZrPZtVSMHxdgo8Aq0sxAOb/cr2aqqA3LeWHVPg==}
    dev: false

  /jsonparse@1.3.1:
    resolution: {integrity: sha512-POQXvpdL69+CluYsillJ7SUhKvytYjW9vG/GKpnf+xP8UWgYEM/RaMzHHofbALDiKbbP1W8UEYmgGl39WkPZsg==}
    engines: {'0': node >= 0.2.0}
    dev: true

  /jsonschema@1.4.1:
    resolution: {integrity: sha512-S6cATIPVv1z0IlxdN+zUk5EPjkGCdnhN4wVSBlvoUO1tOLJootbo9CquNJmbIh4yikWHiUedhRYrNPn1arpEmQ==}
    dev: true

  /jsprim@1.4.2:
    resolution: {integrity: sha512-P2bSOMAc/ciLz6DzgjVlGJP9+BrJWu5UDGK70C2iweC5QBIeFf0ZXRvGjEj2uYgrY2MkAAhsSWHDWlFtEroZWw==}
    engines: {node: '>=0.6.0'}
    dependencies:
      assert-plus: 1.0.0
      extsprintf: 1.3.0
      json-schema: 0.4.0
      verror: 1.10.0
    dev: false

  /keccak@3.0.4:
    resolution: {integrity: sha512-3vKuW0jV8J3XNTzvfyicFR5qvxrSAGl7KIhvgOu5cmWwM7tZRj3fMbj/pfIf4be7aznbc+prBWGjywox/g2Y6Q==}
    engines: {node: '>=10.0.0'}
    requiresBuild: true
    dependencies:
      node-addon-api: 2.0.2
      node-gyp-build: 4.8.0
      readable-stream: 3.6.2

  /keyv@4.5.4:
    resolution: {integrity: sha512-oxVHkHR/EJf2CNXnWxRLW6mg7JyCCUcG0DtEGmL2ctUo1PNTin1PUil+r/+4r5MpVgC/fn1kjsx7mjSujKqIpw==}
    dependencies:
      json-buffer: 3.0.1
    dev: true

  /kind-of@6.0.3:
    resolution: {integrity: sha512-dcS1ul+9tmeD95T+x28/ehLgd9mENa3LsvDTtzm3vyBEO7RPptvAD+t44WVXaUjTBRcrpFeFlC8WCruUR456hw==}
    engines: {node: '>=0.10.0'}
    dev: true

  /klaw@1.3.1:
    resolution: {integrity: sha512-TED5xi9gGQjGpNnvRWknrwAB1eL5GciPfVFOt3Vk1OJCVDQbzuSfrF3hkUQKlsgKrG1F+0t5W0m+Fje1jIt8rw==}
    optionalDependencies:
      graceful-fs: 4.2.11

  /kleur@3.0.3:
    resolution: {integrity: sha512-eTIzlVOSUR+JxdDFepEYcBMtZ9Qqdef+rnzWdRZuMbOywu5tO2w2N7rqjoANZ5k9vywhL6Br1VRjUIgTQx4E8w==}
    engines: {node: '>=6'}
    dev: true

  /latest-version@7.0.0:
    resolution: {integrity: sha512-KvNT4XqAMzdcL6ka6Tl3i2lYeFDgXNCuIX+xNx6ZMVR1dFq+idXd9FLKNMOIx0t9mJ9/HudyX4oZWXZQ0UJHeg==}
    engines: {node: '>=14.16'}
    dependencies:
      package-json: 8.1.1
    dev: true

  /lcid@1.0.0:
    resolution: {integrity: sha512-YiGkH6EnGrDGqLMITnGjXtGmNtjoXw9SVUzcaos8RBi7Ps0VBylkq+vOcY9QE5poLasPCR849ucFUkl0UzUyOw==}
    engines: {node: '>=0.10.0'}
    dependencies:
      invert-kv: 1.0.0
    dev: false

  /level-codec@7.0.1:
    resolution: {integrity: sha512-Ua/R9B9r3RasXdRmOtd+t9TCOEIIlts+TN/7XTT2unhDaL6sJn83S3rUyljbr6lVtw49N3/yA0HHjpV6Kzb2aQ==}
    dev: false

  /level-errors@1.0.5:
    resolution: {integrity: sha512-/cLUpQduF6bNrWuAC4pwtUKA5t669pCsCi2XbmojG2tFeOr9j6ShtdDCtFFQO1DRt+EVZhx9gPzP9G2bUaG4ig==}
    dependencies:
      errno: 0.1.8
    dev: false

  /level-iterator-stream@1.3.1:
    resolution: {integrity: sha512-1qua0RHNtr4nrZBgYlpV0qHHeHpcRRWTxEZJ8xsemoHAXNL5tbooh4tPEEqIqsbWCAJBmUmkwYK/sW5OrFjWWw==}
    dependencies:
      inherits: 2.0.4
      level-errors: 1.0.5
      readable-stream: 1.1.14
      xtend: 4.0.2
    dev: false

  /level-ws@0.0.0:
    resolution: {integrity: sha512-XUTaO/+Db51Uiyp/t7fCMGVFOTdtLS/NIACxE/GHsij15mKzxksZifKVjlXDF41JMUP/oM1Oc4YNGdKnc3dVLw==}
    dependencies:
      readable-stream: 1.0.34
      xtend: 2.1.2
    dev: false

  /levelup@1.3.9:
    resolution: {integrity: sha512-VVGHfKIlmw8w1XqpGOAGwq6sZm2WwWLmlDcULkKWQXEA5EopA8OBNJ2Ck2v6bdk8HeEZSbCSEgzXadyQFm76sQ==}
    dependencies:
      deferred-leveldown: 1.2.2
      level-codec: 7.0.1
      level-errors: 1.0.5
      level-iterator-stream: 1.3.1
      prr: 1.0.1
      semver: 5.4.1
      xtend: 4.0.2
    dev: false

  /levn@0.3.0:
    resolution: {integrity: sha512-0OO4y2iOHix2W6ujICbKIaEQXvFQHue65vUG3pb5EUomzPI90z9hsA1VsO/dbIIpC53J8gxM9Q4Oho0jrCM/yA==}
    engines: {node: '>= 0.8.0'}
    dependencies:
      prelude-ls: 1.1.2
      type-check: 0.3.2
    dev: true

  /levn@0.4.1:
    resolution: {integrity: sha512-+bT2uH4E5LGE7h/n3evcS/sQlJXCpIp6ym8OWJ5eV6+67Dsql/LaaT7qJBAt2rzfoa/5QBGBhxDix1dMt2kQKQ==}
    engines: {node: '>= 0.8.0'}
    dependencies:
      prelude-ls: 1.2.1
      type-check: 0.4.0
    dev: true

  /lilconfig@3.0.0:
    resolution: {integrity: sha512-K2U4W2Ff5ibV7j7ydLr+zLAkIg5JJ4lPn1Ltsdt+Tz/IjQ8buJ55pZAxoP34lqIiwtF9iAvtLv3JGv7CAyAg+g==}
    engines: {node: '>=14'}
    dev: true

  /lines-and-columns@1.2.4:
    resolution: {integrity: sha512-7ylylesZQ/PV29jhEDl3Ufjo6ZX7gCqJr5F7PKrqc93v7fzSymt1BpwEU8nAUXs8qzzvqhbjhK5QZg6Mt/HkBg==}
    dev: true

  /lint-staged@15.2.2:
    resolution: {integrity: sha512-TiTt93OPh1OZOsb5B7k96A/ATl2AjIZo+vnzFZ6oHK5FuTk63ByDtxGQpHm+kFETjEWqgkF95M8FRXKR/LEBcw==}
    engines: {node: '>=18.12.0'}
    hasBin: true
    dependencies:
      chalk: 5.3.0
      commander: 11.1.0
      debug: 4.3.4(supports-color@8.1.1)
      execa: 8.0.1
      lilconfig: 3.0.0
      listr2: 8.0.1
      micromatch: 4.0.5
      pidtree: 0.6.0
      string-argv: 0.3.2
      yaml: 2.3.4
    transitivePeerDependencies:
      - supports-color
    dev: true

  /listr2@8.0.1:
    resolution: {integrity: sha512-ovJXBXkKGfq+CwmKTjluEqFi3p4h8xvkxGQQAQan22YCgef4KZ1mKGjzfGh6PL6AW5Csw0QiQPNuQyH+6Xk3hA==}
    engines: {node: '>=18.0.0'}
    dependencies:
      cli-truncate: 4.0.0
      colorette: 2.0.20
      eventemitter3: 5.0.1
      log-update: 6.0.0
      rfdc: 1.3.1
      wrap-ansi: 9.0.0
    dev: true

  /load-json-file@1.1.0:
    resolution: {integrity: sha512-cy7ZdNRXdablkXYNI049pthVeXFurRyb9+hA/dZzerZ0pGTx42z+y+ssxBaVV2l70t1muq5IdKhn4UtcoGUY9A==}
    engines: {node: '>=0.10.0'}
    dependencies:
      graceful-fs: 4.2.11
      parse-json: 2.2.0
      pify: 2.3.0
      pinkie-promise: 2.0.1
      strip-bom: 2.0.0
    dev: false

  /locate-path@2.0.0:
    resolution: {integrity: sha512-NCI2kiDkyR7VeEKm27Kda/iQHyKJe1Bu0FlTbYp3CqJu+9IFe9bLyAjMxf5ZDDbEg+iMPzB5zYyUTSm8wVTKmA==}
    engines: {node: '>=4'}
    dependencies:
      p-locate: 2.0.0
      path-exists: 3.0.0

  /locate-path@6.0.0:
    resolution: {integrity: sha512-iPZK6eYjbxRu3uB4/WZ3EsEIMJFMqAoopl3R+zuq0UjcAm/MO6KCweDgPfP3elTztoKP3KtnVHxTn2NHBSDVUw==}
    engines: {node: '>=10'}
    dependencies:
      p-locate: 5.0.0
    dev: true

  /locate-path@7.2.0:
    resolution: {integrity: sha512-gvVijfZvn7R+2qyPX8mAuKcFGDf6Nc61GdvGafQsHL0sBIxfKzA+usWn4GFC/bk+QdwPUD4kWFJLhElipq+0VA==}
    engines: {node: ^12.20.0 || ^14.13.1 || >=16.0.0}
    dependencies:
      p-locate: 6.0.0
    dev: true

  /lodash.assign@4.2.0:
    resolution: {integrity: sha512-hFuH8TY+Yji7Eja3mGiuAxBqLagejScbG8GbG0j6o9vzn0YL14My+ktnqtZgFTosKymC9/44wP6s7xyuLfnClw==}
    dev: false

  /lodash.camelcase@4.3.0:
    resolution: {integrity: sha512-TwuEnCnxbc3rAvhf/LbG7tJUDzhqXyFnv3dtzLOPgCG/hODL7WFnsbwktkD7yUV0RrreP/l1PALq/YSg6VvjlA==}
    dev: true

  /lodash.clonedeep@4.5.0:
    resolution: {integrity: sha512-H5ZhCF25riFd9uB5UCkVKo61m3S/xZk1x4wA6yp/L3RFP6Z/eHH1ymQcGLo7J3GMPfm0V/7m1tryHuGVxpqEBQ==}
    dev: true

  /lodash.debounce@4.0.8:
    resolution: {integrity: sha512-FT1yDzDYEoYWhnSGnpE/4Kj1fLZkDFyqRb7fNt6FdYOSxlUWAtp42Eh6Wb0rGIv/m9Bgo7x4GhQbm5Ys4SG5ow==}
    dev: false

  /lodash.flatmap@4.5.0:
    resolution: {integrity: sha512-/OcpcAGWlrZyoHGeHh3cAoa6nGdX6QYtmzNP84Jqol6UEQQ2gIaU3H+0eICcjcKGl0/XF8LWOujNn9lffsnaOg==}
    dev: false

  /lodash.isequal@4.5.0:
    resolution: {integrity: sha512-pDo3lu8Jhfjqls6GkMgpahsF9kCyayhgykjyLMNFTKWrpVdAQtYyB4muAMWozBB4ig/dtWAmsMxLEI8wuz+DYQ==}
    dev: true

  /lodash.isplainobject@4.0.6:
    resolution: {integrity: sha512-oSXzaWypCMHkPC3NvBEaPHf0KsA5mvPrOPgQWDsbg8n7orZ290M0BmC/jgRZ4vcJ6DTAhjrsSYgdsW/F+MFOBA==}
    dev: true

  /lodash.kebabcase@4.1.1:
    resolution: {integrity: sha512-N8XRTIMMqqDgSy4VLKPnJ/+hpGZN+PHQiJnSenYqPaVV/NCqEogTnAdZLQiGKhxX+JCs8waWq2t1XHWKOmlY8g==}
    dev: true

  /lodash.merge@4.6.2:
    resolution: {integrity: sha512-0KpjqXRVvrYyCsX1swR/XTK0va6VQkQM6MNo7PqW77ByjAhoARA8EfrP1N4+KlKj8YS0ZUCtRT/YUuhyYDujIQ==}
    dev: true

  /lodash.mergewith@4.6.2:
    resolution: {integrity: sha512-GK3g5RPZWTRSeLSpgP8Xhra+pnjBC56q9FZYe1d5RN3TJ35dbkGy3YqBSMbyCrlbi+CM9Z3Jk5yTL7RCsqboyQ==}
    dev: true

  /lodash.snakecase@4.1.1:
    resolution: {integrity: sha512-QZ1d4xoBHYUeuouhEq3lk3Uq7ldgyFXGBhg04+oRLnIz8o9T65Eh+8YdroUwn846zchkA9yDsDl5CVVaV2nqYw==}
    dev: true

  /lodash.startcase@4.4.0:
    resolution: {integrity: sha512-+WKqsK294HMSc2jEbNgpHpd0JfIBhp7rEV4aqXWqFr6AlXov+SlcgB1Fv01y2kGe3Gc8nMW7VA0SrGuSkRfIEg==}
    dev: true

  /lodash.truncate@4.4.2:
    resolution: {integrity: sha512-jttmRe7bRse52OsWIMDLaXxWqRAmtIUccAQ3garviCqJjafXOfNMO0yMfNpdD6zbGaTU0P5Nz7e7gAT6cKmJRw==}
    dev: true

  /lodash.uniq@4.5.0:
    resolution: {integrity: sha512-xfBaXQd9ryd9dlSDvnvI0lvxfLJlYAZzXomUYzLKtUeOQvOP5piqAWuGtrhWeqaXK9hhoM/iyJc5AV+XfsX3HQ==}
    dev: true

  /lodash.upperfirst@4.3.1:
    resolution: {integrity: sha512-sReKOYJIJf74dhJONhU4e0/shzi1trVbSWDOhKYE5XV2O+H7Sb2Dihwuc7xWxVl+DgFPyTqIN3zMfT9cq5iWDg==}
    dev: true

  /lodash@4.17.21:
    resolution: {integrity: sha512-v2kDEe57lecTulaDIuNTPy3Ry4gLGJ6Z1O3vE1krgXZNrsQ+LFTGHVxVjcXPs17LhbZVGedAJv8XZ1tvj5FvSg==}

  /log-symbols@4.1.0:
    resolution: {integrity: sha512-8XPvpAA8uyhfteu8pIvQxpJZ7SYYdpUivZpGy6sFsBuKRY/7rQGavedeB8aK+Zkyq6upMFVL/9AW6vOYzfRyLg==}
    engines: {node: '>=10'}
    dependencies:
      chalk: 4.1.2
      is-unicode-supported: 0.1.0
    dev: true

  /log-update@6.0.0:
    resolution: {integrity: sha512-niTvB4gqvtof056rRIrTZvjNYE4rCUzO6X/X+kYjd7WFxXeJ0NwEFnRxX6ehkvv3jTwrXnNdtAak5XYZuIyPFw==}
    engines: {node: '>=18'}
    dependencies:
      ansi-escapes: 6.2.1
      cli-cursor: 4.0.0
      slice-ansi: 7.1.0
      strip-ansi: 7.1.0
      wrap-ansi: 9.0.0
    dev: true

  /loose-envify@1.4.0:
    resolution: {integrity: sha512-lyuxPGr/Wfhrlem2CL/UcnUc1zcqKAImBDzukY7Y5F/yQiNdko6+fRLevlw1HgMySw7f611UIY408EtxRSoK3Q==}
    hasBin: true
    dependencies:
      js-tokens: 4.0.0
    dev: false

  /loupe@2.3.7:
    resolution: {integrity: sha512-zSMINGVYkdpYSOBmLi0D1Uo7JU9nVdQKrHxC8eYlV+9YKK9WePqAlL7lSlorG/U2Fw1w0hTBmaa/jrQ3UbPHtA==}
    dependencies:
      get-func-name: 2.0.2
    dev: true

  /lowercase-keys@3.0.0:
    resolution: {integrity: sha512-ozCC6gdQ+glXOQsveKD0YsDy8DSQFjDTz4zyzEHNV5+JP5D62LmfDZ6o1cycFx9ouG940M5dE8C8CTewdj2YWQ==}
    engines: {node: ^12.20.0 || ^14.13.1 || >=16.0.0}
    dev: true

  /lru-cache@10.2.0:
    resolution: {integrity: sha512-2bIM8x+VAf6JT4bKAljS1qUWgMsqZRPGJS6FSahIMPVvctcNhyVp7AJu7quxOW9jwkryBReKZY5tY5JYv2n/7Q==}
    engines: {node: 14 || >=16.14}
    dev: true

  /lru-cache@5.1.1:
    resolution: {integrity: sha512-KpNARQA3Iwv+jTA0utUVVbrh+Jlrr1Fv0e56GGzAFOXN7dk/FviaDW8LHmK52DlcH4WP2n6gI8vN1aesBFgo9w==}
    dependencies:
      yallist: 3.1.1
    dev: false

  /lru-cache@6.0.0:
    resolution: {integrity: sha512-Jo6dJ04CmSjuznwJSS3pUeWmd/H0ffTlkXXgwZi+eq1UCmqQwCh+eLsYOYCwY991i2Fah4h1BEMCx4qThGbsiA==}
    engines: {node: '>=10'}
    dependencies:
      yallist: 4.0.0
    dev: true

  /lru_map@0.3.3:
    resolution: {integrity: sha512-Pn9cox5CsMYngeDbmChANltQl+5pi6XmTrraMSzhPmMBbmgcxmqWry0U3PGapCU1yB4/LqCcom7qhHZiF/jGfQ==}
    dev: true

  /ltgt@2.2.1:
    resolution: {integrity: sha512-AI2r85+4MquTw9ZYqabu4nMwy9Oftlfa/e/52t9IjtfG+mGBbTNdAoZ3RQKLHR6r0wQnwZnPIEh/Ya6XTWAKNA==}
    dev: false

  /make-error@1.3.6:
    resolution: {integrity: sha512-s8UhlNe7vPKomQhC1qFelMokr/Sc3AgNbso3n74mVPA5LTZwkB9NlXf4XPamLxJE8h0gh73rM94xvwRT2CVInw==}
    dev: true

  /markdown-table@1.1.3:
    resolution: {integrity: sha512-1RUZVgQlpJSPWYbFSpmudq5nHY1doEIv89gBtF0s4gW1GF2XorxcA/70M5vq7rLv0a6mhOUccRsqkwhwLCIQ2Q==}
    dev: true

  /md5.js@1.3.5:
    resolution: {integrity: sha512-xitP+WxNPcTTOgnTJcrhM0xvdPepipPSf3I8EIpGKeFLjt3PlJLIDG3u8EX53ZIubkb+5U2+3rELYpEhHhzdkg==}
    dependencies:
      hash-base: 3.1.0
      inherits: 2.0.4
      safe-buffer: 5.2.1

  /memdown@1.4.1:
    resolution: {integrity: sha512-iVrGHZB8i4OQfM155xx8akvG9FIj+ht14DX5CQkCTG4EHzZ3d3sgckIf/Lm9ivZalEsFuEVnWv2B2WZvbrro2w==}
    dependencies:
      abstract-leveldown: 2.7.2
      functional-red-black-tree: 1.0.1
      immediate: 3.3.0
      inherits: 2.0.4
      ltgt: 2.2.1
      safe-buffer: 5.1.2
    dev: false

  /memorystream@0.3.1:
    resolution: {integrity: sha512-S3UwM3yj5mtUSEfP41UZmt/0SCoVYUcU1rkXv+BQ5Ig8ndL4sPoJNBUJERafdPb5jjHJGuMgytgKvKIf58XNBw==}
    engines: {node: '>= 0.10.0'}

  /meow@12.1.1:
    resolution: {integrity: sha512-BhXM0Au22RwUneMPwSCnyhTOizdWoIEPU9sp0Aqa1PnDMR5Wv2FGXYDjuzJEIX+Eo2Rb8xuYe5jrnm5QowQFkw==}
    engines: {node: '>=16.10'}
    dev: true

  /merge-stream@2.0.0:
    resolution: {integrity: sha512-abv/qOcuPfk3URPfDzmZU1LKmuw8kT+0nIHvKrKgFrwifol/doWcdA4ZqsWQ8ENrFKkd67Mfpo/LovbIUsbt3w==}
    dev: true

  /merge2@1.4.1:
    resolution: {integrity: sha512-8q7VEgMJW4J8tcfVPy8g09NcQwZdbwFEqhe/WZkoIzjn/3TGDwtOCYtXGxA3O8tPzpczCCDgv+P2P5y00ZJOOg==}
    engines: {node: '>= 8'}
    dev: true

  /merkle-patricia-tree@2.3.2:
    resolution: {integrity: sha512-81PW5m8oz/pz3GvsAwbauj7Y00rqm81Tzad77tHBwU7pIAtN+TJnMSOJhxBKflSVYhptMMb9RskhqHqrSm1V+g==}
    dependencies:
      async: 1.5.2
      ethereumjs-util: 5.2.1
      level-ws: 0.0.0
      levelup: 1.3.9
      memdown: 1.4.1
      readable-stream: 2.3.8
      rlp: 2.2.7
      semaphore: 1.1.0
    dev: false

  /micro-ftch@0.3.1:
    resolution: {integrity: sha512-/0LLxhzP0tfiR5hcQebtudP56gUurs2CLkGarnCiB/OqEyUFQ6U3paQi/tgLv0hBJYt2rnr9MNpxz4fiiugstg==}
    dev: true

  /micromatch@4.0.5:
    resolution: {integrity: sha512-DMy+ERcEW2q8Z2Po+WNXuw3c5YaUSFjAO5GsJqfEl7UjvtIuFKO6ZrKvcItdy98dwFI2N1tg3zNIdKaQT+aNdA==}
    engines: {node: '>=8.6'}
    dependencies:
      braces: 3.0.2
      picomatch: 2.3.1
    dev: true

  /mime-db@1.52.0:
    resolution: {integrity: sha512-sPU4uV7dYlvtWJxwwxHD0PuihVNiE7TyAbQ5SWxDCB9mUYvOgroQOwYQQOKPJ8CIbE+1ETVlOoK1UC2nU3gYvg==}
    engines: {node: '>= 0.6'}

  /mime-types@2.1.35:
    resolution: {integrity: sha512-ZDY+bPm5zTTF+YpCrAU9nK0UgICYPT0QtT1NZWFv4s++TNkcgVaT0g6+4R2uI4MjQjzysHB1zxuWL50hzaeXiw==}
    engines: {node: '>= 0.6'}
    dependencies:
      mime-db: 1.52.0

  /mimic-fn@2.1.0:
    resolution: {integrity: sha512-OqbOk5oEQeAZ8WXWydlu9HJjz9WVdEIvamMCcXmuqUYjTknH/sqsWvhQ3vgwKFRR1HpjvNBKQ37nbJgYzGqGcg==}
    engines: {node: '>=6'}
    dev: true

  /mimic-fn@4.0.0:
    resolution: {integrity: sha512-vqiC06CuhBTUdZH+RYl8sFrL096vA45Ok5ISO6sE/Mr1jRbGH4Csnhi8f3wKVl7x8mO4Au7Ir9D3Oyv1VYMFJw==}
    engines: {node: '>=12'}
    dev: true

  /mimic-response@3.1.0:
    resolution: {integrity: sha512-z0yWI+4FDrrweS8Zmt4Ej5HdJmky15+L2e6Wgn3+iK5fWzb6T3fhNFq2+MeTRb064c6Wr4N/wv0DzQTjNzHNGQ==}
    engines: {node: '>=10'}
    dev: true

  /mimic-response@4.0.0:
    resolution: {integrity: sha512-e5ISH9xMYU0DzrT+jl8q2ze9D6eWBto+I8CNpe+VI+K2J/F/k3PdkdTdz4wvGVH4NTpo+NRYTVIuMQEMMcsLqg==}
    engines: {node: ^12.20.0 || ^14.13.1 || >=16.0.0}
    dev: true

  /min-document@2.19.0:
    resolution: {integrity: sha512-9Wy1B3m3f66bPPmU5hdA4DR4PB2OfDU/+GS3yAB7IQozE3tqXaVv2zOjgla7MEGSRv95+ILmOuvhLkOK6wJtCQ==}
    dependencies:
      dom-walk: 0.1.2
    dev: false

  /minimalistic-assert@1.0.1:
    resolution: {integrity: sha512-UtJcAD4yEaGtjPezWuO9wC4nwUnVH/8/Im3yEHQP4b67cXlD/Qr9hdITCU1xDbSEXg2XKNaP8jsReV7vQd00/A==}

  /minimalistic-crypto-utils@1.0.1:
    resolution: {integrity: sha512-JIYlbt6g8i5jKfJ3xz7rF0LXmv2TkDxBLUkiBeZ7bAx4GnnNMr8xFpGnOxn6GhTEHx3SjRrZEoU+j04prX1ktg==}

  /minimatch@3.1.2:
    resolution: {integrity: sha512-J7p63hRiAjw1NDEww1W7i37+ByIrOWO5XQQAzZ3VOcL0PNybwpfmV/N05zFAzwQ9USyEcX6t3UO+K5aqBQOIHw==}
    dependencies:
      brace-expansion: 1.1.11

  /minimatch@5.0.1:
    resolution: {integrity: sha512-nLDxIFRyhDblz3qMuq+SoRZED4+miJ/G+tdDrjkkkRnjAsBexeGpgjLEQ0blJy7rHhR2b93rhQY4SvyWu9v03g==}
    engines: {node: '>=10'}
    dependencies:
      brace-expansion: 2.0.1
    dev: true

  /minimatch@5.1.6:
    resolution: {integrity: sha512-lKwV/1brpG6mBUFHtb7NUmtABCb2WZZmm2wNiOA5hAb8VdCS4B3dtMWyvcoViccwAW/COERjXLt0zP1zXUN26g==}
    engines: {node: '>=10'}
    dependencies:
      brace-expansion: 2.0.1
    dev: true

  /minimatch@9.0.3:
    resolution: {integrity: sha512-RHiac9mvaRw0x3AYRgDC1CxAP7HTcNrrECeA8YYJeWnpo+2Q5CegtZjaotWTWxDG3UeGA1coE05iH1mPjT/2mg==}
    engines: {node: '>=16 || 14 >=14.17'}
    dependencies:
      brace-expansion: 2.0.1
    dev: true

  /minimatch@9.0.4:
    resolution: {integrity: sha512-KqWh+VchfxcMNRAJjj2tnsSJdNbHsVgnkBhTNrW7AjVo6OvLtxw8zfT9oLw1JSohlFzJ8jCoTgaoXvJ+kHt6fw==}
    engines: {node: '>=16 || 14 >=14.17'}
    dependencies:
      brace-expansion: 2.0.1
    dev: true

  /minimist@1.2.8:
    resolution: {integrity: sha512-2yyAR8qBkN3YuheJanUpWC5U3bb5osDywNB8RzDVlDwDHbocAJveqqj1u8+SVD7jkWT4yvsHCpWqqWqAxb0zCA==}

  /minipass@7.0.4:
    resolution: {integrity: sha512-jYofLM5Dam9279rdkWzqHozUo4ybjdZmCsDHePy5V/PbBcVMiSZR97gmAy45aqi8CK1lG2ECd356FU86avfwUQ==}
    engines: {node: '>=16 || 14 >=14.17'}
    dev: true

  /mkdirp@0.5.6:
    resolution: {integrity: sha512-FP+p8RB8OWpF3YZBCrP5gtADmtXApB5AMLn+vdyA+PyxCjrCs00mjyUozssO33cwDeT3wNGdLxJ5M//YqtHAJw==}
    hasBin: true
    dependencies:
      minimist: 1.2.8

  /mkdirp@1.0.4:
    resolution: {integrity: sha512-vVqVZQyf3WLx2Shd0qJ9xuvqgAyKPLAiqITEtqW0oIUjzo3PePDd6fW9iFz30ef7Ysp/oiWqbhszeGWW2T6Gzw==}
    engines: {node: '>=10'}
    hasBin: true

  /mnemonist@0.38.5:
    resolution: {integrity: sha512-bZTFT5rrPKtPJxj8KSV0WkPyNxl72vQepqqVUAW2ARUpUSF2qXMB6jZj7hW5/k7C1rtpzqbD/IIbJwLXUjCHeg==}
    dependencies:
      obliterator: 2.0.4
    dev: true

  /mocha@10.4.0:
    resolution: {integrity: sha512-eqhGB8JKapEYcC4ytX/xrzKforgEc3j1pGlAXVy3eRwrtAy5/nIfT1SvgGzfN0XZZxeLq0aQWkOUAmqIJiv+bA==}
    engines: {node: '>= 14.0.0'}
    hasBin: true
    dependencies:
      ansi-colors: 4.1.1
      browser-stdout: 1.3.1
      chokidar: 3.5.3
      debug: 4.3.4(supports-color@8.1.1)
      diff: 5.0.0
      escape-string-regexp: 4.0.0
      find-up: 5.0.0
      glob: 8.1.0
      he: 1.2.0
      js-yaml: 4.1.0
      log-symbols: 4.1.0
      minimatch: 5.0.1
      ms: 2.1.3
      serialize-javascript: 6.0.0
      strip-json-comments: 3.1.1
      supports-color: 8.1.1
      workerpool: 6.2.1
      yargs: 16.2.0
      yargs-parser: 20.2.4
      yargs-unparser: 2.0.0
    dev: true

  /mock-property@1.0.3:
    resolution: {integrity: sha512-2emPTb1reeLLYwHxyVx993iYyCHEiRRO+y8NFXFPL5kl5q14sgTK76cXyEKkeKCHeRw35SfdkUJ10Q1KfHuiIQ==}
    engines: {node: '>= 0.4'}
    dependencies:
      define-data-property: 1.1.4
      functions-have-names: 1.2.3
      gopd: 1.0.1
      has-property-descriptors: 1.0.2
      hasown: 2.0.2
      isarray: 2.0.5
    dev: false

  /ms@2.0.0:
    resolution: {integrity: sha512-Tpp60P6IUJDTuOq/5Z8cdskzJujfwqfOTkrwIwj7IRISpnkJnT6SyJ4PCPnGMoFjC9ddhal5KVIYtAt97ix05A==}
    dev: false

  /ms@2.1.2:
    resolution: {integrity: sha512-sGkPx+VjMtmA6MX27oA4FBFELFCZZ4S4XqeGOXCv68tT+jb3vk/RyaKWP0PTKyWtmLSM0b+adUTEvbs1PEaH2w==}

  /ms@2.1.3:
    resolution: {integrity: sha512-6FlzubTLZG3J2a/NVCAleEhjzq5oxgHyaCU9yYXvcLsvoVaHJq/s5xXI6/XXP6tz7R9xAOtHnSO/tXtF3WRTlA==}

  /natural-compare@1.4.0:
    resolution: {integrity: sha512-OWND8ei3VtNC9h7V60qff3SVobHr996CTwgxubgyQYEpg290h9J0buyECNNJexkFm5sOajh5G116RYA1c8ZMSw==}
    dev: true

  /ndjson@2.0.0:
    resolution: {integrity: sha512-nGl7LRGrzugTtaFcJMhLbpzJM6XdivmbkdlaGcrk/LXg2KL/YBC6z1g70xh0/al+oFuVFP8N8kiWRucmeEH/qQ==}
    engines: {node: '>=10'}
    hasBin: true
    dependencies:
      json-stringify-safe: 5.0.1
      minimist: 1.2.8
      readable-stream: 3.6.2
      split2: 3.2.2
      through2: 4.0.2
    dev: true

  /neo-async@2.6.2:
    resolution: {integrity: sha512-Yd3UES5mWCSqR+qNT93S3UoYUkqAZ9lLg8a7g9rimsWmYGK8cVToA4/sF3RrshdyV3sAGMXVUmpMYOw+dLpOuw==}
    dev: true

  /node-addon-api@2.0.2:
    resolution: {integrity: sha512-Ntyt4AIXyaLIuMHF6IOoTakB3K+RWxwtsHNRxllEoA6vPwP9o4866g6YWDLUdnucilZhmkxiHwHr11gAENw+QA==}

  /node-emoji@1.11.0:
    resolution: {integrity: sha512-wo2DpQkQp7Sjm2A0cq+sN7EHKO6Sl0ctXeBdFZrL9T9+UywORbufTcTZxom8YqpLQt/FqNMUkOpkZrJVYSKD3A==}
    dependencies:
      lodash: 4.17.21
    dev: true

  /node-fetch@1.7.3:
    resolution: {integrity: sha512-NhZ4CsKx7cYm2vSrBAr2PvFOe6sWDf0UYLRqA6svUYg7+/TSfVAu49jYC4BvQ4Sms9SZgdqGBgroqfDhJdTyKQ==}
    dependencies:
      encoding: 0.1.13
      is-stream: 1.1.0
    dev: false

  /node-fetch@2.7.0:
    resolution: {integrity: sha512-c4FRfUm/dbcWZ7U+1Wq0AwCyFL+3nt2bEw05wfxSz+DWpWsitgmSgYmy2dQdWyKC1694ELPqMs/YzUSNozLt8A==}
    engines: {node: 4.x || >=6.0.0}
    peerDependencies:
      encoding: ^0.1.0
    peerDependenciesMeta:
      encoding:
        optional: true
    dependencies:
      whatwg-url: 5.0.0
    dev: false

  /node-gyp-build@4.8.0:
    resolution: {integrity: sha512-u6fs2AEUljNho3EYTJNBfImO5QTo/J/1Etd+NVdCj7qWKUSN/bSLkZwhDv7I+w/MSC6qJ4cknepkAYykDdK8og==}
    hasBin: true

  /node-interval-tree@2.1.2:
    resolution: {integrity: sha512-bJ9zMDuNGzVQg1xv0bCPzyEDxHgbrx7/xGj6CDokvizZZmastPsOh0JJLuY8wA5q2SfX1TLNMk7XNV8WxbGxzA==}
    engines: {node: '>= 14.0.0'}
    dependencies:
      shallowequal: 1.1.0
    dev: true

  /node-releases@2.0.14:
    resolution: {integrity: sha512-y10wOWt8yZpqXmOgRo77WaHEmhYQYGNA6y421PKsKYWEK8aW+cqAphborZDhqfyKrbZEN92CN1X2KbafY2s7Yw==}
    dev: false

  /nofilter@3.1.0:
    resolution: {integrity: sha512-l2NNj07e9afPnhAhvgVrCD/oy2Ai1yfLpuo3EpiO1jFTsB4sFz6oIfAfSZyQzVpkZQ9xS8ZS5g1jCBgq4Hwo0g==}
    engines: {node: '>=12.19'}
    dev: true

  /nopt@3.0.6:
    resolution: {integrity: sha512-4GUt3kSEYmk4ITxzB/b9vaIDfUVWN/Ml1Fwl11IlnIG2iaJ9O6WXZ9SrYM9NLI8OCBieN2Y8SWC2oJV0RQ7qYg==}
    hasBin: true
    dependencies:
      abbrev: 1.0.9
    dev: true

  /normalize-package-data@2.5.0:
    resolution: {integrity: sha512-/5CMN3T0R4XTj4DcGaexo+roZSdSFW/0AOOTROrjxzCG1wrWXEsGbRKevjlIL+ZDE4sZlJr5ED4YW0yqmkK+eA==}
    dependencies:
      hosted-git-info: 2.8.9
      resolve: 1.22.8
      semver: 5.7.2
      validate-npm-package-license: 3.0.4
    dev: false

  /normalize-path@3.0.0:
    resolution: {integrity: sha512-6eZs5Ls3WtCisHWp9S2GUy8dqkpGi4BVSz3GaqiE6ezub0512ESztXUwUB6C6IKbQkY2Pnb/mD4WYojCRwcwLA==}
    engines: {node: '>=0.10.0'}
    dev: true

  /normalize-url@8.0.1:
    resolution: {integrity: sha512-IO9QvjUMWxPQQhs60oOu10CRkWCiZzSUkzbXGGV9pviYl1fXYcvkzQ5jV9z8Y6un8ARoVRl4EtC6v6jNqbaJ/w==}
    engines: {node: '>=14.16'}
    dev: true

  /npm-run-path@5.3.0:
    resolution: {integrity: sha512-ppwTtiJZq0O/ai0z7yfudtBpWIoxM8yE6nHi1X47eFR2EWORqfbu6CnPlNsjeN683eT0qG6H/Pyf9fCcvjnnnQ==}
    engines: {node: ^12.20.0 || ^14.13.1 || >=16.0.0}
    dependencies:
      path-key: 4.0.0
    dev: true

  /number-is-nan@1.0.1:
    resolution: {integrity: sha512-4jbtZXNAsfZbAHiiqjLPBiCl16dES1zI4Hpzzxw61Tk+loF+sBDBKx1ICKKKwIqQ7M0mFn1TmkN7euSncWgHiQ==}
    engines: {node: '>=0.10.0'}
    dev: false

  /number-to-bn@1.7.0:
    resolution: {integrity: sha512-wsJ9gfSz1/s4ZsJN01lyonwuxA1tml6X1yBDnfpMglypcBRFZZkus26EdPSlqS5GJfYddVZa22p3VNb3z5m5Ig==}
    engines: {node: '>=6.5.0', npm: '>=3'}
    dependencies:
      bn.js: 4.11.6
      strip-hex-prefix: 1.0.0
    dev: true

  /oauth-sign@0.9.0:
    resolution: {integrity: sha512-fexhUFFPTGV8ybAtSIGbV6gOkSv8UtRbDBnAyLQw4QPKkgNlsH2ByPGtMUqdWkos6YCRmAqViwgZrJc/mRDzZQ==}
    dev: false

  /object-assign@4.1.1:
    resolution: {integrity: sha512-rJgTQnkUnH1sFw8yT6VSU3zD3sWmu6sZhIseY8VX+GRu3P6F7Fu+JNDoXfklElbLJSnc3FUQHVe4cU5hj+BcUg==}
    engines: {node: '>=0.10.0'}

  /object-inspect@1.12.3:
    resolution: {integrity: sha512-geUvdk7c+eizMNUDkRpW1wJwgfOiOeHbxBR/hLXK1aT6zmVSO0jsQcs7fj6MGw89jC/cjGfLcNOrtMYtGqm81g==}
    dev: false

  /object-inspect@1.13.1:
    resolution: {integrity: sha512-5qoj1RUiKOMsCCNLV1CBiPYE10sziTsnmNxkAI/rZhiD63CF7IqdFGC/XzjWjpSgLf0LxXX3bDFIh0E18f6UhQ==}
    dev: false

  /object-is@1.1.6:
    resolution: {integrity: sha512-F8cZ+KfGlSGi09lJT7/Nd6KJZ9ygtvYC0/UYYLI9nmQKLMnydpB9yvbv9K1uSkEu7FU9vYPmVwLg328tX+ot3Q==}
    engines: {node: '>= 0.4'}
    dependencies:
      call-bind: 1.0.7
      define-properties: 1.2.1
    dev: false

  /object-keys@0.4.0:
    resolution: {integrity: sha512-ncrLw+X55z7bkl5PnUvHwFK9FcGuFYo9gtjws2XtSzL+aZ8tm830P60WJ0dSmFVaSalWieW5MD7kEdnXda9yJw==}
    dev: false

  /object-keys@1.1.1:
    resolution: {integrity: sha512-NuAESUOUMrlIXOfHKzD6bpPu3tYt3xvjNdRIQ+FeT0lNb4K8WR70CaDxhuNguS2XG+GjkyMwOzsN5ZktImfhLA==}
    engines: {node: '>= 0.4'}
    dev: false

  /object.assign@4.1.5:
    resolution: {integrity: sha512-byy+U7gp+FVwmyzKPYhW2h5l3crpmGsxl7X2s8y43IgxvG4g3QZ6CffDtsNQy1WsmZpQbO+ybo0AlW7TY6DcBQ==}
    engines: {node: '>= 0.4'}
    dependencies:
      call-bind: 1.0.7
      define-properties: 1.2.1
      has-symbols: 1.0.3
      object-keys: 1.1.1
    dev: false

  /obliterator@2.0.4:
    resolution: {integrity: sha512-lgHwxlxV1qIg1Eap7LgIeoBWIMFibOjbrYPIPJZcI1mmGAI2m3lNYpK12Y+GBdPQ0U1hRwSord7GIaawz962qQ==}
    dev: true

  /oboe@2.1.4:
    resolution: {integrity: sha512-ymBJ4xSC6GBXLT9Y7lirj+xbqBLa+jADGJldGEYG7u8sZbS9GyG+u1Xk9c5cbriKwSpCg41qUhPjvU5xOpvIyQ==}
    dependencies:
      http-https: 1.0.0
    dev: false

  /once@1.4.0:
    resolution: {integrity: sha512-lNaJgI+2Q5URQBkccEKHTQOPaXdUxnZZElQTZY0MFUAuaEqe1E+Nyvgdz/aIyNi6Z9MzO5dv1H8n58/GELp3+w==}
    dependencies:
      wrappy: 1.0.2

  /onetime@5.1.2:
    resolution: {integrity: sha512-kbpaSSGJTWdAY5KPVeMOKXSrPtr8C8C7wodJbcsd51jRnmD+GZu8Y0VoU6Dm5Z4vWr0Ig/1NKuWRKf7j5aaYSg==}
    engines: {node: '>=6'}
    dependencies:
      mimic-fn: 2.1.0
    dev: true

  /onetime@6.0.0:
    resolution: {integrity: sha512-1FlR+gjXK7X+AsAHso35MnyN5KqGwJRi/31ft6x0M194ht7S+rWAvd7PHss9xSKMzE0asv1pyIHaJYq+BbacAQ==}
    engines: {node: '>=12'}
    dependencies:
      mimic-fn: 4.0.0
    dev: true

  /openzeppelin-solidity@2.0.0:
    resolution: {integrity: sha512-SolpxQFArtiYnlSNg3dZ9sz0WVlKtPqSOcJkXRllaZp4+Lpfqz3vxF0yoh7g75TszKPyadqoJmU7+GM/vwh9SA==}
    dev: false

  /optionator@0.8.3:
    resolution: {integrity: sha512-+IW9pACdk3XWmmTXG8m3upGUJst5XRGzxMRjXzAuJ1XnIFNvfhjjIuYkDvysnPQ7qzqVzLt78BCruntqRhWQbA==}
    engines: {node: '>= 0.8.0'}
    dependencies:
      deep-is: 0.1.4
      fast-levenshtein: 2.0.6
      levn: 0.3.0
      prelude-ls: 1.1.2
      type-check: 0.3.2
      word-wrap: 1.2.5
    dev: true

  /optionator@0.9.3:
    resolution: {integrity: sha512-JjCoypp+jKn1ttEFExxhetCKeJt9zhAgAve5FXHixTvFDW/5aEktX9bufBKLRRMdU7bNtpLfcGu94B3cdEJgjg==}
    engines: {node: '>= 0.8.0'}
    dependencies:
      '@aashutoshrathi/word-wrap': 1.2.6
      deep-is: 0.1.4
      fast-levenshtein: 2.0.6
      levn: 0.4.1
      prelude-ls: 1.2.1
      type-check: 0.4.0
    dev: true

  /ordinal@1.0.3:
    resolution: {integrity: sha512-cMddMgb2QElm8G7vdaa02jhUNbTSrhsgAGUz1OokD83uJTwSUn+nKoNoKVVaRa08yF6sgfO7Maou1+bgLd9rdQ==}
    dev: true

  /os-homedir@1.0.2:
    resolution: {integrity: sha512-B5JU3cabzk8c67mRRd3ECmROafjYMXbuzlwtqdM8IbS8ktlTix8aFGb2bAGKrSRIlnfKwovGUUr72JUPyOb6kQ==}
    engines: {node: '>=0.10.0'}
    dev: false

  /os-locale@1.4.0:
    resolution: {integrity: sha512-PRT7ZORmwu2MEFt4/fv3Q+mEfN4zetKxufQrkShY2oGvUms9r8otu5HfdyIFHkYXjO7laNsoVGmM2MANfuTA8g==}
    engines: {node: '>=0.10.0'}
    dependencies:
      lcid: 1.0.0
    dev: false

  /os-tmpdir@1.0.2:
    resolution: {integrity: sha512-D2FR03Vir7FIu45XBY20mTb+/ZSWB00sjU9jdQXt83gDrI4Ztz5Fs7/yy74g2N5SVQY4xY1qDr4rNddwYRVX0g==}
    engines: {node: '>=0.10.0'}

  /p-cancelable@3.0.0:
    resolution: {integrity: sha512-mlVgR3PGuzlo0MmTdk4cXqXWlwQDLnONTAg6sm62XkMJEiRxN3GL3SffkYvqwonbkJBcrI7Uvv5Zh9yjvn2iUw==}
    engines: {node: '>=12.20'}
    dev: true

  /p-limit@1.3.0:
    resolution: {integrity: sha512-vvcXsLAJ9Dr5rQOPk7toZQZJApBl2K4J6dANSsEuh6QI41JYcsS/qhTGa9ErIUUgK3WNQoJYvylxvjqmiqEA9Q==}
    engines: {node: '>=4'}
    dependencies:
      p-try: 1.0.0

  /p-limit@3.1.0:
    resolution: {integrity: sha512-TYOanM3wGwNGsZN2cVTYPArw454xnXj5qmWF1bEoAc4+cU/ol7GVh7odevjp1FNHduHc3KZMcFduxU5Xc6uJRQ==}
    engines: {node: '>=10'}
    dependencies:
      yocto-queue: 0.1.0
    dev: true

  /p-limit@4.0.0:
    resolution: {integrity: sha512-5b0R4txpzjPWVw/cXXUResoD4hb6U/x9BH08L7nw+GN1sezDzPdxeRvpc9c433fZhBan/wusjbCsqwqm4EIBIQ==}
    engines: {node: ^12.20.0 || ^14.13.1 || >=16.0.0}
    dependencies:
      yocto-queue: 1.0.0
    dev: true

  /p-locate@2.0.0:
    resolution: {integrity: sha512-nQja7m7gSKuewoVRen45CtVfODR3crN3goVQ0DDZ9N3yHxgpkuBhZqsaiotSQRrADUrne346peY7kT3TSACykg==}
    engines: {node: '>=4'}
    dependencies:
      p-limit: 1.3.0

  /p-locate@5.0.0:
    resolution: {integrity: sha512-LaNjtRWUBY++zB5nE/NwcaoMylSPk+S+ZHNB1TzdbMJMny6dynpAGt7X/tl/QYq3TIeE6nxHppbo2LGymrG5Pw==}
    engines: {node: '>=10'}
    dependencies:
      p-limit: 3.1.0
    dev: true

  /p-locate@6.0.0:
    resolution: {integrity: sha512-wPrq66Llhl7/4AGC6I+cqxT07LhXvWL08LNXz1fENOw0Ap4sRZZ/gZpTTJ5jpurzzzfS2W/Ge9BY3LgLjCShcw==}
    engines: {node: ^12.20.0 || ^14.13.1 || >=16.0.0}
    dependencies:
      p-limit: 4.0.0
    dev: true

  /p-map@4.0.0:
    resolution: {integrity: sha512-/bjOqmgETBYB5BoEeGVea8dmvHb2m9GLy1E9W43yeyfP6QQCZGFNa+XRceJEuDB6zqr+gKpIAmlLebMpykw/MQ==}
    engines: {node: '>=10'}
    dependencies:
      aggregate-error: 3.1.0
    dev: true

  /p-try@1.0.0:
    resolution: {integrity: sha512-U1etNYuMJoIz3ZXSrrySFjsXQTWOx2/jdi86L+2pRvph/qMKL6sbcCYdH23fqsbm8TH2Gn0OybpT4eSFlCVHww==}
    engines: {node: '>=4'}

  /package-json@8.1.1:
    resolution: {integrity: sha512-cbH9IAIJHNj9uXi196JVsRlt7cHKak6u/e6AkL/bkRelZ7rlL3X1YKxsZwa36xipOEKAsdtmaG6aAJoM1fx2zA==}
    engines: {node: '>=14.16'}
    dependencies:
      got: 12.6.1
      registry-auth-token: 5.0.2
      registry-url: 6.0.1
      semver: 7.6.0
    dev: true

  /parent-module@1.0.1:
    resolution: {integrity: sha512-GQ2EWRpQV8/o+Aw8YqtfZZPfNRWZYkbidE9k5rpl/hC3vtHHBfGm2Ifi6qWV+coDGkrUKZAxE3Lot5kcsRlh+g==}
    engines: {node: '>=6'}
    dependencies:
      callsites: 3.1.0
    dev: true

  /parse-cache-control@1.0.1:
    resolution: {integrity: sha512-60zvsJReQPX5/QP0Kzfd/VrpjScIQ7SHBW6bFCYfEP+fp0Eppr1SHhIO5nd1PjZtvclzSzES9D/p5nFJurwfWg==}
    dev: true

  /parse-headers@2.0.5:
    resolution: {integrity: sha512-ft3iAoLOB/MlwbNXgzy43SWGP6sQki2jQvAyBg/zDFAgr9bfNWZIUj42Kw2eJIl8kEi4PbgE6U1Zau/HwI75HA==}
    dev: false

  /parse-json@2.2.0:
    resolution: {integrity: sha512-QR/GGaKCkhwk1ePQNYDRKYZ3mwU9ypsKhB0XyFnLQdomyEqk3e8wpW3V5Jp88zbxK4n5ST1nqo+g9juTpownhQ==}
    engines: {node: '>=0.10.0'}
    dependencies:
      error-ex: 1.3.2
    dev: false

  /parse-json@5.2.0:
    resolution: {integrity: sha512-ayCKvm/phCGxOkYRSCM82iDwct8/EonSEgCSxWxD7ve6jHggsFl4fZVQBPRNgQoKiuV/odhFrGzQXZwbifC8Rg==}
    engines: {node: '>=8'}
    dependencies:
      '@babel/code-frame': 7.24.2
      error-ex: 1.3.2
      json-parse-even-better-errors: 2.3.1
      lines-and-columns: 1.2.4
    dev: true

  /path-exists@2.1.0:
    resolution: {integrity: sha512-yTltuKuhtNeFJKa1PiRzfLAU5182q1y4Eb4XCJ3PBqyzEDkAZRzBrKKBct682ls9reBVHf9udYLN5Nd+K1B9BQ==}
    engines: {node: '>=0.10.0'}
    dependencies:
      pinkie-promise: 2.0.1
    dev: false

  /path-exists@3.0.0:
    resolution: {integrity: sha512-bpC7GYwiDYQ4wYLe+FA8lhRjhQCMcQGuSgGGqDkg/QerRWw9CmGRT0iSOVRSZJ29NMLZgIzqaljJ63oaL4NIJQ==}
    engines: {node: '>=4'}

  /path-exists@4.0.0:
    resolution: {integrity: sha512-ak9Qy5Q7jYb2Wwcey5Fpvg2KoAc/ZIhLSLOSBmRmygPsGwkVVt0fZa0qrtMz+m6tJTAHfZQ8FnmB4MG4LWy7/w==}
    engines: {node: '>=8'}
    dev: true

  /path-exists@5.0.0:
    resolution: {integrity: sha512-RjhtfwJOxzcFmNOi6ltcbcu4Iu+FL3zEj83dk4kAS+fVpTxXLO1b38RvJgT/0QwvV/L3aY9TAnyv0EOqW4GoMQ==}
    engines: {node: ^12.20.0 || ^14.13.1 || >=16.0.0}
    dev: true

  /path-is-absolute@1.0.1:
    resolution: {integrity: sha512-AVbw3UJ2e9bq64vSaS9Am0fje1Pa8pbGqTTsmXfaIiMpnr5DlDhfJOuLj9Sf95ZPVDAUerDfEk88MPmPe7UCQg==}
    engines: {node: '>=0.10.0'}

  /path-key@3.1.1:
    resolution: {integrity: sha512-ojmeN0qd+y0jszEtoY48r0Peq5dwMEkIlCOu6Q5f41lfkswXuKtYrhgoTpLnyIcHm24Uhqx+5Tqm2InSwLhE6Q==}
    engines: {node: '>=8'}
    dev: true

  /path-key@4.0.0:
    resolution: {integrity: sha512-haREypq7xkM7ErfgIyA0z+Bj4AGKlMSdlQE2jvJo6huWD1EdkKYV+G/T4nq0YEF2vgTT8kqMFKo1uHn950r4SQ==}
    engines: {node: '>=12'}
    dev: true

  /path-parse@1.0.7:
    resolution: {integrity: sha512-LDJzPVEEEPR+y48z93A0Ed0yXb8pAByGWo/k5YYdYgpY2/2EsOsksJrq7lOHxryrVOn1ejG6oAp8ahvOIQD8sw==}

  /path-scurry@1.10.2:
    resolution: {integrity: sha512-7xTavNy5RQXnsjANvVvMkEjvloOinkAjv/Z6Ildz9v2RinZ4SBKTWFOVRbaF8p0vpHnyjV/UwNDdKuUv6M5qcA==}
    engines: {node: '>=16 || 14 >=14.17'}
    dependencies:
      lru-cache: 10.2.0
      minipass: 7.0.4
    dev: true

  /path-type@1.1.0:
    resolution: {integrity: sha512-S4eENJz1pkiQn9Znv33Q+deTOKmbl+jj1Fl+qiP/vYezj+S8x+J3Uo0ISrx/QoEvIlOaDWJhPaRd1flJ9HXZqg==}
    engines: {node: '>=0.10.0'}
    dependencies:
      graceful-fs: 4.2.11
      pify: 2.3.0
      pinkie-promise: 2.0.1
    dev: false

  /path-type@4.0.0:
    resolution: {integrity: sha512-gDKb8aZMDeD/tZWs9P6+q0J9Mwkdl6xMV8TjnGP3qJVJ06bdMgkbBlLU8IdfOsIsFz2BW1rNVT3XuNEl8zPAvw==}
    engines: {node: '>=8'}
    dev: true

  /pathval@1.1.1:
    resolution: {integrity: sha512-Dp6zGqpTdETdR63lehJYPeIOqpiNBNtc7BpWSLrOje7UaIsE5aY92r/AunQA7rsXvet3lrJ3JnZX29UPTKXyKQ==}
    dev: true

  /pbkdf2@3.1.2:
    resolution: {integrity: sha512-iuh7L6jA7JEGu2WxDwtQP1ddOpaJNC4KlDEFfdQajSGgGPNi4OyDc2R7QnbY2bR9QjBVGwgvTdNJZoE7RaxUMA==}
    engines: {node: '>=0.12'}
    dependencies:
      create-hash: 1.2.0
      create-hmac: 1.1.7
      ripemd160: 2.0.2
      safe-buffer: 5.2.1
      sha.js: 2.4.11

  /performance-now@2.1.0:
    resolution: {integrity: sha512-7EAHlyLHI56VEIdK57uwHdHKIaAGbnXPiw0yWbarQZOKaKpvUIgW0jWRVLiatnM+XXlSwsanIBH/hzGMJulMow==}
    dev: false

  /picocolors@1.0.0:
    resolution: {integrity: sha512-1fygroTLlHu66zi26VoTDv8yRgm0Fccecssto+MhsZ0D/DGW2sm8E8AjW7NU5VVTRt5GxbeZ5qBuJr+HyLYkjQ==}

  /picomatch@2.3.1:
    resolution: {integrity: sha512-JU3teHTNjmE2VCGFzuY8EXzCDVwEqB2a8fsIvwaStHhAWJEeVd1o1QD80CU6+ZdEXXSLbSsuLwJjkCBWqRQUVA==}
    engines: {node: '>=8.6'}
    dev: true

  /pidtree@0.6.0:
    resolution: {integrity: sha512-eG2dWTVw5bzqGRztnHExczNxt5VGsE6OwTeCG3fdUf9KBsZzO3R5OIIIzWR+iZA0NtZ+RDVdaoE2dK1cn6jH4g==}
    engines: {node: '>=0.10'}
    hasBin: true
    dev: true

  /pify@2.3.0:
    resolution: {integrity: sha512-udgsAY+fTnvv7kI7aaxbqwWNb0AHiB0qBO89PZKPkoTmGOgdbrHDKD+0B2X4uTfJ/FT1R09r9gTsjUjNJotuog==}
    engines: {node: '>=0.10.0'}
    dev: false

  /pify@3.0.0:
    resolution: {integrity: sha512-C3FsVNH1udSEX48gGX1xfvwTWfsYWj5U+8/uK15BGzIGrKoUpghX8hWZwa/OFnakBiiVNmBvemTJR5mcy7iPcg==}
    engines: {node: '>=4'}
    dev: false

  /pify@4.0.1:
    resolution: {integrity: sha512-uB80kBFb/tfd68bVleG9T5GGsGPjJrLAUpR5PZIrhBnIaRTQRjqdJSsIKkOP6OAIFbj7GOrcudc5pNjZ+geV2g==}
    engines: {node: '>=6'}
    dev: true

  /pinkie-promise@2.0.1:
    resolution: {integrity: sha512-0Gni6D4UcLTbv9c57DfxDGdr41XfgUjqWZu492f0cIGr16zDU06BWP/RAEvOuo7CQ0CNjHaLlM59YJJFm3NWlw==}
    engines: {node: '>=0.10.0'}
    dependencies:
      pinkie: 2.0.4
    dev: false

  /pinkie@2.0.4:
    resolution: {integrity: sha512-MnUuEycAemtSaeFSjXKW/aroV7akBbY+Sv+RkyqFjgAe73F+MR0TBWKBRDkmfWq/HiFmdavfZ1G7h4SPZXaCSg==}
    engines: {node: '>=0.10.0'}
    dev: false

  /pluralize@8.0.0:
    resolution: {integrity: sha512-Nc3IT5yHzflTfbjgqWcCPpo7DaKy4FnpB0l/zCAW0Tc7jxAiuqSxHasntB3D7887LSrA93kDJ9IXovxJYxyLCA==}
    engines: {node: '>=4'}
    dev: true

  /possible-typed-array-names@1.0.0:
    resolution: {integrity: sha512-d7Uw+eZoloe0EHDIYoe+bQ5WXnGMOpmiZFTuMWCwpjzzkL2nTjcKiAk4hh8TjnGye2TwWOk3UXucZ+3rbmBa8Q==}
    engines: {node: '>= 0.4'}
    dev: false

  /precond@0.2.3:
    resolution: {integrity: sha512-QCYG84SgGyGzqJ/vlMsxeXd/pgL/I94ixdNFyh1PusWmTCyVfPJjZ1K1jvHtsbfnXQs2TSkEP2fR7QiMZAnKFQ==}
    engines: {node: '>= 0.6'}
    dev: false

  /prelude-ls@1.1.2:
    resolution: {integrity: sha512-ESF23V4SKG6lVSGZgYNpbsiaAkdab6ZgOxe52p7+Kid3W3u3bxR4Vfd/o21dmN7jSt0IwgZ4v5MUd26FEtXE9w==}
    engines: {node: '>= 0.8.0'}
    dev: true

  /prelude-ls@1.2.1:
    resolution: {integrity: sha512-vkcDPrRZo1QZLbn5RLGPpg/WmIQ65qoWWhcGKf/b5eplkkarX0m9z8ppCat4mlOqUsWpyNuYgO3VRyrYHSzX5g==}
    engines: {node: '>= 0.8.0'}
    dev: true

  /prettier@2.8.8:
    resolution: {integrity: sha512-tdN8qQGvNjw4CHbY+XXk0JgCXn9QiF21a55rBe5LJAU+kDyC4WQn4+awm2Xfk2lQMk5fKup9XgzTZtGkjBdP9Q==}
    engines: {node: '>=10.13.0'}
    hasBin: true
    dev: true

  /prettier@3.2.5:
    resolution: {integrity: sha512-3/GWa9aOC0YeD7LUfvOG2NiDyhOWRvt1k+rcKhOuYnMY24iiCphgneUfJDyFXd6rZCAnuLBv6UeAULtrhT/F4A==}
    engines: {node: '>=14'}
    hasBin: true
    dev: true

  /private@0.1.8:
    resolution: {integrity: sha512-VvivMrbvd2nKkiG38qjULzlc+4Vx4wm/whI9pQD35YrARNnhxeiRktSOhSukRLFNlzg6Br/cJPet5J/u19r/mg==}
    engines: {node: '>= 0.6'}
    dev: false

  /process-nextick-args@2.0.1:
    resolution: {integrity: sha512-3ouUOpQhtgrbOa17J7+uxOTpITYWaGP7/AhoR3+A+/1e9skrzelGi/dXzEYyvbxubEF6Wn2ypscTKiKJFFn1ag==}

  /process@0.11.10:
    resolution: {integrity: sha512-cdGef/drWFoydD1JsMzuFf8100nZl+GT+yacc2bEced5f9Rjk4z+WtFUTBu9PhOi9j/jfmBPu0mMEY4wIdAF8A==}
    engines: {node: '>= 0.6.0'}
    dev: false

  /promise-to-callback@1.0.0:
    resolution: {integrity: sha512-uhMIZmKM5ZteDMfLgJnoSq9GCwsNKrYau73Awf1jIy6/eUcuuZ3P+CD9zUv0kJsIUbU+x6uLNIhXhLHDs1pNPA==}
    engines: {node: '>=0.10.0'}
    dependencies:
      is-fn: 1.0.0
      set-immediate-shim: 1.0.1
    dev: false

  /promise@8.3.0:
    resolution: {integrity: sha512-rZPNPKTOYVNEEKFaq1HqTgOwZD+4/YHS5ukLzQCypkj+OkYx7iv0mA91lJlpPPZ8vMau3IIGj5Qlwrx+8iiSmg==}
    dependencies:
      asap: 2.0.6
    dev: true

  /prompts@2.4.2:
    resolution: {integrity: sha512-NxNv/kLguCA7p3jE8oL2aEBsrJWgAakBpgmgK6lpPWV+WuOmY6r2/zbAVnP+T8bQlA0nzHXSJSJW0Hq7ylaD2Q==}
    engines: {node: '>= 6'}
    dependencies:
      kleur: 3.0.3
      sisteransi: 1.0.5
    dev: true

  /proto-list@1.2.4:
    resolution: {integrity: sha512-vtK/94akxsTMhe0/cbfpR+syPuszcuwhqVjJq26CuNDgFGj682oRBXOP5MJpv2r7JtE8MsiepGIqvvOTBwn2vA==}
    dev: true

  /proxy-from-env@1.1.0:
    resolution: {integrity: sha512-D+zkORCbA9f1tdWRK0RaCR3GPv50cMxcrz4X8k5LTSUD1Dkw47mKJEZQNunItRTkWwgtaUSo1RVFRIG9ZXiFYg==}
    dev: true

  /prr@1.0.1:
    resolution: {integrity: sha512-yPw4Sng1gWghHQWj0B3ZggWUm4qVbPwPFcRG8KyxiU7J2OHFSoEHKS+EZ3fv5l1t9CyCiop6l/ZYeWbrgoQejw==}
    dev: false

  /psl@1.9.0:
    resolution: {integrity: sha512-E/ZsdU4HLs/68gYzgGTkMicWTLPdAftJLfJFlLUAAKZGkStNU72sZjT66SnMDVOfOWY/YAoiD7Jxa9iHvngcag==}
    dev: false

  /punycode@2.3.1:
    resolution: {integrity: sha512-vYt7UD1U9Wg6138shLtLOvdAu+8DsC/ilFtEVHcH+wydcSpNE20AfSOduf6MkRFahL5FY7X1oU7nKVZFtfq8Fg==}
    engines: {node: '>=6'}

  /qs@6.5.3:
    resolution: {integrity: sha512-qxXIEh4pCGfHICj1mAJQ2/2XVZkjCDTcEgfoSQxc/fYivUZxTkk7L3bDBJSoNrEzXI17oUO5Dp07ktqE5KzczA==}
    engines: {node: '>=0.6'}

  /queue-microtask@1.2.3:
    resolution: {integrity: sha512-NuaNSa6flKT5JaSYQzJok04JzTL1CA6aGhv5rfLW3PgqA+M2ChpZQnAC8h8i4ZFkBS8X5RqkDBHA7r4hej3K9A==}
    dev: true

  /quick-lru@5.1.1:
    resolution: {integrity: sha512-WuyALRjWPDGtt/wzJiadO5AXY+8hZ80hVpe6MyivgraREW751X3SbhRvG3eLKOYN+8VEvqLcf3wdnt44Z4S4SA==}
    engines: {node: '>=10'}
    dev: true

  /randombytes@2.1.0:
    resolution: {integrity: sha512-vYl3iOX+4CKUWuxGi9Ukhie6fsqXqS9FE2Zaic4tNFD2N2QQaXOMFbuKK4QmDHC0JO6B1Zp41J0LpT0oR68amQ==}
    dependencies:
      safe-buffer: 5.2.1

  /raw-body@2.5.2:
    resolution: {integrity: sha512-8zGqypfENjCIqGhgXToC8aB2r7YrBX+AQAfIPs/Mlk+BtPTztOvTS01NRW/3Eh60J+a48lt8qsCzirQ6loCVfA==}
    engines: {node: '>= 0.8'}
    dependencies:
      bytes: 3.1.2
      http-errors: 2.0.0
      iconv-lite: 0.4.24
      unpipe: 1.0.0
    dev: true

  /rc@1.2.8:
    resolution: {integrity: sha512-y3bGgqKj3QBdxLbLkomlohkvsA8gdAiUQlSBJnBhfn+BPxg4bc62d8TcBW15wavDfgexCgccckhcZvywyQYPOw==}
    hasBin: true
    dependencies:
      deep-extend: 0.6.0
      ini: 1.3.8
      minimist: 1.2.8
      strip-json-comments: 2.0.1
    dev: true

  /read-pkg-up@1.0.1:
    resolution: {integrity: sha512-WD9MTlNtI55IwYUS27iHh9tK3YoIVhxis8yKhLpTqWtml739uXc9NWTpxoHkfZf3+DkCCsXox94/VWZniuZm6A==}
    engines: {node: '>=0.10.0'}
    dependencies:
      find-up: 1.1.2
      read-pkg: 1.1.0
    dev: false

  /read-pkg@1.1.0:
    resolution: {integrity: sha512-7BGwRHqt4s/uVbuyoeejRn4YmFnYZiFl4AuaeXHlgZf3sONF0SOGlxs2Pw8g6hCKupo08RafIO5YXFNOKTfwsQ==}
    engines: {node: '>=0.10.0'}
    dependencies:
      load-json-file: 1.1.0
      normalize-package-data: 2.5.0
      path-type: 1.1.0
    dev: false

  /readable-stream@1.0.34:
    resolution: {integrity: sha512-ok1qVCJuRkNmvebYikljxJA/UEsKwLl2nI1OmaqAu4/UE+h0wKCHok4XkL/gvi39OacXvw59RJUOFUkDib2rHg==}
    dependencies:
      core-util-is: 1.0.3
      inherits: 2.0.4
      isarray: 0.0.1
      string_decoder: 0.10.31
    dev: false

  /readable-stream@1.1.14:
    resolution: {integrity: sha512-+MeVjFf4L44XUkhM1eYbD8fyEsxcV81pqMSR5gblfcLCHfZvbrqy4/qYHE+/R5HoBUT11WV5O08Cr1n3YXkWVQ==}
    dependencies:
      core-util-is: 1.0.3
      inherits: 2.0.4
      isarray: 0.0.1
      string_decoder: 0.10.31
    dev: false

  /readable-stream@2.3.8:
    resolution: {integrity: sha512-8p0AUk4XODgIewSi0l8Epjs+EVnWiK7NoDIEGU0HhE7+ZyY8D1IMY7odu5lRrFXGg71L15KG8QrPmum45RTtdA==}
    dependencies:
      core-util-is: 1.0.3
      inherits: 2.0.4
      isarray: 1.0.0
      process-nextick-args: 2.0.1
      safe-buffer: 5.1.2
      string_decoder: 1.1.1
      util-deprecate: 1.0.2

  /readable-stream@3.6.2:
    resolution: {integrity: sha512-9u/sniCrY3D5WdsERHzHE4G2YCXqoG5FTHUiCC4SIbr6XcLZBY05ya9EKjYek9O5xOAwjGq+1JdGBAS7Q9ScoA==}
    engines: {node: '>= 6'}
    dependencies:
      inherits: 2.0.4
      string_decoder: 1.3.0
      util-deprecate: 1.0.2

  /readdirp@3.6.0:
    resolution: {integrity: sha512-hOS089on8RduqdbhvQ5Z37A0ESjsqz6qnRcffsMU3495FuTdqSm+7bhJ29JvIOsBDEEnan5DPu9t3To9VRlMzA==}
    engines: {node: '>=8.10.0'}
    dependencies:
      picomatch: 2.3.1
    dev: true

  /rechoir@0.6.2:
    resolution: {integrity: sha512-HFM8rkZ+i3zrV+4LQjwQ0W+ez98pApMGM3HUrN04j3CqzPOzl9nmP15Y8YXNm8QHGv/eacOVEjqhmWpkRV0NAw==}
    engines: {node: '>= 0.10'}
    dependencies:
      resolve: 1.22.8
    dev: true

  /recursive-readdir@2.2.3:
    resolution: {integrity: sha512-8HrF5ZsXk5FAH9dgsx3BlUer73nIhuj+9OrQwEbLTPOBzGkL1lsFCR01am+v+0m2Cmbs1nP12hLDl5FA7EszKA==}
    engines: {node: '>=6.0.0'}
    dependencies:
      minimatch: 3.1.2
    dev: true

  /reduce-flatten@2.0.0:
    resolution: {integrity: sha512-EJ4UNY/U1t2P/2k6oqotuX2Cc3T6nxJwsM0N0asT7dhrtH1ltUxDn4NalSYmPE2rCkVpcf/X6R0wDwcFpzhd4w==}
    engines: {node: '>=6'}
    dev: true

  /regenerate@1.4.2:
    resolution: {integrity: sha512-zrceR/XhGYU/d/opr2EKO7aRHUeiBI8qjtfHqADTwZd6Szfy16la6kqD0MIUs5z5hx6AaKa+PixpPrR289+I0A==}
    dev: false

  /regenerator-runtime@0.11.1:
    resolution: {integrity: sha512-MguG95oij0fC3QV3URf4V2SDYGJhJnJGqvIIgdECeODCT98wSWDAJ94SSuVpYQUoTcGUIL6L4yNB7j1DFFHSBg==}
    dev: false

  /regenerator-runtime@0.14.1:
    resolution: {integrity: sha512-dYnhHh0nJoMfnkZs6GmmhFknAGRrLznOu5nc9ML+EJxGvrx6H7teuevqVqCuPcPK//3eDrrjQhehXVx9cnkGdw==}
    dev: false

  /regenerator-transform@0.10.1:
    resolution: {integrity: sha512-PJepbvDbuK1xgIgnau7Y90cwaAmO/LCLMI2mPvaXq2heGMR3aWW5/BQvYrhJ8jgmQjXewXvBjzfqKcVOmhjZ6Q==}
    dependencies:
      babel-runtime: 6.26.0
      babel-types: 6.26.0
      private: 0.1.8
    dev: false

  /regexp.prototype.flags@1.5.2:
    resolution: {integrity: sha512-NcDiDkTLuPR+++OCKB0nWafEmhg/Da8aUPLPMQbK+bxKKCm1/S5he+AqYa4PlMCVBalb4/yxIRub6qkEx5yJbw==}
    engines: {node: '>= 0.4'}
    dependencies:
      call-bind: 1.0.7
      define-properties: 1.2.1
      es-errors: 1.3.0
      set-function-name: 2.0.2
    dev: false

  /regexpu-core@2.0.0:
    resolution: {integrity: sha512-tJ9+S4oKjxY8IZ9jmjnp/mtytu1u3iyIQAfmI51IKWH6bFf7XR1ybtaO6j7INhZKXOTYADk7V5qxaqLkmNxiZQ==}
    dependencies:
      regenerate: 1.4.2
      regjsgen: 0.2.0
      regjsparser: 0.1.5
    dev: false

  /registry-auth-token@5.0.2:
    resolution: {integrity: sha512-o/3ikDxtXaA59BmZuZrJZDJv8NMDGSj+6j6XaeBmHw8eY1i1qd9+6H+LjVvQXx3HN6aRCGa1cUdJ9RaJZUugnQ==}
    engines: {node: '>=14'}
    dependencies:
      '@pnpm/npm-conf': 2.2.2
    dev: true

  /registry-url@6.0.1:
    resolution: {integrity: sha512-+crtS5QjFRqFCoQmvGduwYWEBng99ZvmFvF+cUJkGYF1L1BfU8C6Zp9T7f5vPAwyLkUExpvK+ANVZmGU49qi4Q==}
    engines: {node: '>=12'}
    dependencies:
      rc: 1.2.8
    dev: true

  /regjsgen@0.2.0:
    resolution: {integrity: sha512-x+Y3yA24uF68m5GA+tBjbGYo64xXVJpbToBaWCoSNSc1hdk6dfctaRWrNFTVJZIIhL5GxW8zwjoixbnifnK59g==}
    dev: false

  /regjsparser@0.1.5:
    resolution: {integrity: sha512-jlQ9gYLfk2p3V5Ag5fYhA7fv7OHzd1KUH0PRP46xc3TgwjwgROIW572AfYg/X9kaNq/LJnu6oJcFRXlIrGoTRw==}
    hasBin: true
    dependencies:
      jsesc: 0.5.0
    dev: false

  /repeating@2.0.1:
    resolution: {integrity: sha512-ZqtSMuVybkISo2OWvqvm7iHSWngvdaW3IpsT9/uP8v4gMi591LY6h35wdOfvQdWCKFWZWm2Y1Opp4kV7vQKT6A==}
    engines: {node: '>=0.10.0'}
    dependencies:
      is-finite: 1.1.0
    dev: false

  /req-cwd@2.0.0:
    resolution: {integrity: sha512-ueoIoLo1OfB6b05COxAA9UpeoscNpYyM+BqYlA7H6LVF4hKGPXQQSSaD2YmvDVJMkk4UDpAHIeU1zG53IqjvlQ==}
    engines: {node: '>=4'}
    dependencies:
      req-from: 2.0.0
    dev: true

  /req-from@2.0.0:
    resolution: {integrity: sha512-LzTfEVDVQHBRfjOUMgNBA+V6DWsSnoeKzf42J7l0xa/B4jyPOuuF5MlNSmomLNGemWTnV2TIdjSSLnEn95fOQA==}
    engines: {node: '>=4'}
    dependencies:
      resolve-from: 3.0.0
    dev: true

  /request@2.88.2:
    resolution: {integrity: sha512-MsvtOrfG9ZcrOwAW+Qi+F6HbD0CWXEh9ou77uOb7FM2WPhwT7smM833PzanhJLsgXjN89Ir6V2PczXNnMpwKhw==}
    engines: {node: '>= 6'}
    deprecated: request has been deprecated, see https://github.com/request/request/issues/3142
    dependencies:
      aws-sign2: 0.7.0
      aws4: 1.12.0
      caseless: 0.12.0
      combined-stream: 1.0.8
      extend: 3.0.2
      forever-agent: 0.6.1
      form-data: 2.3.3
      har-validator: 5.1.5
      http-signature: 1.2.0
      is-typedarray: 1.0.0
      isstream: 0.1.2
      json-stringify-safe: 5.0.1
      mime-types: 2.1.35
      oauth-sign: 0.9.0
      performance-now: 2.1.0
      qs: 6.5.3
      safe-buffer: 5.2.1
      tough-cookie: 2.5.0
      tunnel-agent: 0.6.0
      uuid: 3.4.0
    dev: false

  /require-directory@2.1.1:
    resolution: {integrity: sha512-fGxEI7+wsG9xrvdjsrlmL22OMTTiHRwAMroiEeMgq8gzoLC/PQr7RsRDSTLUg/bZAZtF+TVIkHc6/4RIKrui+Q==}
    engines: {node: '>=0.10.0'}

  /require-from-string@1.2.1:
    resolution: {integrity: sha512-H7AkJWMobeskkttHyhTVtS0fxpFLjxhbfMa6Bk3wimP7sdPRGL3EyCg3sAQenFfAe+xQ+oAc85Nmtvq0ROM83Q==}
    engines: {node: '>=0.10.0'}
    dev: false

  /require-from-string@2.0.2:
    resolution: {integrity: sha512-Xf0nWe6RseziFMu+Ap9biiUbmplq6S9/p+7w7YXP/JBHhrUDDUhwa+vANyubuqfZWTveU//DYVGsDG7RKL/vEw==}
    engines: {node: '>=0.10.0'}
    dev: true

  /require-main-filename@1.0.1:
    resolution: {integrity: sha512-IqSUtOVP4ksd1C/ej5zeEh/BIP2ajqpn8c5x+q99gvcIG/Qf0cud5raVnE/Dwd0ua9TXYDoDc0RE5hBSdz22Ug==}
    dev: false

  /resolve-alpn@1.2.1:
    resolution: {integrity: sha512-0a1F4l73/ZFZOakJnQ3FvkJ2+gSTQWz/r2KE5OdDY0TxPm5h4GkqkWWfM47T7HsbnOtcJVEF4epCVy6u7Q3K+g==}
    dev: true

  /resolve-from@3.0.0:
    resolution: {integrity: sha512-GnlH6vxLymXJNMBo7XP1fJIzBFbdYt49CuTwmB/6N53t+kMPRMFKz783LlQ4tv28XoQfMWinAJX6WCGf2IlaIw==}
    engines: {node: '>=4'}
    dev: true

  /resolve-from@4.0.0:
    resolution: {integrity: sha512-pb/MYmXstAkysRFx8piNI1tGFNQIFA3vkE3Gq4EuA1dF6gHp/+vgZqsCGJapvy8N3Q+4o7FwvquPJcnZ7RYy4g==}
    engines: {node: '>=4'}
    dev: true

  /resolve-from@5.0.0:
    resolution: {integrity: sha512-qYg9KP24dD5qka9J47d0aVky0N+b4fTU89LN9iDnjB5waksiC49rvMB0PrUJQGoTmH50XPiqOvAjDfaijGxYZw==}
    engines: {node: '>=8'}
    dev: true

  /resolve@1.1.7:
    resolution: {integrity: sha512-9znBF0vBcaSN3W2j7wKvdERPwqTxSpCq+if5C0WoTCyV9n24rua28jeuQ2pL/HOf+yUe/Mef+H/5p60K0Id3bg==}
    dev: true

  /resolve@1.17.0:
    resolution: {integrity: sha512-ic+7JYiV8Vi2yzQGFWOkiZD5Z9z7O2Zhm9XMaTxdJExKasieFCr+yXZ/WmXsckHiKl12ar0y6XiXDx3m4RHn1w==}
    dependencies:
      path-parse: 1.0.7
    dev: true

  /resolve@1.22.8:
    resolution: {integrity: sha512-oKWePCxqpd6FlLvGV1VU0x7bkPmmCNolxzjMf4NczoDnQcIWrAF+cPtZn5i6n+RfD2d9i0tzpKnG6Yk168yIyw==}
    hasBin: true
    dependencies:
      is-core-module: 2.13.1
      path-parse: 1.0.7
      supports-preserve-symlinks-flag: 1.0.0

  /responselike@3.0.0:
    resolution: {integrity: sha512-40yHxbNcl2+rzXvZuVkrYohathsSJlMTXKryG5y8uciHv1+xDLHQpgjG64JUO9nrEq2jGLH6IZ8BcZyw3wrweg==}
    engines: {node: '>=14.16'}
    dependencies:
      lowercase-keys: 3.0.0
    dev: true

  /restore-cursor@4.0.0:
    resolution: {integrity: sha512-I9fPXU9geO9bHOt9pHHOhOkYerIMsmVaWB0rA2AI9ERh/+x/i7MV5HKBNrg+ljO5eoPVgCcnFuRjJ9uH6I/3eg==}
    engines: {node: ^12.20.0 || ^14.13.1 || >=16.0.0}
    dependencies:
      onetime: 5.1.2
      signal-exit: 3.0.7
    dev: true

  /reusify@1.0.4:
    resolution: {integrity: sha512-U9nH88a3fc/ekCF1l0/UP1IosiuIjyTh7hBvXVMHYgVcfGvt897Xguj2UOLDeI5BG2m7/uwyaLVT6fbtCwTyzw==}
    engines: {iojs: '>=1.0.0', node: '>=0.10.0'}
    dev: true

  /rfdc@1.3.1:
    resolution: {integrity: sha512-r5a3l5HzYlIC68TpmYKlxWjmOP6wiPJ1vWv2HeLhNsRZMrCkxeqxiHlQ21oXmQ4F3SiryXBHhAD7JZqvOJjFmg==}
    dev: true

  /rimraf@2.7.1:
    resolution: {integrity: sha512-uWjbaKIK3T1OSVptzX7Nl6PvQ3qAGtKEtVRjRuazjfL3Bx5eI409VZSqgND+4UNnmzLVdPj9FqFJNPqBZFve4w==}
    hasBin: true
    dependencies:
      glob: 7.2.0

  /rimraf@3.0.2:
    resolution: {integrity: sha512-JZkJMZkAGFFPP2YqXZXPbMlMBgsxzE8ILs4lMIX/2o0L9UBw9O/Y3o6wFw/i9YLapcUJWwqbi3kdxIPdC62TIA==}
    hasBin: true
    dependencies:
      glob: 7.2.3
    dev: true

  /ripemd160@2.0.2:
    resolution: {integrity: sha512-ii4iagi25WusVoiC4B4lq7pbXfAp3D9v5CwfkY33vffw2+pkDjY1D8GaN7spsxvCSx8dkPqOZCEZyfxcmJG2IA==}
    dependencies:
      hash-base: 3.1.0
      inherits: 2.0.4

  /rlp@2.2.7:
    resolution: {integrity: sha512-d5gdPmgQ0Z+AklL2NVXr/IoSjNZFfTVvQWzL/AM2AOcSzYP2xjlb0AC8YyCLc41MSNf6P6QVtjgPdmVtzb+4lQ==}
    hasBin: true
    dependencies:
      bn.js: 5.2.1

  /run-parallel@1.2.0:
    resolution: {integrity: sha512-5l4VyZR86LZ/lDxZTR6jqL8AFE2S0IFLMP26AbjsLVADxHdhB/c0GUsH+y39UfCi3dzz8OlQuPmnaJOMoDHQBA==}
    dependencies:
      queue-microtask: 1.2.3
    dev: true

  /rustbn.js@0.2.0:
    resolution: {integrity: sha512-4VlvkRUuCJvr2J6Y0ImW7NvTCriMi7ErOAqWk1y69vAdoNIzCF3yPmgeNzx+RQTLEDFq5sHfscn1MwHxP9hNfA==}
    dev: false

  /safe-array-concat@1.1.2:
    resolution: {integrity: sha512-vj6RsCsWBCf19jIeHEfkRMw8DPiBb+DMXklQ/1SGDHOMlHdPUkZXFQ2YdplS23zESTijAcurb1aSgJA3AgMu1Q==}
    engines: {node: '>=0.4'}
    dependencies:
      call-bind: 1.0.7
      get-intrinsic: 1.2.4
      has-symbols: 1.0.3
      isarray: 2.0.5
    dev: false

  /safe-buffer@5.1.2:
    resolution: {integrity: sha512-Gd2UZBJDkXlY7GbJxfsE8/nvKkUEU1G38c1siN6QP6a9PT9MmHB8GnpscSmMJSoF8LOIrt8ud/wPtojys4G6+g==}

  /safe-buffer@5.2.1:
    resolution: {integrity: sha512-rp3So07KcdmmKbGvgaNxQSJr7bGVSVk5S9Eq1F+ppbRo70+YeaDxkw5Dd8NPN+GD6bjnYm2VuPuCXmpuYvmCXQ==}

  /safe-event-emitter@1.0.1:
    resolution: {integrity: sha512-e1wFe99A91XYYxoQbcq2ZJUWurxEyP8vfz7A7vuUe1s95q8r5ebraVaA1BukYJcpM6V16ugWoD9vngi8Ccu5fg==}
    deprecated: Renamed to @metamask/safe-event-emitter
    dependencies:
      events: 3.3.0
    dev: false

  /safe-regex-test@1.0.3:
    resolution: {integrity: sha512-CdASjNJPvRa7roO6Ra/gLYBTzYzzPyyBXxIMdGW3USQLyjWEls2RgW5UBTXaQVp+OrpeCK3bLem8smtmheoRuw==}
    engines: {node: '>= 0.4'}
    dependencies:
      call-bind: 1.0.7
      es-errors: 1.3.0
      is-regex: 1.1.4
    dev: false

  /safer-buffer@2.1.2:
    resolution: {integrity: sha512-YZo3K82SD7Riyi0E1EQPojLz7kpepnSQI9IyPbHHg1XXXevb5dJI7tpyN2ADxGcQbHG7vcyRHk0cbwqcQriUtg==}

  /sc-istanbul@0.4.6:
    resolution: {integrity: sha512-qJFF/8tW/zJsbyfh/iT/ZM5QNHE3CXxtLJbZsL+CzdJLBsPD7SedJZoUA4d8iAcN2IoMp/Dx80shOOd2x96X/g==}
    hasBin: true
    dependencies:
      abbrev: 1.0.9
      async: 1.5.2
      escodegen: 1.8.1
      esprima: 2.7.3
      glob: 5.0.15
      handlebars: 4.7.8
      js-yaml: 3.14.1
      mkdirp: 0.5.6
      nopt: 3.0.6
      once: 1.4.0
      resolve: 1.1.7
      supports-color: 3.2.3
      which: 1.3.1
      wordwrap: 1.0.0
    dev: true

  /scrypt-js@3.0.1:
    resolution: {integrity: sha512-cdwTTnqPu0Hyvf5in5asVdZocVDTNRmR7XEcJuIzMjJeSHybHl7vpB66AzwTaIg6CLSbtjcxc8fqcySfnTkccA==}

  /scryptsy@1.2.1:
    resolution: {integrity: sha512-aldIRgMozSJ/Gl6K6qmJZysRP82lz83Wb42vl4PWN8SaLFHIaOzLPc9nUUW2jQN88CuGm5q5HefJ9jZ3nWSmTw==}
    dependencies:
      pbkdf2: 3.1.2
    dev: false

  /secp256k1@4.0.3:
    resolution: {integrity: sha512-NLZVf+ROMxwtEj3Xa562qgv2BK5e2WNmXPiOdVIPLgs6lyTzMvBq0aWTYMI5XCP9jZMVKOcqZLw/Wc4vDkuxhA==}
    engines: {node: '>=10.0.0'}
    requiresBuild: true
    dependencies:
      elliptic: 6.5.5
      node-addon-api: 2.0.2
      node-gyp-build: 4.8.0

  /semaphore@1.1.0:
    resolution: {integrity: sha512-O4OZEaNtkMd/K0i6js9SL+gqy0ZCBMgUvlSqHKi4IBdjhe7wB8pwztUk1BbZ1fmrvpwFrPbHzqd2w5pTcJH6LA==}
    engines: {node: '>=0.8.0'}
    dev: false

  /semver@5.4.1:
    resolution: {integrity: sha512-WfG/X9+oATh81XtllIo/I8gOiY9EXRdv1cQdyykeXK17YcUW3EXUAi2To4pcH6nZtJPr7ZOpM5OMyWJZm+8Rsg==}
    hasBin: true
    dev: false

  /semver@5.7.2:
    resolution: {integrity: sha512-cBznnQ9KjJqU67B52RMC65CMarK2600WFnbkcaiwWq3xy/5haFJlshgnpjovMVJ+Hff49d8GEn0b87C5pDQ10g==}
    hasBin: true

  /semver@6.3.1:
    resolution: {integrity: sha512-BR7VvDCVHO+q2xBEWskxS6DJE1qRnb7DxzUrogb71CWoSficBxYsiAGd+Kl0mmq/MprG9yArRkyrQxTO6XjMzA==}
    hasBin: true

  /semver@7.6.0:
    resolution: {integrity: sha512-EnwXhrlwXMk9gKu5/flx5sv/an57AkRplG3hTK68W7FRDN+k+OWBj65M7719OkA82XLBxrcX0KSHj+X5COhOVg==}
    engines: {node: '>=10'}
    hasBin: true
    dependencies:
      lru-cache: 6.0.0
    dev: true

  /serialize-javascript@6.0.0:
    resolution: {integrity: sha512-Qr3TosvguFt8ePWqsvRfrKyQXIiW+nGbYpy8XK24NQHE83caxWt+mIymTT19DGFbNWNLfEwsrkSmN64lVWB9ag==}
    dependencies:
      randombytes: 2.1.0
    dev: true

  /set-blocking@2.0.0:
    resolution: {integrity: sha512-KiKBS8AnWGEyLzofFfmvKwpdPzqiy16LvQfK3yv/fVH7Bj13/wl3JSR1J+rfgRE9q7xUJK4qvgS8raSOeLUehw==}
    dev: false

  /set-function-length@1.2.2:
    resolution: {integrity: sha512-pgRc4hJ4/sNjWCSS9AmnS40x3bNMDTknHgL5UaMBTMyJnU90EgWh1Rz+MC9eFu4BuN/UwZjKQuY/1v3rM7HMfg==}
    engines: {node: '>= 0.4'}
    dependencies:
      define-data-property: 1.1.4
      es-errors: 1.3.0
      function-bind: 1.1.2
      get-intrinsic: 1.2.4
      gopd: 1.0.1
      has-property-descriptors: 1.0.2
    dev: false

  /set-function-name@2.0.2:
    resolution: {integrity: sha512-7PGFlmtwsEADb0WYyvCMa1t+yke6daIG4Wirafur5kcf+MhUnPms1UeR0CKQdTZD81yESwMHbtn+TR+dMviakQ==}
    engines: {node: '>= 0.4'}
    dependencies:
      define-data-property: 1.1.4
      es-errors: 1.3.0
      functions-have-names: 1.2.3
      has-property-descriptors: 1.0.2
    dev: false

  /set-immediate-shim@1.0.1:
    resolution: {integrity: sha512-Li5AOqrZWCVA2n5kryzEmqai6bKSIvpz5oUJHPVj6+dsbD3X1ixtsY5tEnsaNpH3pFAHmG8eIHUrtEtohrg+UQ==}
    engines: {node: '>=0.10.0'}
    dev: false

  /setimmediate@1.0.5:
    resolution: {integrity: sha512-MATJdZp8sLqDl/68LfQmbP8zKPLQNV6BIZoIgrscFDQ+RsvK/BxeDQOgyxKKoh0y/8h3BqVFnCqQ/gd+reiIXA==}

  /setprototypeof@1.2.0:
    resolution: {integrity: sha512-E5LDX7Wrp85Kil5bhZv46j8jOeboKq5JMmYM3gVGdGH8xFpPWXUMsNrlODCrkoxMEeNi/XZIwuRvY4XNwYMJpw==}
    dev: true

  /sha.js@2.4.11:
    resolution: {integrity: sha512-QMEp5B7cftE7APOjk5Y6xgrbWu+WkLVQwk8JNjZ8nKRciZaByEW6MubieAiToS7+dwvrjGhH8jRXz3MVd0AYqQ==}
    hasBin: true
    dependencies:
      inherits: 2.0.4
      safe-buffer: 5.2.1

  /sha1@1.1.1:
    resolution: {integrity: sha512-dZBS6OrMjtgVkopB1Gmo4RQCDKiZsqcpAQpkV/aaj+FCrCg8r4I4qMkDPQjBgLIxlmu9k4nUbWq6ohXahOneYA==}
    dependencies:
      charenc: 0.0.2
      crypt: 0.0.2
    dev: true

  /shallowequal@1.1.0:
    resolution: {integrity: sha512-y0m1JoUZSlPAjXVtPPW70aZWfIL/dSP7AFkRnniLCrK/8MDKog3TySTBmckD+RObVxH0v4Tox67+F14PdED2oQ==}
    dev: true

  /shebang-command@2.0.0:
    resolution: {integrity: sha512-kHxr2zZpYtdmrN1qDjrrX/Z1rR1kG8Dx+gkpK1G4eXmvXswmcE1hTWBWYUzlraYw1/yZp6YuDY77YtvbN0dmDA==}
    engines: {node: '>=8'}
    dependencies:
      shebang-regex: 3.0.0
    dev: true

  /shebang-regex@3.0.0:
    resolution: {integrity: sha512-7++dFhtcx3353uBaq8DDR4NuxBetBzC7ZQOhmTQInHEd6bSrXdiEyzCvG07Z44UYdLShWUyXt5M/yhz8ekcb1A==}
    engines: {node: '>=8'}
    dev: true

  /shelljs@0.8.5:
    resolution: {integrity: sha512-TiwcRcrkhHvbrZbnRcFYMLl30Dfov3HKqzp5tO5b4pt6G/SezKcYhmDg15zXVBswHmctSAQKznqNW2LO5tTDow==}
    engines: {node: '>=4'}
    hasBin: true
    dependencies:
      glob: 7.2.3
      interpret: 1.4.0
      rechoir: 0.6.2
    dev: true

  /side-channel@1.0.6:
    resolution: {integrity: sha512-fDW/EZ6Q9RiO8eFG8Hj+7u/oW+XrPTIChwCOM2+th2A6OblDtYYIpve9m+KvI9Z4C9qSEXlaGR6bTEYHReuglA==}
    engines: {node: '>= 0.4'}
    dependencies:
      call-bind: 1.0.7
      es-errors: 1.3.0
      get-intrinsic: 1.2.4
      object-inspect: 1.13.1
    dev: false

  /signal-exit@3.0.7:
    resolution: {integrity: sha512-wnD2ZE+l+SPC/uoS0vXeE9L1+0wuaMqKlfz9AMUo38JsyLSBWSFcHR1Rri62LZc12vLr1gb3jl7iwQhgwpAbGQ==}
    dev: true

  /signal-exit@4.1.0:
    resolution: {integrity: sha512-bzyZ1e88w9O1iNJbKnOlvYTrWPDl46O1bG0D3XInv+9tkPrxrN8jUUTiFlDkkmKWgn1M6CfIA13SuGqOa9Korw==}
    engines: {node: '>=14'}
    dev: true

  /sisteransi@1.0.5:
    resolution: {integrity: sha512-bLGGlR1QxBcynn2d5YmDX4MGjlZvy2MRBDRNHLJ8VI6l6+9FUiyTFNJ0IveOSP0bcXgVDPRcfGqA0pjaqUpfVg==}
    dev: true

  /slash@1.0.0:
    resolution: {integrity: sha512-3TYDR7xWt4dIqV2JauJr+EJeW356RXijHeUlO+8djJ+uBXPn8/2dpzBc8yQhh583sVvc9CvFAeQVgijsH+PNNg==}
    engines: {node: '>=0.10.0'}
    dev: false

  /slash@3.0.0:
    resolution: {integrity: sha512-g9Q1haeby36OSStwb4ntCGGGaKsaVSjQ68fBxoQcutl5fS1vuY18H3wSt3jFyFtrkx+Kz0V1G85A4MyAdDMi2Q==}
    engines: {node: '>=8'}
    dev: true

  /slice-ansi@4.0.0:
    resolution: {integrity: sha512-qMCMfhY040cVHT43K9BFygqYbUPFZKHOg7K73mtTWJRb8pyP3fzf4Ixd5SzdEJQ6MRUg/WBnOLxghZtKKurENQ==}
    engines: {node: '>=10'}
    dependencies:
      ansi-styles: 4.3.0
      astral-regex: 2.0.0
      is-fullwidth-code-point: 3.0.0
    dev: true

  /slice-ansi@5.0.0:
    resolution: {integrity: sha512-FC+lgizVPfie0kkhqUScwRu1O/lF6NOgJmlCgK+/LYxDCTk8sGelYaHDhFcDN+Sn3Cv+3VSa4Byeo+IMCzpMgQ==}
    engines: {node: '>=12'}
    dependencies:
      ansi-styles: 6.2.1
      is-fullwidth-code-point: 4.0.0
    dev: true

  /slice-ansi@7.1.0:
    resolution: {integrity: sha512-bSiSngZ/jWeX93BqeIAbImyTbEihizcwNjFoRUIY/T1wWQsfsm2Vw1agPKylXvQTU7iASGdHhyqRlqQzfz+Htg==}
    engines: {node: '>=18'}
    dependencies:
      ansi-styles: 6.2.1
      is-fullwidth-code-point: 5.0.0
    dev: true

  /solc@0.4.26:
    resolution: {integrity: sha512-o+c6FpkiHd+HPjmjEVpQgH7fqZ14tJpXhho+/bQXlXbliLIS/xjXb42Vxh+qQY1WCSTMQ0+a5vR9vi0MfhU6mA==}
    hasBin: true
    dependencies:
      fs-extra: 0.30.0
      memorystream: 0.3.1
      require-from-string: 1.2.1
      semver: 5.7.2
      yargs: 4.8.1
    dev: false

  /solc@0.7.3(debug@4.3.4):
    resolution: {integrity: sha512-GAsWNAjGzIDg7VxzP6mPjdurby3IkGCjQcM8GFYZT6RyaoUZKmMU6Y7YwG+tFGhv7dwZ8rmR4iwFDrrD99JwqA==}
    engines: {node: '>=8.0.0'}
    hasBin: true
    dependencies:
      command-exists: 1.2.9
      commander: 3.0.2
      follow-redirects: 1.15.6(debug@4.3.4)
      fs-extra: 0.30.0
      js-sha3: 0.8.0
      memorystream: 0.3.1
      require-from-string: 2.0.2
      semver: 5.7.2
      tmp: 0.0.33
    transitivePeerDependencies:
      - debug
    dev: true

  /solhint-plugin-lido@0.0.4:
    resolution: {integrity: sha512-c+MsZY8zfVahIekswH04baEymE4foUS4oq62nKodUOEJ9mbkMACDszx7zevlAePW/77EBd2NONZdnRPy9WvpFQ==}
    dev: true

  /solhint@4.5.2(typescript@5.4.4):
    resolution: {integrity: sha512-o7MNYS5QPgE6l+PTGOTAUtCzo0ZLnffQsv586hntSHBe2JbSDfkoxfhAOcjZjN4OesTgaX4UEEjCjH9y/4BP5w==}
    hasBin: true
    dependencies:
      '@solidity-parser/parser': 0.18.0
      ajv: 6.12.6
      antlr4: 4.13.1-patch-1
      ast-parents: 0.0.1
      chalk: 4.1.2
      commander: 10.0.1
      cosmiconfig: 8.3.6(typescript@5.4.4)
      fast-diff: 1.3.0
      glob: 8.1.0
      ignore: 5.3.1
      js-yaml: 4.1.0
      latest-version: 7.0.0
      lodash: 4.17.21
      pluralize: 8.0.0
      semver: 7.6.0
      strip-ansi: 6.0.1
      table: 6.8.2
      text-table: 0.2.0
    optionalDependencies:
      prettier: 2.8.8
    transitivePeerDependencies:
      - typescript
    dev: true

  /solidity-comments-darwin-arm64@0.0.2:
    resolution: {integrity: sha512-HidWkVLSh7v+Vu0CA7oI21GWP/ZY7ro8g8OmIxE8oTqyMwgMbE8F1yc58Sj682Hj199HCZsjmtn1BE4PCbLiGA==}
    engines: {node: '>= 10'}
    cpu: [arm64]
    os: [darwin]
    requiresBuild: true
    dev: true
    optional: true

  /solidity-comments-darwin-x64@0.0.2:
    resolution: {integrity: sha512-Zjs0Ruz6faBTPT6fBecUt6qh4CdloT8Bwoc0+qxRoTn9UhYscmbPQkUgQEbS0FQPysYqVzzxJB4h1Ofbf4wwtA==}
    engines: {node: '>= 10'}
    cpu: [x64]
    os: [darwin]
    requiresBuild: true
    dev: true
    optional: true

  /solidity-comments-freebsd-x64@0.0.2:
    resolution: {integrity: sha512-8Qe4mpjuAxFSwZJVk7B8gAoLCdbtS412bQzBwk63L8dmlHogvE39iT70aAk3RHUddAppT5RMBunlPUCFYJ3ZTw==}
    engines: {node: '>= 10'}
    cpu: [x64]
    os: [freebsd]
    requiresBuild: true
    dev: true
    optional: true

  /solidity-comments-linux-arm64-gnu@0.0.2:
    resolution: {integrity: sha512-spkb0MZZnmrP+Wtq4UxP+nyPAVRe82idOjqndolcNR0S9Xvu4ebwq+LvF4HiUgjTDmeiqYiFZQ8T9KGdLSIoIg==}
    engines: {node: '>= 10'}
    cpu: [arm64]
    os: [linux]
    requiresBuild: true
    dev: true
    optional: true

  /solidity-comments-linux-arm64-musl@0.0.2:
    resolution: {integrity: sha512-guCDbHArcjE+JDXYkxx5RZzY1YF6OnAKCo+sTC5fstyW/KGKaQJNPyBNWuwYsQiaEHpvhW1ha537IvlGek8GqA==}
    engines: {node: '>= 10'}
    cpu: [arm64]
    os: [linux]
    requiresBuild: true
    dev: true
    optional: true

  /solidity-comments-linux-x64-gnu@0.0.2:
    resolution: {integrity: sha512-zIqLehBK/g7tvrFmQljrfZXfkEeLt2v6wbe+uFu6kH/qAHZa7ybt8Vc0wYcmjo2U0PeBm15d79ee3AkwbIjFdQ==}
    engines: {node: '>= 10'}
    cpu: [x64]
    os: [linux]
    requiresBuild: true
    dev: true
    optional: true

  /solidity-comments-linux-x64-musl@0.0.2:
    resolution: {integrity: sha512-R9FeDloVlFGTaVkOlELDVC7+1Tjx5WBPI5L8r0AGOPHK3+jOcRh6sKYpI+VskSPDc3vOO46INkpDgUXrKydlIw==}
    engines: {node: '>= 10'}
    cpu: [x64]
    os: [linux]
    requiresBuild: true
    dev: true
    optional: true

  /solidity-comments-win32-arm64-msvc@0.0.2:
    resolution: {integrity: sha512-QnWJoCQcJj+rnutULOihN9bixOtYWDdF5Rfz9fpHejL1BtNjdLW1om55XNVHGAHPqBxV4aeQQ6OirKnp9zKsug==}
    engines: {node: '>= 10'}
    cpu: [arm64]
    os: [win32]
    requiresBuild: true
    dev: true
    optional: true

  /solidity-comments-win32-ia32-msvc@0.0.2:
    resolution: {integrity: sha512-vUg4nADtm/NcOtlIymG23NWJUSuMsvX15nU7ynhGBsdKtt8xhdP3C/zA6vjDk8Jg+FXGQL6IHVQ++g/7rSQi0w==}
    engines: {node: '>= 10'}
    cpu: [ia32]
    os: [win32]
    requiresBuild: true
    dev: true
    optional: true

  /solidity-comments-win32-x64-msvc@0.0.2:
    resolution: {integrity: sha512-36j+KUF4V/y0t3qatHm/LF5sCUCBx2UndxE1kq5bOzh/s+nQgatuyB+Pd5BfuPQHdWu2KaExYe20FlAa6NL7+Q==}
    engines: {node: '>= 10'}
    cpu: [x64]
    os: [win32]
    requiresBuild: true
    dev: true
    optional: true

  /solidity-comments@0.0.2:
    resolution: {integrity: sha512-G+aK6qtyUfkn1guS8uzqUeua1dURwPlcOjoTYW/TwmXAcE7z/1+oGCfZUdMSe4ZMKklNbVZNiG5ibnF8gkkFfw==}
    engines: {node: '>= 12'}
    optionalDependencies:
      solidity-comments-darwin-arm64: 0.0.2
      solidity-comments-darwin-x64: 0.0.2
      solidity-comments-freebsd-x64: 0.0.2
      solidity-comments-linux-arm64-gnu: 0.0.2
      solidity-comments-linux-arm64-musl: 0.0.2
      solidity-comments-linux-x64-gnu: 0.0.2
      solidity-comments-linux-x64-musl: 0.0.2
      solidity-comments-win32-arm64-msvc: 0.0.2
      solidity-comments-win32-ia32-msvc: 0.0.2
      solidity-comments-win32-x64-msvc: 0.0.2
    dev: true

  /solidity-coverage@0.8.11(hardhat@2.22.2):
    resolution: {integrity: sha512-yy0Yk+olovBbXn0Me8BWULmmv7A69ZKkP5aTOJGOO8u61Tu2zS989erfjtFlUjDnfWtxRAVkd8BsQD704yLWHw==}
    hasBin: true
    peerDependencies:
      hardhat: ^2.11.0
    dependencies:
      '@ethersproject/abi': 5.7.0
      '@solidity-parser/parser': 0.18.0
      chalk: 2.4.2
      death: 1.1.0
      difflib: 0.2.4
      fs-extra: 8.1.0
      ghost-testrpc: 0.0.2
      global-modules: 2.0.0
      globby: 10.0.2
<<<<<<< HEAD
      hardhat: 2.22.2(ts-node@10.9.2)(typescript@5.4.2)
=======
      hardhat: 2.22.2(ts-node@10.9.2)(typescript@5.4.4)
>>>>>>> 2a5b7976
      jsonschema: 1.4.1
      lodash: 4.17.21
      mocha: 10.4.0
      node-emoji: 1.11.0
      pify: 4.0.1
      recursive-readdir: 2.2.3
      sc-istanbul: 0.4.6
      semver: 7.6.0
      shelljs: 0.8.5
      web3-utils: 1.10.4
    dev: true

  /source-map-support@0.4.18:
    resolution: {integrity: sha512-try0/JqxPLF9nOjvSta7tVondkP5dwgyLDjVoyMDlmjugT2lRZ1OfsrYTkCd2hkDnJTKRbO/Rl3orm8vlsUzbA==}
    dependencies:
      source-map: 0.5.7
    dev: false

  /source-map-support@0.5.21:
    resolution: {integrity: sha512-uBHU3L3czsIyYXKX88fdrGovxdSCoTGDRZ6SYXtSRxLZUzHg5P/66Ht6uoUlHu9EZod+inXhKo3qQgwXUT/y1w==}
    dependencies:
      buffer-from: 1.1.2
      source-map: 0.6.1
    dev: true

  /source-map@0.2.0:
    resolution: {integrity: sha512-CBdZ2oa/BHhS4xj5DlhjWNHcan57/5YuvfdLf17iVmIpd9KRm+DFLmC6nBNj+6Ua7Kt3TmOjDpQT1aTYOQtoUA==}
    engines: {node: '>=0.8.0'}
    requiresBuild: true
    dependencies:
      amdefine: 1.0.1
    dev: true
    optional: true

  /source-map@0.5.7:
    resolution: {integrity: sha512-LbrmJOMUSdEVxIKvdcJzQC+nQhe8FUZQTXQy6+I75skNgn3OoQ0DZA8YnFa7gp8tqtL3KPf1kmo0R5DoApeSGQ==}
    engines: {node: '>=0.10.0'}
    dev: false

  /source-map@0.6.1:
    resolution: {integrity: sha512-UjgapumWlbMhkBgzT7Ykc5YXUT46F0iKu8SGXq0bcwP5dz/h0Plj6enJqjz1Zbq2l5WaqYnrVbwWOWMyF3F47g==}
    engines: {node: '>=0.10.0'}
    dev: true

  /spdx-correct@3.2.0:
    resolution: {integrity: sha512-kN9dJbvnySHULIluDHy32WHRUu3Og7B9sbY7tsFLctQkIqnMh3hErYgdMjTYuqmcXX+lK5T1lnUt3G7zNswmZA==}
    dependencies:
      spdx-expression-parse: 3.0.1
      spdx-license-ids: 3.0.17
    dev: false

  /spdx-exceptions@2.5.0:
    resolution: {integrity: sha512-PiU42r+xO4UbUS1buo3LPJkjlO7430Xn5SVAhdpzzsPHsjbYVflnnFdATgabnLude+Cqu25p6N+g2lw/PFsa4w==}
    dev: false

  /spdx-expression-parse@3.0.1:
    resolution: {integrity: sha512-cbqHunsQWnJNE6KhVSMsMeH5H/L9EpymbzqTQ3uLwNCLZ1Q481oWaofqH7nO6V07xlXwY6PhQdQ2IedWx/ZK4Q==}
    dependencies:
      spdx-exceptions: 2.5.0
      spdx-license-ids: 3.0.17
    dev: false

  /spdx-license-ids@3.0.17:
    resolution: {integrity: sha512-sh8PWc/ftMqAAdFiBu6Fy6JUOYjqDJBJvIhpfDMyHrr0Rbp5liZqd4TjtQ/RgfLjKFZb+LMx5hpml5qOWy0qvg==}
    dev: false

  /split2@3.2.2:
    resolution: {integrity: sha512-9NThjpgZnifTkJpzTZ7Eue85S49QwpNhZTq6GRJwObb6jnLFNGB7Qm73V5HewTROPyxD0C29xqmaI68bQtV+hg==}
    dependencies:
      readable-stream: 3.6.2
    dev: true

  /split2@4.2.0:
    resolution: {integrity: sha512-UcjcJOWknrNkF6PLX83qcHM6KHgVKNkV62Y8a5uYDVv9ydGQVwAHMKqHdJje1VTWpljG0WYpCDhrCdAOYH4TWg==}
    engines: {node: '>= 10.x'}
    dev: true

  /sprintf-js@1.0.3:
    resolution: {integrity: sha512-D9cPgkvLlV3t3IzL0D0YLvGA9Ahk4PcvVwUbN0dSGr1aP0Nrt4AEnTUbuGvquEC0mA64Gqt1fzirlRs5ibXx8g==}
    dev: true

  /sshpk@1.18.0:
    resolution: {integrity: sha512-2p2KJZTSqQ/I3+HX42EpYOa2l3f8Erv8MWKsy2I9uf4wA7yFIkXRffYdsx86y6z4vHtV8u7g+pPlr8/4ouAxsQ==}
    engines: {node: '>=0.10.0'}
    hasBin: true
    dependencies:
      asn1: 0.2.6
      assert-plus: 1.0.0
      bcrypt-pbkdf: 1.0.2
      dashdash: 1.14.1
      ecc-jsbn: 0.1.2
      getpass: 0.1.7
      jsbn: 0.1.1
      safer-buffer: 2.1.2
      tweetnacl: 0.14.5
    dev: false

  /stacktrace-parser@0.1.10:
    resolution: {integrity: sha512-KJP1OCML99+8fhOHxwwzyWrlUuVX5GQ0ZpJTd1DFXhdkrvg1szxfHhawXUZ3g9TkXORQd4/WG68jMlQZ2p8wlg==}
    engines: {node: '>=6'}
    dependencies:
      type-fest: 0.7.1
    dev: true

  /statuses@2.0.1:
    resolution: {integrity: sha512-RwNA9Z/7PrK06rYLIzFMlaF+l73iwpzsqRIFgbMLbTcLD6cOao82TaWefPXQvB2fOC4AjuYSEndS7N/mTCbkdQ==}
    engines: {node: '>= 0.8'}
    dev: true

  /string-argv@0.3.2:
    resolution: {integrity: sha512-aqD2Q0144Z+/RqG52NeHEkZauTAUWJO8c6yTftGJKO3Tja5tUgIfmIl6kExvhtxSDP7fXB6DvzkfMpCd/F3G+Q==}
    engines: {node: '>=0.6.19'}
    dev: true

  /string-format@2.0.0:
    resolution: {integrity: sha512-bbEs3scLeYNXLecRRuk6uJxdXUSj6le/8rNPHChIJTn2V79aXVTR1EH2OH5zLKKoz0V02fOUKZZcw01pLUShZA==}
    dev: true

  /string-width@1.0.2:
    resolution: {integrity: sha512-0XsVpQLnVCXHJfyEs8tC0zpTVIr5PKKsQtkT29IwupnPTjtPmQ3xT/4yCREF9hYkV/3M3kzcUTSAZT6a6h81tw==}
    engines: {node: '>=0.10.0'}
    dependencies:
      code-point-at: 1.1.0
      is-fullwidth-code-point: 1.0.0
      strip-ansi: 3.0.1
    dev: false

  /string-width@2.1.1:
    resolution: {integrity: sha512-nOqH59deCq9SRHlxq1Aw85Jnt4w6KvLKqWVik6oA9ZklXLNIOlqg4F2yrT1MVaTjAqvVwdfeZ7w7aCvJD7ugkw==}
    engines: {node: '>=4'}
    dependencies:
      is-fullwidth-code-point: 2.0.0
      strip-ansi: 4.0.0
    dev: true

  /string-width@4.2.3:
    resolution: {integrity: sha512-wKyQRQpjJ0sIp62ErSZdGsjMJWsap5oRNihHhu6G7JVO/9jIB6UyevL+tXuOqrng8j/cxKTWyWUwvSTriiZz/g==}
    engines: {node: '>=8'}
    dependencies:
      emoji-regex: 8.0.0
      is-fullwidth-code-point: 3.0.0
      strip-ansi: 6.0.1
    dev: true

  /string-width@5.1.2:
    resolution: {integrity: sha512-HnLOCR3vjcY8beoNLtcjZ5/nxn2afmME6lhrDrebokqMap+XbeW8n9TXpPDOqdGK5qcI3oT0GKTW6wC7EMiVqA==}
    engines: {node: '>=12'}
    dependencies:
      eastasianwidth: 0.2.0
      emoji-regex: 9.2.2
      strip-ansi: 7.1.0
    dev: true

  /string-width@7.1.0:
    resolution: {integrity: sha512-SEIJCWiX7Kg4c129n48aDRwLbFb2LJmXXFrWBG4NGaRtMQ3myKPKbwrD1BKqQn74oCoNMBVrfDEr5M9YxCsrkw==}
    engines: {node: '>=18'}
    dependencies:
      emoji-regex: 10.3.0
      get-east-asian-width: 1.2.0
      strip-ansi: 7.1.0
    dev: true

  /string.prototype.trim@1.2.9:
    resolution: {integrity: sha512-klHuCNxiMZ8MlsOihJhJEBJAiMVqU3Z2nEXWfWnIqjN0gEFS9J9+IxKozWWtQGcgoa1WUZzLjKPTr4ZHNFTFxw==}
    engines: {node: '>= 0.4'}
    dependencies:
      call-bind: 1.0.7
      define-properties: 1.2.1
      es-abstract: 1.23.3
      es-object-atoms: 1.0.0
    dev: false

  /string.prototype.trimend@1.0.8:
    resolution: {integrity: sha512-p73uL5VCHCO2BZZ6krwwQE3kCzM7NKmis8S//xEC6fQonchbum4eP6kR4DLEjQFO3Wnj3Fuo8NM0kOSjVdHjZQ==}
    dependencies:
      call-bind: 1.0.7
      define-properties: 1.2.1
      es-object-atoms: 1.0.0
    dev: false

  /string.prototype.trimstart@1.0.8:
    resolution: {integrity: sha512-UXSH262CSZY1tfu3G3Secr6uGLCFVPMhIqHjlgCUtCCcgihYc/xKs9djMTMUOb2j1mVSeU8EU6NWc/iQKU6Gfg==}
    engines: {node: '>= 0.4'}
    dependencies:
      call-bind: 1.0.7
      define-properties: 1.2.1
      es-object-atoms: 1.0.0
    dev: false

  /string_decoder@0.10.31:
    resolution: {integrity: sha512-ev2QzSzWPYmy9GuqfIVildA4OdcGLeFZQrq5ys6RtiuF+RQQiZWr8TZNyAcuVXyQRYfEO+MsoB/1BuQVhOJuoQ==}
    dev: false

  /string_decoder@1.1.1:
    resolution: {integrity: sha512-n/ShnvDi6FHbbVfviro+WojiFzv+s8MPMHBczVePfUpDJLwoLT0ht1l4YwBCbi8pJAveEEdnkHyPyTP/mzRfwg==}
    dependencies:
      safe-buffer: 5.1.2

  /string_decoder@1.3.0:
    resolution: {integrity: sha512-hkRX8U1WjJFd8LsDJ2yQ/wWWxaopEsABU1XfkM8A+j0+85JAGppt16cr1Whg6KIbb4okU6Mql6BOj+uup/wKeA==}
    dependencies:
      safe-buffer: 5.2.1

  /strip-ansi@3.0.1:
    resolution: {integrity: sha512-VhumSSbBqDTP8p2ZLKj40UjBCV4+v8bUSEpUb4KjRgWk9pbqGF4REFj6KEagidb2f/M6AzC0EmFyDNGaw9OCzg==}
    engines: {node: '>=0.10.0'}
    dependencies:
      ansi-regex: 2.1.1
    dev: false

  /strip-ansi@4.0.0:
    resolution: {integrity: sha512-4XaJ2zQdCzROZDivEVIDPkcQn8LMFSa8kj8Gxb/Lnwzv9A8VctNZ+lfivC/sV3ivW8ElJTERXZoPBRrZKkNKow==}
    engines: {node: '>=4'}
    dependencies:
      ansi-regex: 3.0.1
    dev: true

  /strip-ansi@6.0.1:
    resolution: {integrity: sha512-Y38VPSHcqkFrCpFnQ9vuSXmquuv5oXOKpGeT6aGrr3o3Gc9AlVa6JBfUSOCnbxGGZF+/0ooI7KrPuUSztUdU5A==}
    engines: {node: '>=8'}
    dependencies:
      ansi-regex: 5.0.1
    dev: true

  /strip-ansi@7.1.0:
    resolution: {integrity: sha512-iq6eVVI64nQQTRYq2KtEg2d2uU7LElhTJwsH4YzIHZshxlgZms/wIc4VoDQTlG/IvVIrBKG06CrZnp0qv7hkcQ==}
    engines: {node: '>=12'}
    dependencies:
      ansi-regex: 6.0.1
    dev: true

  /strip-bom@2.0.0:
    resolution: {integrity: sha512-kwrX1y7czp1E69n2ajbG65mIo9dqvJ+8aBQXOGVxqwvNbsXdFM6Lq37dLAY3mknUwru8CfcCbfOLL/gMo+fi3g==}
    engines: {node: '>=0.10.0'}
    dependencies:
      is-utf8: 0.2.1
    dev: false

  /strip-bom@3.0.0:
    resolution: {integrity: sha512-vavAMRXOgBVNF6nyEEmL3DBK19iRpDcoIwW+swQ+CbGiu7lju6t+JklA1MHweoWtadgt4ISVUsXLyDq34ddcwA==}
    engines: {node: '>=4'}
    dev: true

  /strip-final-newline@3.0.0:
    resolution: {integrity: sha512-dOESqjYr96iWYylGObzd39EuNTa5VJxyvVAEm5Jnh7KGo75V43Hk1odPQkNDyXNmUR6k+gEiDVXnjB8HJ3crXw==}
    engines: {node: '>=12'}
    dev: true

  /strip-hex-prefix@1.0.0:
    resolution: {integrity: sha512-q8d4ue7JGEiVcypji1bALTos+0pWtyGlivAWyPuTkHzuTCJqrK9sWxYQZUq6Nq3cuyv3bm734IhHvHtGGURU6A==}
    engines: {node: '>=6.5.0', npm: '>=3'}
    dependencies:
      is-hex-prefixed: 1.0.0

  /strip-json-comments@2.0.1:
    resolution: {integrity: sha512-4gB8na07fecVVkOI6Rs4e7T6NOTki5EmL7TUduTs6bu3EdnSycntVJ4re8kgZA+wx9IueI2Y11bfbgwtzuE0KQ==}
    engines: {node: '>=0.10.0'}
    dev: true

  /strip-json-comments@3.1.1:
    resolution: {integrity: sha512-6fPc+R4ihwqP6N/aIv2f1gMH8lOVtWQHoqC4yK6oSDVVocumAsfCqjkXnqiYMhmMwS/mEHLp7Vehlt3ql6lEig==}
    engines: {node: '>=8'}
    dev: true

  /supports-color@2.0.0:
    resolution: {integrity: sha512-KKNVtd6pCYgPIKU4cp2733HWYCpplQhddZLBUryaAHou723x+FRzQ5Df824Fj+IyyuiQTRoub4SnIFfIcrp70g==}
    engines: {node: '>=0.8.0'}
    dev: false

  /supports-color@3.2.3:
    resolution: {integrity: sha512-Jds2VIYDrlp5ui7t8abHN2bjAu4LV/q4N2KivFPpGH0lrka0BMq/33AmECUXlKPcHigkNaqfXRENFju+rlcy+A==}
    engines: {node: '>=0.8.0'}
    dependencies:
      has-flag: 1.0.0
    dev: true

  /supports-color@5.5.0:
    resolution: {integrity: sha512-QjVjwdXIt408MIiAqCX4oUKsgU2EqAGzs2Ppkm4aQYbjm+ZEWEcW4SfFNTr4uMNZma0ey4f5lgLrkB0aX0QMow==}
    engines: {node: '>=4'}
    dependencies:
      has-flag: 3.0.0

  /supports-color@7.2.0:
    resolution: {integrity: sha512-qpCAvRl9stuOHveKsn7HncJRvv501qIacKzQlO/+Lwxc9+0q2wLyv4Dfvt80/DPn2pqOBsJdDiogXGR9+OvwRw==}
    engines: {node: '>=8'}
    dependencies:
      has-flag: 4.0.0
    dev: true

  /supports-color@8.1.1:
    resolution: {integrity: sha512-MpUEN2OodtUzxvKQl72cUF7RQ5EiHsGvSsVG0ia9c5RbWGL2CI4C7EpPS8UTBIplnlzZiNuV56w+FuNxy3ty2Q==}
    engines: {node: '>=10'}
    dependencies:
      has-flag: 4.0.0

  /supports-preserve-symlinks-flag@1.0.0:
    resolution: {integrity: sha512-ot0WnXS9fgdkgIcePe6RHNk1WA8+muPa6cSjeR3V8K27q9BB1rTE3R1p7Hv0z1ZyAc8s6Vvv8DIyWf681MAt0w==}
    engines: {node: '>= 0.4'}

  /sync-request@6.1.0:
    resolution: {integrity: sha512-8fjNkrNlNCrVc/av+Jn+xxqfCjYaBoHqCsDz6mt030UMxJGr+GSfCV1dQt2gRtlL63+VPidwDVLr7V2OcTSdRw==}
    engines: {node: '>=8.0.0'}
    dependencies:
      http-response-object: 3.0.2
      sync-rpc: 1.3.6
      then-request: 6.0.2
    dev: true

  /sync-rpc@1.3.6:
    resolution: {integrity: sha512-J8jTXuZzRlvU7HemDgHi3pGnh/rkoqR/OZSjhTyyZrEkkYQbk7Z33AXp37mkPfPpfdOuj7Ex3H/TJM1z48uPQw==}
    dependencies:
      get-port: 3.2.0
    dev: true

  /table-layout@1.0.2:
    resolution: {integrity: sha512-qd/R7n5rQTRFi+Zf2sk5XVVd9UQl6ZkduPFC3S7WEGJAmetDTjY3qPN50eSKzwuzEyQKy5TN2TiZdkIjos2L6A==}
    engines: {node: '>=8.0.0'}
    dependencies:
      array-back: 4.0.2
      deep-extend: 0.6.0
      typical: 5.2.0
      wordwrapjs: 4.0.1
    dev: true

  /table@6.8.2:
    resolution: {integrity: sha512-w2sfv80nrAh2VCbqR5AK27wswXhqcck2AhfnNW76beQXskGZ1V12GwS//yYVa3d3fcvAip2OUnbDAjW2k3v9fA==}
    engines: {node: '>=10.0.0'}
    dependencies:
      ajv: 8.12.0
      lodash.truncate: 4.4.2
      slice-ansi: 4.0.0
      string-width: 4.2.3
      strip-ansi: 6.0.1
    dev: true

  /tape@4.17.0:
    resolution: {integrity: sha512-KCuXjYxCZ3ru40dmND+oCLsXyuA8hoseu2SS404Px5ouyS0A99v8X/mdiLqsR5MTAyamMBN7PRwt2Dv3+xGIxw==}
    hasBin: true
    dependencies:
      '@ljharb/resumer': 0.0.1
      '@ljharb/through': 2.3.13
      call-bind: 1.0.7
      deep-equal: 1.1.2
      defined: 1.0.1
      dotignore: 0.1.2
      for-each: 0.3.3
      glob: 7.2.3
      has: 1.0.4
      inherits: 2.0.4
      is-regex: 1.1.4
      minimist: 1.2.8
      mock-property: 1.0.3
      object-inspect: 1.12.3
      resolve: 1.22.8
      string.prototype.trim: 1.2.9
    dev: false

  /text-extensions@2.4.0:
    resolution: {integrity: sha512-te/NtwBwfiNRLf9Ijqx3T0nlqZiQ2XrrtBvu+cLL8ZRrGkO0NHTug8MYFKyoSrv/sHTaSKfilUkizV6XhxMJ3g==}
    engines: {node: '>=8'}
    dev: true

  /text-table@0.2.0:
    resolution: {integrity: sha512-N+8UisAXDGk8PFXP4HAzVR9nbfmVJ3zYLAWiTIoqC5v5isinhr+r5uaO8+7r3BMfuNIufIsA7RdpVgacC2cSpw==}
    dev: true

  /then-request@6.0.2:
    resolution: {integrity: sha512-3ZBiG7JvP3wbDzA9iNY5zJQcHL4jn/0BWtXIkagfz7QgOL/LqjCEOBQuJNZfu0XYnv5JhKh+cDxCPM4ILrqruA==}
    engines: {node: '>=6.0.0'}
    dependencies:
      '@types/concat-stream': 1.6.1
      '@types/form-data': 0.0.33
      '@types/node': 8.10.66
      '@types/qs': 6.9.14
      caseless: 0.12.0
      concat-stream: 1.6.2
      form-data: 2.3.3
      http-basic: 8.1.3
      http-response-object: 3.0.2
      promise: 8.3.0
      qs: 6.5.3
    dev: true

  /through2@4.0.2:
    resolution: {integrity: sha512-iOqSav00cVxEEICeD7TjLB1sueEL+81Wpzp2bY17uZjZN0pWZPuo4suZ/61VujxmqSGFfgOcNuTZ85QJwNZQpw==}
    dependencies:
      readable-stream: 3.6.2
    dev: true

  /through@2.3.8:
    resolution: {integrity: sha512-w89qg7PI8wAdvX60bMDP+bFoD5Dvhm9oLheFp5O4a2QF0cSBGsBX4qZmadPMvVqlLJBBci+WqGGOAPvcDeNSVg==}
    dev: true

  /tmp@0.0.33:
    resolution: {integrity: sha512-jRCJlojKnZ3addtTOjdIqoRuPEKBvNXcGYqzO6zWZX8KfKEpnGY5jfggJQ3EjKuu8D4bJRr0y+cYJFmYbImXGw==}
    engines: {node: '>=0.6.0'}
    dependencies:
      os-tmpdir: 1.0.2
    dev: true

  /to-fast-properties@1.0.3:
    resolution: {integrity: sha512-lxrWP8ejsq+7E3nNjwYmUBMAgjMTZoTI+sdBOpvNyijeDLa29LUn9QaoXAHv4+Z578hbmHHJKZknzxVtvo77og==}
    engines: {node: '>=0.10.0'}
    dev: false

  /to-fast-properties@2.0.0:
    resolution: {integrity: sha512-/OaKK0xYrs3DmxRYqL/yDc+FxFUVYhDlXMhRmv3z915w2HF1tnN1omB354j8VUGO/hbRzyD6Y3sA7v7GS/ceog==}
    engines: {node: '>=4'}
    dev: false

  /to-regex-range@5.0.1:
    resolution: {integrity: sha512-65P7iz6X5yEr1cwcgvQxbbIw7Uk3gOy5dIdtZ4rDveLqhrdJP+Li/Hx6tyK0NEb+2GCyneCMJiGqrADCSNk8sQ==}
    engines: {node: '>=8.0'}
    dependencies:
      is-number: 7.0.0
    dev: true

  /toidentifier@1.0.1:
    resolution: {integrity: sha512-o5sSPKEkg/DIQNmH43V0/uerLrpzVedkUh8tGNvaeXpfpuwjKenlSox/2O/BTlZUtEe+JG7s5YhEz608PlAHRA==}
    engines: {node: '>=0.6'}
    dev: true

  /tough-cookie@2.5.0:
    resolution: {integrity: sha512-nlLsUzgm1kfLXSXfRZMc1KLAugd4hqJHDTvc2hDIwS3mZAfMEuMbc03SujMF+GEcpaX/qboeycw6iO8JwVv2+g==}
    engines: {node: '>=0.8'}
    dependencies:
      psl: 1.9.0
      punycode: 2.3.1
    dev: false

  /tr46@0.0.3:
    resolution: {integrity: sha512-N3WMsuqV66lT30CrXNbEjx4GEwlow3v6rr4mCcv6prnfwhS01rkgyFdjPNBYd9br7LpXV1+Emh01fHnq2Gdgrw==}
    dev: false

  /trim-right@1.0.1:
    resolution: {integrity: sha512-WZGXGstmCWgeevgTL54hrCuw1dyMQIzWy7ZfqRJfSmJZBwklI15egmQytFP6bPidmw3M8d5yEowl1niq4vmqZw==}
    engines: {node: '>=0.10.0'}
    dev: false

  /truffle-flattener@1.6.0:
    resolution: {integrity: sha512-scS5Bsi4CZyvlrmD4iQcLHTiG2RQFUXVheTgWeH6PuafmI+Lk5U87Es98loM3w3ImqC9/fPHq+3QIXbcPuoJ1Q==}
    hasBin: true
    dependencies:
      '@resolver-engine/imports-fs': 0.2.2
      '@solidity-parser/parser': 0.14.5
      find-up: 2.1.0
      mkdirp: 1.0.4
      tsort: 0.0.1
    transitivePeerDependencies:
      - supports-color
    dev: false

  /truffle-hdwallet-provider-privkey@0.3.0:
    resolution: {integrity: sha512-rXwYWz9/lgmZQft0lAwj1JTATzG9FErhvI4xy/Vz5gNFjQCGC7yu3aYBc3XI8g2nrIyYUFqaZbrgHmYcAjw/1A==}
    dependencies:
      ethereumjs-tx: 1.3.7
      ethereumjs-wallet: 0.6.5
      web3: 0.20.7
      web3-provider-engine: 13.8.0
    transitivePeerDependencies:
      - supports-color
    dev: false

  /truffle-hdwallet-provider@0.0.3:
    resolution: {integrity: sha512-oF00yd5jwGcHn0F063fhdE+pcw8No+idoX2vvR/3SuSJri54vdW/f/qBEc5BpJMjhVJtoAmw+ITI9ZhC+UJuFw==}
    deprecated: 'WARNING: This package has been renamed to @truffle/hdwallet-provider.'
    dependencies:
      bip39: 2.6.0
      ethereumjs-wallet: 0.6.5
      web3: 0.18.4
      web3-provider-engine: 8.6.1
    dev: false

  /ts-api-utils@1.3.0(typescript@5.4.4):
    resolution: {integrity: sha512-UQMIo7pb8WRomKR1/+MFVLTroIvDVtMX3K6OUir8ynLyzB8Jeriont2bTAtmNPa1ekAgN7YPDyf6V+ygrdU+eQ==}
    engines: {node: '>=16'}
    peerDependencies:
      typescript: '>=4.2.0'
    dependencies:
      typescript: 5.4.4
    dev: true

  /ts-command-line-args@2.5.1:
    resolution: {integrity: sha512-H69ZwTw3rFHb5WYpQya40YAX2/w7Ut75uUECbgBIsLmM+BNuYnxsltfyyLMxy6sEeKxgijLTnQtLd0nKd6+IYw==}
    hasBin: true
    dependencies:
      chalk: 4.1.2
      command-line-args: 5.2.1
      command-line-usage: 6.1.3
      string-format: 2.0.0
    dev: true

  /ts-essentials@7.0.3(typescript@5.4.4):
    resolution: {integrity: sha512-8+gr5+lqO3G84KdiTSMRLtuyJ+nTBVRKuCrK4lidMPdVeEp0uqC875uE5NMcaA7YYMN7XsNiFQuMvasF8HT/xQ==}
    peerDependencies:
      typescript: '>=3.7.0'
    dependencies:
      typescript: 5.4.4
    dev: true

  /ts-node@10.9.2(@types/node@20.12.4)(typescript@5.4.4):
    resolution: {integrity: sha512-f0FFpIdcHgn8zcPSbf1dRevwt047YMnaiJM3u2w2RewrB+fob/zePZcrOyQoLMMO7aBIddLcQIEK5dYjkLnGrQ==}
    hasBin: true
    peerDependencies:
      '@swc/core': '>=1.2.50'
      '@swc/wasm': '>=1.2.50'
      '@types/node': '*'
      typescript: '>=2.7'
    peerDependenciesMeta:
      '@swc/core':
        optional: true
      '@swc/wasm':
        optional: true
    dependencies:
      '@cspotcode/source-map-support': 0.8.1
      '@tsconfig/node10': 1.0.11
      '@tsconfig/node12': 1.0.11
      '@tsconfig/node14': 1.0.3
      '@tsconfig/node16': 1.0.4
      '@types/node': 20.12.4
      acorn: 8.11.3
      acorn-walk: 8.3.2
      arg: 4.1.3
      create-require: 1.1.1
      diff: 4.0.2
      make-error: 1.3.6
      typescript: 5.4.4
      v8-compile-cache-lib: 3.0.1
      yn: 3.1.1
    dev: true

  /tsconfig-paths@4.2.0:
    resolution: {integrity: sha512-NoZ4roiN7LnbKn9QqE1amc9DJfzvZXxF4xDavcOWt1BPkdx+m+0gJuPM+S0vCe7zTJMYUP0R8pO2XMr+Y8oLIg==}
    engines: {node: '>=6'}
    dependencies:
      json5: 2.2.3
      minimist: 1.2.8
      strip-bom: 3.0.0
    dev: true

  /tslib@1.14.1:
    resolution: {integrity: sha512-Xni35NKzjgMrwevysHTCArtLDpPvye8zV/0E4EyYn43P7/7qvQwPh9BGkHewbMulVntbigmcT7rdX3BNo9wRJg==}
    dev: true

  /tslib@2.4.0:
    resolution: {integrity: sha512-d6xOpEDfsi2CZVlPQzGeux8XMwLT9hssAsaPYExaQMuYskwb+x1x7J371tWlbBdWHroy99KnVB6qIkUbs5X3UQ==}
    dev: true

  /tsort@0.0.1:
    resolution: {integrity: sha512-Tyrf5mxF8Ofs1tNoxA13lFeZ2Zrbd6cKbuH3V+MQ5sb6DtBj5FjrXVsRWT8YvNAQTqNoz66dz1WsbigI22aEnw==}

  /tunnel-agent@0.6.0:
    resolution: {integrity: sha512-McnNiV1l8RYeY8tBgEpuodCC1mLUdbSN+CYBL7kJsJNInOP8UjDDEwdk6Mw60vdLLrr5NHKZhMAOSrR2NZuQ+w==}
    dependencies:
      safe-buffer: 5.2.1
    dev: false

  /tweetnacl-util@0.15.1:
    resolution: {integrity: sha512-RKJBIj8lySrShN4w6i/BonWp2Z/uxwC3h4y7xsRrpP59ZboCd0GpEVsOnMDYLMmKBpYhb5TgHzZXy7wTfYFBRw==}

  /tweetnacl@0.14.5:
    resolution: {integrity: sha512-KXXFFdAbFXY4geFIwoyNK+f5Z1b7swfXABfL7HXCmoIWMKU3dmS26672A4EeQtDzLKy7SXmfBu51JolvEKwtGA==}
    dev: false

  /tweetnacl@1.0.3:
    resolution: {integrity: sha512-6rt+RN7aOi1nGMyC4Xa5DdYiukl2UWCbcJft7YhxReBGQD7OAM8Pbxw6YMo4r2diNEA8FEmu32YOn9rhaiE5yw==}

  /type-check@0.3.2:
    resolution: {integrity: sha512-ZCmOJdvOWDBYJlzAoFkC+Q0+bUyEOS1ltgp1MGU03fqHG+dbi9tBFU2Rd9QKiDZFAYrhPh2JUf7rZRIuHRKtOg==}
    engines: {node: '>= 0.8.0'}
    dependencies:
      prelude-ls: 1.1.2
    dev: true

  /type-check@0.4.0:
    resolution: {integrity: sha512-XleUoc9uwGXqjWwXaUTZAmzMcFZ5858QA2vvx1Ur5xIcixXIP+8LnFDgRplU30us6teqdlskFfu+ae4K79Ooew==}
    engines: {node: '>= 0.8.0'}
    dependencies:
      prelude-ls: 1.2.1
    dev: true

  /type-detect@4.0.8:
    resolution: {integrity: sha512-0fr/mIH1dlO+x7TlcMy+bIDqKPsw/70tVyeHW787goQjhmqaZe10uwLujubK9q9Lg6Fiho1KUKDYz0Z7k7g5/g==}
    engines: {node: '>=4'}
    dev: true

  /type-fest@0.20.2:
    resolution: {integrity: sha512-Ne+eE4r0/iWnpAxD852z3A+N0Bt5RN//NjJwRd2VFHEmrywxf5vsZlh4R6lixl6B+wz/8d+maTSAkN1FIkI3LQ==}
    engines: {node: '>=10'}
    dev: true

  /type-fest@0.21.3:
    resolution: {integrity: sha512-t0rzBq87m3fVcduHDUFhKmyyX+9eo6WQjZvf51Ea/M0Q7+T374Jp1aUiyUl0GKxp8M/OETVHSDvmkyPgvX+X2w==}
    engines: {node: '>=10'}
    dev: true

  /type-fest@0.7.1:
    resolution: {integrity: sha512-Ne2YiiGN8bmrmJJEuTWTLJR32nh/JdL1+PSicowtNb0WFpn59GK8/lfD61bVtzguz7b3PBt74nxpv/Pw5po5Rg==}
    engines: {node: '>=8'}
    dev: true

  /typechain@8.3.2(typescript@5.4.4):
    resolution: {integrity: sha512-x/sQYr5w9K7yv3es7jo4KTX05CLxOf7TRWwoHlrjRh8H82G64g+k7VuWPJlgMo6qrjfCulOdfBjiaDtmhFYD/Q==}
    hasBin: true
    peerDependencies:
      typescript: '>=4.3.0'
    dependencies:
      '@types/prettier': 2.7.3
      debug: 4.3.4(supports-color@8.1.1)
      fs-extra: 7.0.1
      glob: 7.1.7
      js-sha3: 0.8.0
      lodash: 4.17.21
      mkdirp: 1.0.4
      prettier: 2.8.8
      ts-command-line-args: 2.5.1
      ts-essentials: 7.0.3(typescript@5.4.4)
      typescript: 5.4.4
    transitivePeerDependencies:
      - supports-color
    dev: true

  /typed-array-buffer@1.0.2:
    resolution: {integrity: sha512-gEymJYKZtKXzzBzM4jqa9w6Q1Jjm7x2d+sh19AdsD4wqnMPDYyvwpsIc2Q/835kHuo3BEQ7CjelGhfTsoBb2MQ==}
    engines: {node: '>= 0.4'}
    dependencies:
      call-bind: 1.0.7
      es-errors: 1.3.0
      is-typed-array: 1.1.13
    dev: false

  /typed-array-byte-length@1.0.1:
    resolution: {integrity: sha512-3iMJ9q0ao7WE9tWcaYKIptkNBuOIcZCCT0d4MRvuuH88fEoEH62IuQe0OtraD3ebQEoTRk8XCBoknUNc1Y67pw==}
    engines: {node: '>= 0.4'}
    dependencies:
      call-bind: 1.0.7
      for-each: 0.3.3
      gopd: 1.0.1
      has-proto: 1.0.3
      is-typed-array: 1.1.13
    dev: false

  /typed-array-byte-offset@1.0.2:
    resolution: {integrity: sha512-Ous0vodHa56FviZucS2E63zkgtgrACj7omjwd/8lTEMEPFFyjfixMZ1ZXenpgCFBBt4EC1J2XsyVS2gkG0eTFA==}
    engines: {node: '>= 0.4'}
    dependencies:
      available-typed-arrays: 1.0.7
      call-bind: 1.0.7
      for-each: 0.3.3
      gopd: 1.0.1
      has-proto: 1.0.3
      is-typed-array: 1.1.13
    dev: false

  /typed-array-length@1.0.6:
    resolution: {integrity: sha512-/OxDN6OtAk5KBpGb28T+HZc2M+ADtvRxXrKKbUwtsLgdoxgX13hyy7ek6bFRl5+aBs2yZzB0c4CnQfAtVypW/g==}
    engines: {node: '>= 0.4'}
    dependencies:
      call-bind: 1.0.7
      for-each: 0.3.3
      gopd: 1.0.1
      has-proto: 1.0.3
      is-typed-array: 1.1.13
      possible-typed-array-names: 1.0.0
    dev: false

  /typedarray@0.0.6:
    resolution: {integrity: sha512-/aCDEGatGvZ2BIk+HmLf4ifCJFwvKFNb9/JeZPMulfgFracn9QFcAf5GO8B/mweUjSoblS5In0cWhqpfs/5PQA==}
    dev: true

  /typescript@5.4.4:
    resolution: {integrity: sha512-dGE2Vv8cpVvw28v8HCPqyb08EzbBURxDpuhJvTrusShUfGnhHBafDsLdS1EhhxyL6BJQE+2cT3dDPAv+MQ6oLw==}
    engines: {node: '>=14.17'}
    hasBin: true
    dev: true

  /typical@4.0.0:
    resolution: {integrity: sha512-VAH4IvQ7BDFYglMd7BPRDfLgxZZX4O4TFcRDA6EN5X7erNJJq+McIEp8np9aVtxrCJ6qx4GTYVfOWNjcqwZgRw==}
    engines: {node: '>=8'}
    dev: true

  /typical@5.2.0:
    resolution: {integrity: sha512-dvdQgNDNJo+8B2uBQoqdb11eUCE1JQXhvjC/CZtgvZseVd5TYMXnq0+vuUemXbd/Se29cTaUuPX3YIc2xgbvIg==}
    engines: {node: '>=8'}
    dev: true

  /uglify-js@3.17.4:
    resolution: {integrity: sha512-T9q82TJI9e/C1TAxYvfb16xO120tMVFZrGA3f9/P4424DNu6ypK103y0GPFVa17yotwSyZW5iYXgjYHkGrJW/g==}
    engines: {node: '>=0.8.0'}
    hasBin: true
    requiresBuild: true
    dev: true
    optional: true

  /unbox-primitive@1.0.2:
    resolution: {integrity: sha512-61pPlCD9h51VoreyJ0BReideM3MDKMKnh6+V9L08331ipq6Q8OFXZYiqP6n/tbHx4s5I9uRhcye6BrbkizkBDw==}
    dependencies:
      call-bind: 1.0.7
      has-bigints: 1.0.2
      has-symbols: 1.0.3
      which-boxed-primitive: 1.0.2
    dev: false

  /undici-types@5.26.5:
    resolution: {integrity: sha512-JlCMO+ehdEIKqlFxk6IfVoAUVmgz7cU7zD/h9XZ0qzeosSHmUJVOzSQvvYSYWXkFXC+IfLKSIffhv0sVZup6pA==}

  /undici@5.28.4:
    resolution: {integrity: sha512-72RFADWFqKmUb2hmmvNODKL3p9hcB6Gt2DOQMis1SEBaV6a4MH8soBvzg+95CYhCKPFedut2JY9bMfrDl9D23g==}
    engines: {node: '>=14.0'}
    dependencies:
      '@fastify/busboy': 2.1.1
    dev: true

  /unicorn-magic@0.1.0:
    resolution: {integrity: sha512-lRfVq8fE8gz6QMBuDM6a+LO3IAzTi05H6gCVaUpir2E1Rwpo4ZUog45KpNXKC/Mn3Yb9UDuHumeFTo9iV/D9FQ==}
    engines: {node: '>=18'}
    dev: true

  /universalify@0.1.2:
    resolution: {integrity: sha512-rBJeI5CXAlmy1pV+617WB9J63U6XcazHHF2f2dbJix4XzpUF0RS3Zbj0FGIOCAva5P/d/GBOYaACQ1w+0azUkg==}
    engines: {node: '>= 4.0.0'}
    dev: true

  /universalify@2.0.1:
    resolution: {integrity: sha512-gptHNQghINnc/vTGIk0SOFGFNXw7JVrlRUtConJRlvaw6DuX0wO5Jeko9sWrMBhh+PsYAZ7oXAiOnf/UKogyiw==}
    engines: {node: '>= 10.0.0'}
    dev: true

  /unorm@1.6.0:
    resolution: {integrity: sha512-b2/KCUlYZUeA7JFUuRJZPUtr4gZvBh7tavtv4fvk4+KV9pfGiR6CQAQAWl49ZpR3ts2dk4FYkP7EIgDJoiOLDA==}
    engines: {node: '>= 0.4.0'}
    dev: false

  /unpipe@1.0.0:
    resolution: {integrity: sha512-pjy2bYhSsufwWlKwPc+l3cN7+wuJlK6uz0YdJEOlQDbl6jo/YlPi4mb8agUkVC8BF7V8NuzeyPNqRksA3hztKQ==}
    engines: {node: '>= 0.8'}
    dev: true

  /update-browserslist-db@1.0.13(browserslist@4.23.0):
    resolution: {integrity: sha512-xebP81SNcPuNpPP3uzeW1NYXxI3rxyJzF3pD6sH4jE7o/IX+WtSpwnVU+qIsDPyk0d3hmFQ7mjqc6AtV604hbg==}
    hasBin: true
    peerDependencies:
      browserslist: '>= 4.21.0'
    dependencies:
      browserslist: 4.23.0
      escalade: 3.1.2
      picocolors: 1.0.0
    dev: false

  /uri-js@4.4.1:
    resolution: {integrity: sha512-7rKUyy33Q1yc98pQ1DAmLtwX109F7TIfWlW1Ydo8Wl1ii1SeHieeh0HHfPeL2fMXK6z0s8ecKs9frCuLJvndBg==}
    dependencies:
      punycode: 2.3.1

  /utf8@2.1.2:
    resolution: {integrity: sha512-QXo+O/QkLP/x1nyi54uQiG0XrODxdysuQvE5dtVqv7F5K2Qb6FsN+qbr6KhF5wQ20tfcV3VQp0/2x1e1MRSPWg==}
    dev: false

  /utf8@3.0.0:
    resolution: {integrity: sha512-E8VjFIQ/TyQgp+TZfS6l8yp/xWppSAHzidGiRrqe4bK4XP9pTRyKFgGJpO3SN7zdX4DeomTrwaseCHovfpFcqQ==}

  /util-deprecate@1.0.2:
    resolution: {integrity: sha512-EPD5q1uXyFxJpCrLnCc1nHnq3gOa6DZBocAIiI2TaSCA7VCJ1UJDMagCzIkXNsUYfD1daK//LTEQ8xiIbrHtcw==}

  /uuid@3.3.2:
    resolution: {integrity: sha512-yXJmeNaw3DnnKAOKJE51sL/ZaYfWJRl1pK9dr19YFCu0ObS231AB1/LbqTKRAQ5kw8A90rA6fr4riOUpTZvQZA==}
    deprecated: Please upgrade  to version 7 or higher.  Older versions may use Math.random() in certain circumstances, which is known to be problematic.  See https://v8.dev/blog/math-random for details.
    hasBin: true
    dev: false

  /uuid@3.4.0:
    resolution: {integrity: sha512-HjSDRw6gZE5JMggctHBcjVak08+KEVhSIiDzFnT9S9aegmp85S/bReBVTb4QTFaRNptJ9kuYaNhnbNEOkbKb/A==}
    deprecated: Please upgrade  to version 7 or higher.  Older versions may use Math.random() in certain circumstances, which is known to be problematic.  See https://v8.dev/blog/math-random for details.
    hasBin: true
    dev: false

  /uuid@8.3.2:
    resolution: {integrity: sha512-+NYs2QeMWy+GWFOEm9xnn6HCDp0l7QBD7ml8zLUmJ+93Q5NF0NocErnwkTkXVFNiX3/fpC6afS8Dhb/gz7R7eg==}
    hasBin: true

  /v8-compile-cache-lib@3.0.1:
    resolution: {integrity: sha512-wa7YjyUGfNZngI/vtK0UHAN+lgDCxBPCylVXGp0zu59Fz5aiGtNXaq3DhIov063MorB+VfufLh3JlF2KdTK3xg==}
    dev: true

  /validate-npm-package-license@3.0.4:
    resolution: {integrity: sha512-DpKm2Ui/xN7/HQKCtpZxoRWBhZ9Z0kqtygG8XCgNQ8ZlDnxuQmWhj566j8fN4Cu3/JmbhsDo7fcAJq4s9h27Ew==}
    dependencies:
      spdx-correct: 3.2.0
      spdx-expression-parse: 3.0.1
    dev: false

  /verror@1.10.0:
    resolution: {integrity: sha512-ZZKSmDAEFOijERBLkmYfJ+vmk3w+7hOLYDNkRCuRuMJGEmqYNCNLyBBFwWKVMhfwaEF3WOd0Zlw86U/WC/+nYw==}
    engines: {'0': node >=0.6.0}
    dependencies:
      assert-plus: 1.0.0
      core-util-is: 1.0.2
      extsprintf: 1.3.0
    dev: false

  /web3-provider-engine@13.8.0:
    resolution: {integrity: sha512-fZXhX5VWwWpoFfrfocslyg6P7cN3YWPG/ASaevNfeO80R+nzgoPUBXcWQekSGSsNDkeRTis4aMmpmofYf1TNtQ==}
    deprecated: 'This package has been deprecated, see the README for details: https://github.com/MetaMask/web3-provider-engine'
    dependencies:
      async: 2.6.4
      clone: 2.1.2
      eth-block-tracker: 2.3.1
      eth-sig-util: 1.4.2
      ethereumjs-block: 1.7.1
      ethereumjs-tx: 1.3.7
      ethereumjs-util: 5.2.1
      ethereumjs-vm: 2.6.0
      fetch-ponyfill: 4.1.0
      json-rpc-error: 2.0.0
      json-stable-stringify: 1.1.1
      promise-to-callback: 1.0.0
      readable-stream: 2.3.8
      request: 2.88.2
      semaphore: 1.1.0
      solc: 0.4.26
      tape: 4.17.0
      xhr: 2.6.0
      xtend: 4.0.2
    transitivePeerDependencies:
      - supports-color
    dev: false

  /web3-provider-engine@8.6.1:
    resolution: {integrity: sha512-atTQJ14QBvd5N+71DKZHKCjHqCXfYQEcisLJHsZwvPmU5F3oRMydBXFmPU3sySHXgxASbV7Q9eEQAaPy+7rcHA==}
    deprecated: 'This package has been deprecated, see the README for details: https://github.com/MetaMask/web3-provider-engine'
    dependencies:
      async: 2.6.4
      clone: 2.1.2
      ethereumjs-block: 1.7.1
      ethereumjs-tx: 1.3.7
      ethereumjs-util: 5.2.1
      ethereumjs-vm: 2.6.0
      isomorphic-fetch: 2.2.1
      request: 2.88.2
      semaphore: 1.1.0
      solc: 0.4.26
      tape: 4.17.0
      web3: 0.16.0
      xhr: 2.6.0
      xtend: 4.0.2
    dev: false

  /web3-utils@1.10.4:
    resolution: {integrity: sha512-tsu8FiKJLk2PzhDl9fXbGUWTkkVXYhtTA+SmEFkKft+9BgwLxfCRpU96sWv7ICC8zixBNd3JURVoiR3dUXgP8A==}
    engines: {node: '>=8.0.0'}
    dependencies:
      '@ethereumjs/util': 8.1.0
      bn.js: 5.2.1
      ethereum-bloom-filters: 1.0.10
      ethereum-cryptography: 2.1.3
      ethjs-unit: 0.1.6
      number-to-bn: 1.7.0
      randombytes: 2.1.0
      utf8: 3.0.0
    dev: true

  /web3@0.16.0:
    resolution: {integrity: sha512-8vET/GI2qDtShXNtPkuWByWvPNou9ecuYI9OJswBdA+NUwe5WZKirHUWakS0y4mK6lGmOhv7mLN7cHCBhmQRyA==}
    dependencies:
      bignumber.js: github.com/debris/bignumber.js/c7a38de919ed75e6fb6ba38051986e294b328df9
      crypto-js: 3.3.0
      utf8: 2.1.2
      xmlhttprequest: 1.8.0
    dev: false

  /web3@0.18.4:
    resolution: {integrity: sha512-TG+CtszzJHRHq+1T0AJVN4ATDvNn4QIAIEnErTgx2jj9oCa5ggOqZv3Ub0RAF+Yr2F/e5F6UFpEUSH9QK7w50Q==}
    dependencies:
      bignumber.js: github.com/debris/bignumber.js/94d7146671b9719e00a09c29b01a691bc85048c2
      crypto-js: 3.3.0
      utf8: 2.1.2
      xhr2: 0.2.1
      xmlhttprequest: 1.8.0
    dev: false

  /web3@0.20.7:
    resolution: {integrity: sha512-VU6/DSUX93d1fCzBz7WP/SGCQizO1rKZi4Px9j/3yRyfssHyFcZamMw2/sj4E8TlfMXONvZLoforR8B4bRoyTQ==}
    dependencies:
      bignumber.js: github.com/frozeman/bignumber.js-nolookahead/57692b3ecfc98bbdd6b3a516cb2353652ea49934
      crypto-js: 3.3.0
      utf8: 2.1.2
      xhr2-cookies: 1.1.0
      xmlhttprequest: 1.8.0
    dev: false

  /webidl-conversions@3.0.1:
    resolution: {integrity: sha512-2JAn3z8AR6rjK8Sm8orRC0h/bcl/DqL7tRPdGZ4I1CjdF+EaMLmYxBHyXuKL849eucPFhvBoxMsflfOb8kxaeQ==}
    dev: false

  /whatwg-fetch@2.0.4:
    resolution: {integrity: sha512-dcQ1GWpOD/eEQ97k66aiEVpNnapVj90/+R+SXTPYGHpYBBypfKJEQjLrvMZ7YXbKm21gXd4NcuxUTjiv1YtLng==}
    dev: false

  /whatwg-fetch@3.6.20:
    resolution: {integrity: sha512-EqhiFU6daOA8kpjOWTL0olhVOF3i7OrFzSYiGsEMB8GcXS+RrzauAERX65xMeNWVqxA6HXH2m69Z9LaKKdisfg==}
    dev: false

  /whatwg-url@5.0.0:
    resolution: {integrity: sha512-saE57nupxk6v3HY35+jzBwYa0rKSy0XR8JSxZPwgLr7ys0IBzhGviA1/TUGJLmSVqs8pb9AnvICXEuOHLprYTw==}
    dependencies:
      tr46: 0.0.3
      webidl-conversions: 3.0.1
    dev: false

  /which-boxed-primitive@1.0.2:
    resolution: {integrity: sha512-bwZdv0AKLpplFY2KZRX6TvyuN7ojjr7lwkg6ml0roIy9YeuSr7JS372qlNW18UQYzgYK9ziGcerWqZOmEn9VNg==}
    dependencies:
      is-bigint: 1.0.4
      is-boolean-object: 1.1.2
      is-number-object: 1.0.7
      is-string: 1.0.7
      is-symbol: 1.0.4
    dev: false

  /which-module@1.0.0:
    resolution: {integrity: sha512-F6+WgncZi/mJDrammbTuHe1q0R5hOXv/mBaiNA2TCNT/LTHusX0V+CJnj9XT8ki5ln2UZyyddDgHfCzyrOH7MQ==}
    dev: false

  /which-typed-array@1.1.15:
    resolution: {integrity: sha512-oV0jmFtUky6CXfkqehVvBP/LSWJ2sy4vWMioiENyJLePrBO/yKyV9OyJySfAKosh+RYkIl5zJCNZ8/4JncrpdA==}
    engines: {node: '>= 0.4'}
    dependencies:
      available-typed-arrays: 1.0.7
      call-bind: 1.0.7
      for-each: 0.3.3
      gopd: 1.0.1
      has-tostringtag: 1.0.2
    dev: false

  /which@1.3.1:
    resolution: {integrity: sha512-HxJdYWq1MTIQbJ3nw0cqssHoTNU267KlrDuGZ1WYlxDStUtKUhOaJmh112/TZmHxxUfuJqPXSOm7tDyas0OSIQ==}
    hasBin: true
    dependencies:
      isexe: 2.0.0
    dev: true

  /which@2.0.2:
    resolution: {integrity: sha512-BLI3Tl1TW3Pvl70l3yq3Y64i+awpwXqsGBYWkkqMtnbXgrMD+yj7rhW0kuEDxzJaYXGjEW5ogapKNMEKNMjibA==}
    engines: {node: '>= 8'}
    hasBin: true
    dependencies:
      isexe: 2.0.0
    dev: true

  /widest-line@3.1.0:
    resolution: {integrity: sha512-NsmoXalsWVDMGupxZ5R08ka9flZjjiLvHVAWYOKtiKM8ujtZWr9cRffak+uSE48+Ob8ObalXpwyeUiyDD6QFgg==}
    engines: {node: '>=8'}
    dependencies:
      string-width: 4.2.3
    dev: true

  /window-size@0.2.0:
    resolution: {integrity: sha512-UD7d8HFA2+PZsbKyaOCEy8gMh1oDtHgJh1LfgjQ4zVXmYjAT/kvz3PueITKuqDiIXQe7yzpPnxX3lNc+AhQMyw==}
    engines: {node: '>= 0.10.0'}
    hasBin: true
    dev: false

  /word-wrap@1.2.5:
    resolution: {integrity: sha512-BN22B5eaMMI9UMtjrGd5g5eCYPpCPDUy0FJXbYsaT5zYxjFOckS53SQDE3pWkVoWpHXVb3BrYcEN4Twa55B5cA==}
    engines: {node: '>=0.10.0'}
    dev: true

  /wordwrap@1.0.0:
    resolution: {integrity: sha512-gvVzJFlPycKc5dZN4yPkP8w7Dc37BtP1yczEneOb4uq34pXZcvrtRTmWV8W+Ume+XCxKgbjM+nevkyFPMybd4Q==}
    dev: true

  /wordwrapjs@4.0.1:
    resolution: {integrity: sha512-kKlNACbvHrkpIw6oPeYDSmdCTu2hdMHoyXLTcUKala++lx5Y+wjJ/e474Jqv5abnVmwxw08DiTuHmw69lJGksA==}
    engines: {node: '>=8.0.0'}
    dependencies:
      reduce-flatten: 2.0.0
      typical: 5.2.0
    dev: true

  /workerpool@6.2.1:
    resolution: {integrity: sha512-ILEIE97kDZvF9Wb9f6h5aXK4swSlKGUcOEGiIYb2OOu/IrDU9iwj0fD//SsA6E5ibwJxpEvhullJY4Sl4GcpAw==}
    dev: true

  /wrap-ansi@2.1.0:
    resolution: {integrity: sha512-vAaEaDM946gbNpH5pLVNR+vX2ht6n0Bt3GXwVB1AuAqZosOvHNF3P7wDnh8KLkSqgUh0uh77le7Owgoz+Z9XBw==}
    engines: {node: '>=0.10.0'}
    dependencies:
      string-width: 1.0.2
      strip-ansi: 3.0.1
    dev: false

  /wrap-ansi@7.0.0:
    resolution: {integrity: sha512-YVGIj2kamLSTxw6NsZjoBxfSwsn0ycdesmc4p+Q21c5zPuZ1pl+NfxVdxPtdHvmNVOQ6XSYG4AUtyt/Fi7D16Q==}
    engines: {node: '>=10'}
    dependencies:
      ansi-styles: 4.3.0
      string-width: 4.2.3
      strip-ansi: 6.0.1
    dev: true

  /wrap-ansi@8.1.0:
    resolution: {integrity: sha512-si7QWI6zUMq56bESFvagtmzMdGOtoxfR+Sez11Mobfc7tm+VkUckk9bW2UeffTGVUbOksxmSw0AA2gs8g71NCQ==}
    engines: {node: '>=12'}
    dependencies:
      ansi-styles: 6.2.1
      string-width: 5.1.2
      strip-ansi: 7.1.0
    dev: true

  /wrap-ansi@9.0.0:
    resolution: {integrity: sha512-G8ura3S+3Z2G+mkgNRq8dqaFZAuxfsxpBB8OCTGRTCtp+l/v9nbFNmCUP1BZMts3G1142MsZfn6eeUKrr4PD1Q==}
    engines: {node: '>=18'}
    dependencies:
      ansi-styles: 6.2.1
      string-width: 7.1.0
      strip-ansi: 7.1.0
    dev: true

  /wrappy@1.0.2:
    resolution: {integrity: sha512-l4Sp/DRseor9wL6EvV2+TuQn63dMkPjZ/sp9XkghTEbV9KlPS1xUsZ3u7/IQO4wxtcFB4bgpQPRcR3QCvezPcQ==}

  /ws@5.2.3:
    resolution: {integrity: sha512-jZArVERrMsKUatIdnLzqvcfydI85dvd/Fp1u/VOpfdDWQ4c9qWXe+VIeAbQ5FrDwciAkr+lzofXLz3Kuf26AOA==}
    peerDependencies:
      bufferutil: ^4.0.1
      utf-8-validate: ^5.0.2
    peerDependenciesMeta:
      bufferutil:
        optional: true
      utf-8-validate:
        optional: true
    dependencies:
      async-limiter: 1.0.1
    dev: false

  /ws@7.1.2:
    resolution: {integrity: sha512-gftXq3XI81cJCgkUiAVixA0raD9IVmXqsylCrjRygw4+UOOGzPoxnQ6r/CnVL9i+mDncJo94tSkyrtuuQVBmrg==}
    peerDependencies:
      bufferutil: ^4.0.1
      utf-8-validate: ^5.0.2
    peerDependenciesMeta:
      bufferutil:
        optional: true
      utf-8-validate:
        optional: true
    dependencies:
      async-limiter: 1.0.1
    dev: false

  /ws@7.4.6:
    resolution: {integrity: sha512-YmhHDO4MzaDLB+M9ym/mDA5z0naX8j7SIlT8f8z+I0VtzsRbekxEutHSme7NPS2qE8StCYQNUnfWdXta/Yu85A==}
    engines: {node: '>=8.3.0'}
    peerDependencies:
      bufferutil: ^4.0.1
      utf-8-validate: ^5.0.2
    peerDependenciesMeta:
      bufferutil:
        optional: true
      utf-8-validate:
        optional: true
    dev: true

  /ws@7.5.9:
    resolution: {integrity: sha512-F+P9Jil7UiSKSkppIiD94dN07AwvFixvLIj1Og1Rl9GGMuNipJnV9JzjD6XuqmAeiswGvUmNLjr5cFuXwNS77Q==}
    engines: {node: '>=8.3.0'}
    peerDependencies:
      bufferutil: ^4.0.1
      utf-8-validate: ^5.0.2
    peerDependenciesMeta:
      bufferutil:
        optional: true
      utf-8-validate:
        optional: true
    dev: true

  /ws@8.5.0:
    resolution: {integrity: sha512-BWX0SWVgLPzYwF8lTzEy1egjhS4S4OEAHfsO8o65WOVsrnSRGaSiUaa9e0ggGlkMTtBlmOpEXiie9RUcBO86qg==}
    engines: {node: '>=10.0.0'}
    peerDependencies:
      bufferutil: ^4.0.1
      utf-8-validate: ^5.0.2
    peerDependenciesMeta:
      bufferutil:
        optional: true
      utf-8-validate:
        optional: true
    dev: true

  /xhr2-cookies@1.1.0:
    resolution: {integrity: sha512-hjXUA6q+jl/bd8ADHcVfFsSPIf+tyLIjuO9TwJC9WI6JP2zKcS7C+p56I9kCLLsaCiNT035iYvEUUzdEFj/8+g==}
    dependencies:
      cookiejar: 2.1.4
    dev: false

  /xhr2@0.2.1:
    resolution: {integrity: sha512-sID0rrVCqkVNUn8t6xuv9+6FViXjUVXq8H5rWOH2rz9fDNQEd4g0EA2XlcEdJXRz5BMEn4O1pJFdT+z4YHhoWw==}
    engines: {node: '>= 6'}
    dev: false

  /xhr@2.6.0:
    resolution: {integrity: sha512-/eCGLb5rxjx5e3mF1A7s+pLlR6CGyqWN91fv1JgER5mVWg1MZmlhBvy9kjcsOdRk8RrIujotWyJamfyrp+WIcA==}
    dependencies:
      global: 4.4.0
      is-function: 1.0.2
      parse-headers: 2.0.5
      xtend: 4.0.2
    dev: false

  /xmlhttprequest@1.8.0:
    resolution: {integrity: sha512-58Im/U0mlVBLM38NdZjHyhuMtCqa61469k2YP/AaPbvCoV9aQGUpbJBj1QRm2ytRiVQBD/fsw7L2bJGDVQswBA==}
    engines: {node: '>=0.4.0'}
    dev: false

  /xtend@2.1.2:
    resolution: {integrity: sha512-vMNKzr2rHP9Dp/e1NQFnLQlwlhp9L/LfvnsVdHxN1f+uggyVI3i08uD14GPvCToPkdsRfyPqIyYGmIk58V98ZQ==}
    engines: {node: '>=0.4'}
    dependencies:
      object-keys: 0.4.0
    dev: false

  /xtend@4.0.2:
    resolution: {integrity: sha512-LKYU1iAXJXUgAXn9URjiu+MWhyUXHsvfp7mcuYm9dSUKK0/CjtrUwFAxD82/mCWbtLsGjFIad0wIsod4zrTAEQ==}
    engines: {node: '>=0.4'}
    dev: false

  /y18n@3.2.2:
    resolution: {integrity: sha512-uGZHXkHnhF0XeeAPgnKfPv1bgKAYyVvmNL1xlKsPYZPaIHxGti2hHqvOCQv71XMsLxu1QjergkqogUnms5D3YQ==}
    dev: false

  /y18n@5.0.8:
    resolution: {integrity: sha512-0pfFzegeDWJHJIAmTLRP2DwHjdF5s7jo9tuztdQxAhINCdvS+3nGINqPd00AphqJR/0LhANUS6/+7SCb98YOfA==}
    engines: {node: '>=10'}
    dev: true

  /yallist@3.1.1:
    resolution: {integrity: sha512-a4UGQaWPH59mOXUYnAG2ewncQS4i4F43Tv3JoAM+s2VDAmS9NsK8GpDMLrCHPksFT7h3K6TOoUNn2pb7RoXx4g==}
    dev: false

  /yallist@4.0.0:
    resolution: {integrity: sha512-3wdGidZyq5PB084XLES5TpOSRA3wjXAlIWMhum2kRcv/41Sn2emQ0dycQW4uZXLejwKvg6EsvbdlVL+FYEct7A==}
    dev: true

  /yaml@2.3.4:
    resolution: {integrity: sha512-8aAvwVUSHpfEqTQ4w/KMlf3HcRdt50E5ODIQJBw1fQ5RL34xabzxtUlzTXVqc4rkZsPbvrXKWnABCD7kWSmocA==}
    engines: {node: '>= 14'}
    dev: true

  /yargs-parser@2.4.1:
    resolution: {integrity: sha512-9pIKIJhnI5tonzG6OnCFlz/yln8xHYcGl+pn3xR0Vzff0vzN1PbNRaelgfgRUwZ3s4i3jvxT9WhmUGL4whnasA==}
    dependencies:
      camelcase: 3.0.0
      lodash.assign: 4.2.0
    dev: false

  /yargs-parser@20.2.4:
    resolution: {integrity: sha512-WOkpgNhPTlE73h4VFAFsOnomJVaovO8VqLDzy5saChRBFQFBoMYirowyW+Q9HB4HFF4Z7VZTiG3iSzJJA29yRA==}
    engines: {node: '>=10'}
    dev: true

  /yargs-parser@21.1.1:
    resolution: {integrity: sha512-tVpsJW7DdjecAiFpbIB1e3qxIQsE6NoPc5/eTdrbbIC4h0LVsWhnoa3g+m2HclBIujHzsxZ4VJVA+GUuc2/LBw==}
    engines: {node: '>=12'}
    dev: true

  /yargs-unparser@2.0.0:
    resolution: {integrity: sha512-7pRTIA9Qc1caZ0bZ6RYRGbHJthJWuakf+WmHK0rVeLkNrrGhfoabBNdue6kdINI6r4if7ocq9aD/n7xwKOdzOA==}
    engines: {node: '>=10'}
    dependencies:
      camelcase: 6.3.0
      decamelize: 4.0.0
      flat: 5.0.2
      is-plain-obj: 2.1.0
    dev: true

  /yargs@16.2.0:
    resolution: {integrity: sha512-D1mvvtDG0L5ft/jGWkLpG1+m0eQxOfaBvTNELraWj22wSVUMWxZUvYgJYcKh6jGGIkJFhH4IZPQhR4TKpc8mBw==}
    engines: {node: '>=10'}
    dependencies:
      cliui: 7.0.4
      escalade: 3.1.2
      get-caller-file: 2.0.5
      require-directory: 2.1.1
      string-width: 4.2.3
      y18n: 5.0.8
      yargs-parser: 20.2.4
    dev: true

  /yargs@17.7.2:
    resolution: {integrity: sha512-7dSzzRQ++CKnNI/krKnYRV7JKKPUXMEh61soaHKg9mrWEhzFWhFnxPxGl+69cD1Ou63C13NUPCnmIcrvqCuM6w==}
    engines: {node: '>=12'}
    dependencies:
      cliui: 8.0.1
      escalade: 3.1.2
      get-caller-file: 2.0.5
      require-directory: 2.1.1
      string-width: 4.2.3
      y18n: 5.0.8
      yargs-parser: 21.1.1
    dev: true

  /yargs@4.8.1:
    resolution: {integrity: sha512-LqodLrnIDM3IFT+Hf/5sxBnEGECrfdC1uIbgZeJmESCSo4HoCAaKEus8MylXHAkdacGc0ye+Qa+dpkuom8uVYA==}
    dependencies:
      cliui: 3.2.0
      decamelize: 1.2.0
      get-caller-file: 1.0.3
      lodash.assign: 4.2.0
      os-locale: 1.4.0
      read-pkg-up: 1.0.1
      require-directory: 2.1.1
      require-main-filename: 1.0.1
      set-blocking: 2.0.0
      string-width: 1.0.2
      which-module: 1.0.0
      window-size: 0.2.0
      y18n: 3.2.2
      yargs-parser: 2.4.1
    dev: false

  /yn@3.1.1:
    resolution: {integrity: sha512-Ux4ygGWsu2c7isFWe8Yu1YluJmqVhxqK2cLXNQA5AcC3QfbGNpM7fu0Y8b/z16pXLnFxZYvWhd3fhBY9DLmC6Q==}
    engines: {node: '>=6'}
    dev: true

  /yocto-queue@0.1.0:
    resolution: {integrity: sha512-rVksvsnNCdJ/ohGc6xgPwyN8eheCxsiLM8mxuE/t/mOVqJewPuO1miLpTHQiRgTKCLexL4MeAFVagts7HmNZ2Q==}
    engines: {node: '>=10'}
    dev: true

  /yocto-queue@1.0.0:
    resolution: {integrity: sha512-9bnSc/HEW2uRy67wc+T8UwauLuPJVn28jb+GtJY16iiKWyvmYJRXVT4UamsAEGQfPohgr2q4Tq0sQbQlxTfi1g==}
    engines: {node: '>=12.20'}
    dev: true

  github.com/ahultgren/async-eventemitter/fa06e39e56786ba541c180061dbf2c0a5bbf951c:
    resolution: {tarball: https://codeload.github.com/ahultgren/async-eventemitter/tar.gz/fa06e39e56786ba541c180061dbf2c0a5bbf951c}
    name: async-eventemitter
    version: 0.2.3
    dependencies:
      async: 2.6.4
    dev: false

  github.com/debris/bignumber.js/94d7146671b9719e00a09c29b01a691bc85048c2:
    resolution: {tarball: https://codeload.github.com/debris/bignumber.js/tar.gz/94d7146671b9719e00a09c29b01a691bc85048c2}
    name: bignumber.js
    version: 2.0.7
    dev: false

  github.com/debris/bignumber.js/c7a38de919ed75e6fb6ba38051986e294b328df9:
    resolution: {tarball: https://codeload.github.com/debris/bignumber.js/tar.gz/c7a38de919ed75e6fb6ba38051986e294b328df9}
    name: bignumber.js
    version: 2.0.7
    dev: false

  github.com/ethereumjs/ethereumjs-abi/ee3994657fa7a427238e6ba92a84d0b529bbcde0:
    resolution: {tarball: https://codeload.github.com/ethereumjs/ethereumjs-abi/tar.gz/ee3994657fa7a427238e6ba92a84d0b529bbcde0}
    name: ethereumjs-abi
    version: 0.6.8
    dependencies:
      bn.js: 4.12.0
      ethereumjs-util: 6.2.1
    dev: false

  github.com/frozeman/bignumber.js-nolookahead/57692b3ecfc98bbdd6b3a516cb2353652ea49934:
    resolution: {tarball: https://codeload.github.com/frozeman/bignumber.js-nolookahead/tar.gz/57692b3ecfc98bbdd6b3a516cb2353652ea49934}
    name: bignumber.js
    version: 2.0.7
    dev: false

  github.com/lidofinance/aragon-apps/b09834d29c0db211ddd50f50905cbeff257fc8e0:
    resolution: {tarball: https://codeload.github.com/lidofinance/aragon-apps/tar.gz/b09834d29c0db211ddd50f50905cbeff257fc8e0}
    name: '@aragon/monorepo-apps'
    version: 1.0.0
    dev: false<|MERGE_RESOLUTION|>--- conflicted
+++ resolved
@@ -19,21 +19,13 @@
     version: 4.1.0
   '@aragon/id':
     specifier: 2.1.1
-<<<<<<< HEAD
-    version: 2.1.1(@babel/core@7.24.3)
-=======
     version: 2.1.1(@babel/core@7.24.4)
->>>>>>> 2a5b7976
   '@aragon/minime':
     specifier: 1.0.0
     version: 1.0.0
   '@aragon/os':
     specifier: 4.4.0
-<<<<<<< HEAD
-    version: 4.4.0(@babel/core@7.24.3)
-=======
     version: 4.4.0(@babel/core@7.24.4)
->>>>>>> 2a5b7976
   '@openzeppelin/contracts':
     specifier: 3.4.0
     version: 3.4.0
@@ -61,13 +53,8 @@
     specifier: ^1.0.10
     version: 1.0.10(hardhat@2.22.2)
   '@nomicfoundation/hardhat-toolbox':
-<<<<<<< HEAD
-    specifier: ^4.0.0
-    version: 4.0.0(@nomicfoundation/hardhat-chai-matchers@2.0.6)(@nomicfoundation/hardhat-ethers@3.0.5)(@nomicfoundation/hardhat-network-helpers@1.0.10)(@nomicfoundation/hardhat-verify@2.0.5)(@typechain/ethers-v6@0.5.1)(@typechain/hardhat@9.1.0)(@types/chai@4.3.12)(@types/mocha@10.0.6)(@types/node@20.11.24)(chai@4.4.1)(ethers@6.11.1)(hardhat-gas-reporter@1.0.10)(hardhat@2.22.2)(solidity-coverage@0.8.11)(ts-node@10.9.2)(typechain@8.3.2)(typescript@5.4.2)
-=======
     specifier: ^5.0.0
     version: 5.0.0(@nomicfoundation/hardhat-chai-matchers@2.0.6)(@nomicfoundation/hardhat-ethers@3.0.5)(@nomicfoundation/hardhat-ignition-ethers@0.15.0)(@nomicfoundation/hardhat-network-helpers@1.0.10)(@nomicfoundation/hardhat-verify@2.0.5)(@typechain/ethers-v6@0.5.1)(@typechain/hardhat@9.1.0)(@types/chai@4.3.14)(@types/mocha@10.0.6)(@types/node@20.12.4)(chai@4.4.1)(ethers@6.11.1)(hardhat-gas-reporter@1.0.10)(hardhat@2.22.2)(solidity-coverage@0.8.11)(ts-node@10.9.2)(typechain@8.3.2)(typescript@5.4.4)
->>>>>>> 2a5b7976
   '@nomicfoundation/hardhat-verify':
     specifier: ^2.0.5
     version: 2.0.5(hardhat@2.22.2)
@@ -124,11 +111,7 @@
     version: 10.3.12
   hardhat:
     specifier: ^2.22.2
-<<<<<<< HEAD
-    version: 2.22.2(ts-node@10.9.2)(typescript@5.4.2)
-=======
     version: 2.22.2(ts-node@10.9.2)(typescript@5.4.4)
->>>>>>> 2a5b7976
   hardhat-contract-sizer:
     specifier: ^2.10.0
     version: 2.10.0(hardhat@2.22.2)
@@ -223,17 +206,10 @@
       - supports-color
     dev: false
 
-<<<<<<< HEAD
-  /@aragon/id@2.1.1(@babel/core@7.24.3):
-    resolution: {integrity: sha512-4mPt6+4uMuW2t8qZUvtR6xJJS7ufIudMbEC3dad78JwnUY6DG9MCnEI5VviK0QW/iUv3+TEV0I/JDcb3eS40hA==}
-    dependencies:
-      '@aragon/os': 4.4.0(@babel/core@7.24.3)
-=======
   /@aragon/id@2.1.1(@babel/core@7.24.4):
     resolution: {integrity: sha512-4mPt6+4uMuW2t8qZUvtR6xJJS7ufIudMbEC3dad78JwnUY6DG9MCnEI5VviK0QW/iUv3+TEV0I/JDcb3eS40hA==}
     dependencies:
       '@aragon/os': 4.4.0(@babel/core@7.24.4)
->>>>>>> 2a5b7976
     transitivePeerDependencies:
       - '@babel/core'
       - bufferutil
@@ -258,17 +234,10 @@
       - supports-color
     dev: false
 
-<<<<<<< HEAD
-  /@aragon/os@4.4.0(@babel/core@7.24.3):
-    resolution: {integrity: sha512-EYyMj5pX0Qxu7axHAPe4hqwwDINDn+6ZZ4DqJP0tAKYKDmTxHcW8m/7DDctIM3uRqXr8HlYrNOGd6zE/hhHetQ==}
-    dependencies:
-      '@aragon/truffle-config-v4': 1.2.0(@babel/core@7.24.3)
-=======
   /@aragon/os@4.4.0(@babel/core@7.24.4):
     resolution: {integrity: sha512-EYyMj5pX0Qxu7axHAPe4hqwwDINDn+6ZZ4DqJP0tAKYKDmTxHcW8m/7DDctIM3uRqXr8HlYrNOGd6zE/hhHetQ==}
     dependencies:
       '@aragon/truffle-config-v4': 1.2.0(@babel/core@7.24.4)
->>>>>>> 2a5b7976
       homedir: 0.6.0
       mkdirp: 0.5.6
       truffle-flattener: 1.6.0
@@ -280,17 +249,10 @@
       - utf-8-validate
     dev: false
 
-<<<<<<< HEAD
-  /@aragon/truffle-config-v4@1.2.0(@babel/core@7.24.3):
-    resolution: {integrity: sha512-eXxUpHr9D/VYLVsHzaPL4FTz4bCESGvnnHqsP2BB74B4ZlopoIVwdur9flxHIxw4ROoh6xGyrEnScw4zVD2ifw==}
-    dependencies:
-      '@truffle/hdwallet-provider': 1.7.0(@babel/core@7.24.3)
-=======
   /@aragon/truffle-config-v4@1.2.0(@babel/core@7.24.4):
     resolution: {integrity: sha512-eXxUpHr9D/VYLVsHzaPL4FTz4bCESGvnnHqsP2BB74B4ZlopoIVwdur9flxHIxw4ROoh6xGyrEnScw4zVD2ifw==}
     dependencies:
       '@truffle/hdwallet-provider': 1.7.0(@babel/core@7.24.4)
->>>>>>> 2a5b7976
     transitivePeerDependencies:
       - '@babel/core'
       - bufferutil
@@ -303,52 +265,25 @@
     resolution: {integrity: sha512-y5+tLQyV8pg3fsiln67BVLD1P13Eg4lh5RW9mF0zUuvLrv9uIQ4MCL+CRT+FTsBlBjcIan6PGsLcBN0m3ClUyQ==}
     engines: {node: '>=6.9.0'}
     dependencies:
-<<<<<<< HEAD
-      '@babel/highlight': 7.23.4
-      chalk: 2.4.2
-    dev: true
-
-  /@babel/code-frame@7.24.2:
-    resolution: {integrity: sha512-y5+tLQyV8pg3fsiln67BVLD1P13Eg4lh5RW9mF0zUuvLrv9uIQ4MCL+CRT+FTsBlBjcIan6PGsLcBN0m3ClUyQ==}
-    engines: {node: '>=6.9.0'}
-    dependencies:
       '@babel/highlight': 7.24.2
       picocolors: 1.0.0
-    dev: false
-=======
-      '@babel/highlight': 7.24.2
-      picocolors: 1.0.0
->>>>>>> 2a5b7976
 
   /@babel/compat-data@7.24.4:
     resolution: {integrity: sha512-vg8Gih2MLK+kOkHJp4gBEIkyaIi00jgWot2D9QOmmfLC8jINSOzmCLta6Bvz/JSBCqnegV0L80jhxkol5GWNfQ==}
     engines: {node: '>=6.9.0'}
     dev: false
 
-<<<<<<< HEAD
-  /@babel/core@7.24.3:
-    resolution: {integrity: sha512-5FcvN1JHw2sHJChotgx8Ek0lyuh4kCKelgMTTqhYJJtloNvUfpAFMeNQUtdlIaktwrSV9LtCdqwk48wL2wBacQ==}
-=======
   /@babel/core@7.24.4:
     resolution: {integrity: sha512-MBVlMXP+kkl5394RBLSxxk/iLTeVGuXTV3cIDXavPpMMqnSnt6apKgan/U8O3USWZCWZT/TbgfEpKa4uMgN4Dg==}
->>>>>>> 2a5b7976
     engines: {node: '>=6.9.0'}
     dependencies:
       '@ampproject/remapping': 2.3.0
       '@babel/code-frame': 7.24.2
-<<<<<<< HEAD
-      '@babel/generator': 7.24.1
-      '@babel/helper-compilation-targets': 7.23.6
-      '@babel/helper-module-transforms': 7.23.3(@babel/core@7.24.3)
-      '@babel/helpers': 7.24.1
-      '@babel/parser': 7.24.1
-=======
       '@babel/generator': 7.24.4
       '@babel/helper-compilation-targets': 7.23.6
       '@babel/helper-module-transforms': 7.23.3(@babel/core@7.24.4)
       '@babel/helpers': 7.24.4
       '@babel/parser': 7.24.4
->>>>>>> 2a5b7976
       '@babel/template': 7.24.0
       '@babel/traverse': 7.24.1
       '@babel/types': 7.24.0
@@ -361,13 +296,8 @@
       - supports-color
     dev: false
 
-<<<<<<< HEAD
-  /@babel/generator@7.24.1:
-    resolution: {integrity: sha512-DfCRfZsBcrPEHUfuBMgbJ1Ut01Y/itOs+hY2nFLgqsqXd52/iSiVq5TITtUasIUgm+IIKdY2/1I7auiQOEeC9A==}
-=======
   /@babel/generator@7.24.4:
     resolution: {integrity: sha512-Xd6+v6SnjWVx/nus+y0l1sxMOTOMBkyL4+BIdbALyatQnAe/SRVjANeDPSCYaX+i1iJmuGSKf3Z+E+V/va1Hvw==}
->>>>>>> 2a5b7976
     engines: {node: '>=6.9.0'}
     dependencies:
       '@babel/types': 7.24.0
@@ -387,13 +317,12 @@
       semver: 6.3.1
     dev: false
 
-<<<<<<< HEAD
-  /@babel/helper-define-polyfill-provider@0.5.0(@babel/core@7.24.3):
-    resolution: {integrity: sha512-NovQquuQLAQ5HuyjCz7WQP9MjRj7dx++yspwiyUiGl9ZyadHRSql1HZh5ogRd8W8w6YM6EQ/NTB8rgjLt5W65Q==}
+  /@babel/helper-define-polyfill-provider@0.6.1(@babel/core@7.24.4):
+    resolution: {integrity: sha512-o7SDgTJuvx5vLKD6SFvkydkSMBvahDKGiNJzG22IZYXhiqoe9efY7zocICBgzHV4IRg5wdgl2nEL/tulKIEIbA==}
     peerDependencies:
       '@babel/core': ^7.4.0 || ^8.0.0-0 <8.0.0
     dependencies:
-      '@babel/core': 7.24.3
+      '@babel/core': 7.24.4
       '@babel/helper-compilation-targets': 7.23.6
       '@babel/helper-plugin-utils': 7.24.0
       debug: 4.3.4(supports-color@8.1.1)
@@ -403,28 +332,6 @@
       - supports-color
     dev: false
 
-  /@babel/helper-define-polyfill-provider@0.6.1(@babel/core@7.24.3):
-=======
-  /@babel/helper-define-polyfill-provider@0.6.1(@babel/core@7.24.4):
->>>>>>> 2a5b7976
-    resolution: {integrity: sha512-o7SDgTJuvx5vLKD6SFvkydkSMBvahDKGiNJzG22IZYXhiqoe9efY7zocICBgzHV4IRg5wdgl2nEL/tulKIEIbA==}
-    peerDependencies:
-      '@babel/core': ^7.4.0 || ^8.0.0-0 <8.0.0
-    dependencies:
-<<<<<<< HEAD
-      '@babel/core': 7.24.3
-=======
-      '@babel/core': 7.24.4
->>>>>>> 2a5b7976
-      '@babel/helper-compilation-targets': 7.23.6
-      '@babel/helper-plugin-utils': 7.24.0
-      debug: 4.3.4(supports-color@8.1.1)
-      lodash.debounce: 4.0.8
-      resolve: 1.22.8
-    transitivePeerDependencies:
-      - supports-color
-    dev: false
-
   /@babel/helper-environment-visitor@7.22.20:
     resolution: {integrity: sha512-zfedSIzFhat/gFhWfHtgWvlec0nqB9YEIVrpuwjruLlXfUSnA8cJB0miHKwqDnQ7d32aKo2xt88/xZptwxbfhA==}
     engines: {node: '>=6.9.0'}
@@ -452,28 +359,13 @@
       '@babel/types': 7.24.0
     dev: false
 
-<<<<<<< HEAD
-  /@babel/helper-module-imports@7.24.3:
-    resolution: {integrity: sha512-viKb0F9f2s0BCS22QSF308z/+1YWKV/76mwt61NBzS5izMzDPwdq1pTrzf+Li3npBWX9KdQbkeCt1jSAM7lZqg==}
-    engines: {node: '>=6.9.0'}
-    dependencies:
-      '@babel/types': 7.24.0
-    dev: false
-
-  /@babel/helper-module-transforms@7.23.3(@babel/core@7.24.3):
-=======
   /@babel/helper-module-transforms@7.23.3(@babel/core@7.24.4):
->>>>>>> 2a5b7976
     resolution: {integrity: sha512-7bBs4ED9OmswdfDzpz4MpWgSrV7FXlc3zIagvLFjS5H+Mk7Snr21vQ6QwrsoCGMfNC4e4LQPdoULEt4ykz0SRQ==}
     engines: {node: '>=6.9.0'}
     peerDependencies:
       '@babel/core': ^7.0.0
     dependencies:
-<<<<<<< HEAD
-      '@babel/core': 7.24.3
-=======
       '@babel/core': 7.24.4
->>>>>>> 2a5b7976
       '@babel/helper-environment-visitor': 7.22.20
       '@babel/helper-module-imports': 7.24.3
       '@babel/helper-simple-access': 7.22.5
@@ -514,13 +406,8 @@
     engines: {node: '>=6.9.0'}
     dev: false
 
-<<<<<<< HEAD
-  /@babel/helpers@7.24.1:
-    resolution: {integrity: sha512-BpU09QqEe6ZCHuIHFphEFgvNSrubve1FtyMton26ekZ85gRGi6LrTF7zArARp2YvyFxloeiRmtSCq5sjh1WqIg==}
-=======
   /@babel/helpers@7.24.4:
     resolution: {integrity: sha512-FewdlZbSiwaVGlgT1DPANDuCHaDMiOo+D/IDYRFYjHOuv66xMSJ7fQwwODwRNAPkADIO/z1EoF/l2BCWlWABDw==}
->>>>>>> 2a5b7976
     engines: {node: '>=6.9.0'}
     dependencies:
       '@babel/template': 7.24.0
@@ -537,59 +424,28 @@
       '@babel/helper-validator-identifier': 7.22.20
       chalk: 2.4.2
       js-tokens: 4.0.0
-<<<<<<< HEAD
-    dev: true
-
-  /@babel/highlight@7.24.2:
-    resolution: {integrity: sha512-Yac1ao4flkTxTteCDZLEvdxg2fZfz1v8M4QpaGypq/WPDqg3ijHYbDfs+LG5hvzSoqaSZ9/Z9lKSP3CjZjv+pA==}
-    engines: {node: '>=6.9.0'}
-    dependencies:
-      '@babel/helper-validator-identifier': 7.22.20
-      chalk: 2.4.2
-      js-tokens: 4.0.0
-      picocolors: 1.0.0
-    dev: false
-
-  /@babel/parser@7.24.1:
-    resolution: {integrity: sha512-Zo9c7N3xdOIQrNip7Lc9wvRPzlRtovHVE4lkz8WEDr7uYh/GMQhSiIgFxGIArRHYdJE5kxtZjAf8rT0xhdLCzg==}
-=======
       picocolors: 1.0.0
 
   /@babel/parser@7.24.4:
     resolution: {integrity: sha512-zTvEBcghmeBma9QIGunWevvBAp4/Qu9Bdq+2k0Ot4fVMD6v3dsC9WOcRSKk7tRRyBM/53yKMJko9xOatGQAwSg==}
->>>>>>> 2a5b7976
     engines: {node: '>=6.0.0'}
     hasBin: true
     dependencies:
       '@babel/types': 7.24.0
     dev: false
 
-<<<<<<< HEAD
-  /@babel/plugin-transform-runtime@7.24.0(@babel/core@7.24.3):
-    resolution: {integrity: sha512-zc0GA5IitLKJrSfXlXmp8KDqLrnGECK7YRfQBmEKg1NmBOQ7e+KuclBEKJgzifQeUYLdNiAw4B4bjyvzWVLiSA==}
-=======
   /@babel/plugin-transform-runtime@7.24.3(@babel/core@7.24.4):
     resolution: {integrity: sha512-J0BuRPNlNqlMTRJ72eVptpt9VcInbxO6iP3jaxr+1NPhC0UkKL+6oeX6VXMEYdADnuqmMmsBspt4d5w8Y/TCbQ==}
->>>>>>> 2a5b7976
     engines: {node: '>=6.9.0'}
     peerDependencies:
       '@babel/core': ^7.0.0-0
     dependencies:
-<<<<<<< HEAD
-      '@babel/core': 7.24.3
-      '@babel/helper-module-imports': 7.22.15
-      '@babel/helper-plugin-utils': 7.24.0
-      babel-plugin-polyfill-corejs2: 0.4.10(@babel/core@7.24.3)
-      babel-plugin-polyfill-corejs3: 0.9.0(@babel/core@7.24.3)
-      babel-plugin-polyfill-regenerator: 0.5.5(@babel/core@7.24.3)
-=======
       '@babel/core': 7.24.4
       '@babel/helper-module-imports': 7.24.3
       '@babel/helper-plugin-utils': 7.24.0
       babel-plugin-polyfill-corejs2: 0.4.10(@babel/core@7.24.4)
       babel-plugin-polyfill-corejs3: 0.10.4(@babel/core@7.24.4)
       babel-plugin-polyfill-regenerator: 0.6.1(@babel/core@7.24.4)
->>>>>>> 2a5b7976
       semver: 6.3.1
     transitivePeerDependencies:
       - supports-color
@@ -607,11 +463,7 @@
     engines: {node: '>=6.9.0'}
     dependencies:
       '@babel/code-frame': 7.24.2
-<<<<<<< HEAD
-      '@babel/parser': 7.24.1
-=======
       '@babel/parser': 7.24.4
->>>>>>> 2a5b7976
       '@babel/types': 7.24.0
     dev: false
 
@@ -620,20 +472,12 @@
     engines: {node: '>=6.9.0'}
     dependencies:
       '@babel/code-frame': 7.24.2
-<<<<<<< HEAD
-      '@babel/generator': 7.24.1
-=======
       '@babel/generator': 7.24.4
->>>>>>> 2a5b7976
       '@babel/helper-environment-visitor': 7.22.20
       '@babel/helper-function-name': 7.23.0
       '@babel/helper-hoist-variables': 7.22.5
       '@babel/helper-split-export-declaration': 7.22.6
-<<<<<<< HEAD
-      '@babel/parser': 7.24.1
-=======
       '@babel/parser': 7.24.4
->>>>>>> 2a5b7976
       '@babel/types': 7.24.0
       debug: 4.3.4(supports-color@8.1.1)
       globals: 11.12.0
@@ -1522,11 +1366,7 @@
       chai-as-promised: 7.1.1(chai@4.4.1)
       deep-eql: 4.1.3
       ethers: 6.11.1
-<<<<<<< HEAD
-      hardhat: 2.22.2(ts-node@10.9.2)(typescript@5.4.2)
-=======
       hardhat: 2.22.2(ts-node@10.9.2)(typescript@5.4.4)
->>>>>>> 2a5b7976
       ordinal: 1.0.3
     dev: true
 
@@ -1538,18 +1378,12 @@
     dependencies:
       debug: 4.3.4(supports-color@8.1.1)
       ethers: 6.11.1
-<<<<<<< HEAD
-      hardhat: 2.22.2(ts-node@10.9.2)(typescript@5.4.2)
-=======
       hardhat: 2.22.2(ts-node@10.9.2)(typescript@5.4.4)
->>>>>>> 2a5b7976
       lodash.isequal: 4.5.0
     transitivePeerDependencies:
       - supports-color
     dev: true
 
-<<<<<<< HEAD
-=======
   /@nomicfoundation/hardhat-ignition-ethers@0.15.0(@nomicfoundation/hardhat-ethers@3.0.5)(@nomicfoundation/hardhat-ignition@0.15.0)(@nomicfoundation/ignition-core@0.15.0)(ethers@6.11.1)(hardhat@2.22.2):
     resolution: {integrity: sha512-KmMNUc/jptfwdPA9ukQf+Ajon+m2vLBjDL2ze7d/vQdrS+fDxmoVwmbbEk4GOjianZcwgQOWD9dEWaj04QiowA==}
     peerDependencies:
@@ -1586,26 +1420,17 @@
       - utf-8-validate
     dev: true
 
->>>>>>> 2a5b7976
   /@nomicfoundation/hardhat-network-helpers@1.0.10(hardhat@2.22.2):
     resolution: {integrity: sha512-R35/BMBlx7tWN5V6d/8/19QCwEmIdbnA4ZrsuXgvs8i2qFx5i7h6mH5pBS4Pwi4WigLH+upl6faYusrNPuzMrQ==}
     peerDependencies:
       hardhat: ^2.9.5
     dependencies:
       ethereumjs-util: 7.1.5
-<<<<<<< HEAD
-      hardhat: 2.22.2(ts-node@10.9.2)(typescript@5.4.2)
-    dev: true
-
-  /@nomicfoundation/hardhat-toolbox@4.0.0(@nomicfoundation/hardhat-chai-matchers@2.0.6)(@nomicfoundation/hardhat-ethers@3.0.5)(@nomicfoundation/hardhat-network-helpers@1.0.10)(@nomicfoundation/hardhat-verify@2.0.5)(@typechain/ethers-v6@0.5.1)(@typechain/hardhat@9.1.0)(@types/chai@4.3.12)(@types/mocha@10.0.6)(@types/node@20.11.24)(chai@4.4.1)(ethers@6.11.1)(hardhat-gas-reporter@1.0.10)(hardhat@2.22.2)(solidity-coverage@0.8.11)(ts-node@10.9.2)(typechain@8.3.2)(typescript@5.4.2):
-    resolution: {integrity: sha512-jhcWHp0aHaL0aDYj8IJl80v4SZXWMS1A2XxXa1CA6pBiFfJKuZinCkO6wb+POAt0LIfXB3gA3AgdcOccrcwBwA==}
-=======
       hardhat: 2.22.2(ts-node@10.9.2)(typescript@5.4.4)
     dev: true
 
   /@nomicfoundation/hardhat-toolbox@5.0.0(@nomicfoundation/hardhat-chai-matchers@2.0.6)(@nomicfoundation/hardhat-ethers@3.0.5)(@nomicfoundation/hardhat-ignition-ethers@0.15.0)(@nomicfoundation/hardhat-network-helpers@1.0.10)(@nomicfoundation/hardhat-verify@2.0.5)(@typechain/ethers-v6@0.5.1)(@typechain/hardhat@9.1.0)(@types/chai@4.3.14)(@types/mocha@10.0.6)(@types/node@20.12.4)(chai@4.4.1)(ethers@6.11.1)(hardhat-gas-reporter@1.0.10)(hardhat@2.22.2)(solidity-coverage@0.8.11)(ts-node@10.9.2)(typechain@8.3.2)(typescript@5.4.4):
     resolution: {integrity: sha512-FnUtUC5PsakCbwiVNsqlXVIWG5JIb5CEZoSXbJUsEBun22Bivx2jhF1/q9iQbzuaGpJKFQyOhemPB2+XlEE6pQ==}
->>>>>>> 2a5b7976
     peerDependencies:
       '@nomicfoundation/hardhat-chai-matchers': ^2.0.0
       '@nomicfoundation/hardhat-ethers': ^3.0.0
@@ -1628,39 +1453,22 @@
     dependencies:
       '@nomicfoundation/hardhat-chai-matchers': 2.0.6(@nomicfoundation/hardhat-ethers@3.0.5)(chai@4.4.1)(ethers@6.11.1)(hardhat@2.22.2)
       '@nomicfoundation/hardhat-ethers': 3.0.5(ethers@6.11.1)(hardhat@2.22.2)
-<<<<<<< HEAD
-      '@nomicfoundation/hardhat-network-helpers': 1.0.10(hardhat@2.22.2)
-      '@nomicfoundation/hardhat-verify': 2.0.5(hardhat@2.22.2)
-      '@typechain/ethers-v6': 0.5.1(ethers@6.11.1)(typechain@8.3.2)(typescript@5.4.2)
-      '@typechain/hardhat': 9.1.0(@typechain/ethers-v6@0.5.1)(ethers@6.11.1)(hardhat@2.22.2)(typechain@8.3.2)
-      '@types/chai': 4.3.12
-=======
       '@nomicfoundation/hardhat-ignition-ethers': 0.15.0(@nomicfoundation/hardhat-ethers@3.0.5)(@nomicfoundation/hardhat-ignition@0.15.0)(@nomicfoundation/ignition-core@0.15.0)(ethers@6.11.1)(hardhat@2.22.2)
       '@nomicfoundation/hardhat-network-helpers': 1.0.10(hardhat@2.22.2)
       '@nomicfoundation/hardhat-verify': 2.0.5(hardhat@2.22.2)
       '@typechain/ethers-v6': 0.5.1(ethers@6.11.1)(typechain@8.3.2)(typescript@5.4.4)
       '@typechain/hardhat': 9.1.0(@typechain/ethers-v6@0.5.1)(ethers@6.11.1)(hardhat@2.22.2)(typechain@8.3.2)
       '@types/chai': 4.3.14
->>>>>>> 2a5b7976
       '@types/mocha': 10.0.6
       '@types/node': 20.12.4
       chai: 4.4.1
       ethers: 6.11.1
-<<<<<<< HEAD
-      hardhat: 2.22.2(ts-node@10.9.2)(typescript@5.4.2)
-      hardhat-gas-reporter: 1.0.10(hardhat@2.22.2)
-      solidity-coverage: 0.8.11(hardhat@2.22.2)
-      ts-node: 10.9.2(@types/node@20.11.24)(typescript@5.4.2)
-      typechain: 8.3.2(typescript@5.4.2)
-      typescript: 5.4.2
-=======
       hardhat: 2.22.2(ts-node@10.9.2)(typescript@5.4.4)
       hardhat-gas-reporter: 1.0.10(hardhat@2.22.2)
       solidity-coverage: 0.8.11(hardhat@2.22.2)
       ts-node: 10.9.2(@types/node@20.12.4)(typescript@5.4.4)
       typechain: 8.3.2(typescript@5.4.4)
       typescript: 5.4.4
->>>>>>> 2a5b7976
     dev: true
 
   /@nomicfoundation/hardhat-verify@2.0.5(hardhat@2.22.2):
@@ -1673,11 +1481,7 @@
       cbor: 8.1.0
       chalk: 2.4.2
       debug: 4.3.4(supports-color@8.1.1)
-<<<<<<< HEAD
-      hardhat: 2.22.2(ts-node@10.9.2)(typescript@5.4.2)
-=======
       hardhat: 2.22.2(ts-node@10.9.2)(typescript@5.4.4)
->>>>>>> 2a5b7976
       lodash.clonedeep: 4.5.0
       semver: 6.3.1
       table: 6.8.2
@@ -2012,21 +1816,13 @@
       defer-to-connect: 2.0.1
     dev: true
 
-<<<<<<< HEAD
-  /@truffle/hdwallet-provider@1.7.0(@babel/core@7.24.3):
-=======
   /@truffle/hdwallet-provider@1.7.0(@babel/core@7.24.4):
->>>>>>> 2a5b7976
     resolution: {integrity: sha512-nT7BPJJ2jPCLJc5uZdVtRnRMny5he5d3kO9Hi80ZSqe5xlnK905grBptM/+CwOfbeqHKQirI1btwm6r3wIBM8A==}
     deprecated: Package no longer supported. Contact Support at https://www.npmjs.com/support for more info.
     dependencies:
       '@ethereumjs/common': 2.6.5
       '@ethereumjs/tx': 3.5.2
-<<<<<<< HEAD
-      '@trufflesuite/web3-provider-engine': 15.0.14(@babel/core@7.24.3)
-=======
       '@trufflesuite/web3-provider-engine': 15.0.14(@babel/core@7.24.4)
->>>>>>> 2a5b7976
       eth-sig-util: 3.0.1
       ethereum-cryptography: 0.1.3
       ethereum-protocol: 1.0.1
@@ -2088,11 +1884,7 @@
       ethereumjs-util: 5.2.1
     dev: false
 
-<<<<<<< HEAD
-  /@trufflesuite/web3-provider-engine@15.0.14(@babel/core@7.24.3):
-=======
   /@trufflesuite/web3-provider-engine@15.0.14(@babel/core@7.24.4):
->>>>>>> 2a5b7976
     resolution: {integrity: sha512-6/LoWvNMxYf0oaYzJldK2a9AdnkAdIeJhHW4nuUBAeO29eK9xezEaEYQ0ph1QRTaICxGxvn+1Azp4u8bQ8NEZw==}
     dependencies:
       '@ethereumjs/tx': 3.5.2
@@ -2104,11 +1896,7 @@
       backoff: 2.5.0
       clone: 2.1.2
       cross-fetch: 2.2.6
-<<<<<<< HEAD
-      eth-block-tracker: 4.4.3(@babel/core@7.24.3)
-=======
       eth-block-tracker: 4.4.3(@babel/core@7.24.4)
->>>>>>> 2a5b7976
       eth-json-rpc-errors: 2.0.2
       ethereumjs-block: 1.7.1
       ethereumjs-util: 5.2.1
@@ -2170,13 +1958,8 @@
       '@typechain/ethers-v6': 0.5.1(ethers@6.11.1)(typechain@8.3.2)(typescript@5.4.4)
       ethers: 6.11.1
       fs-extra: 9.1.0
-<<<<<<< HEAD
-      hardhat: 2.22.2(ts-node@10.9.2)(typescript@5.4.2)
-      typechain: 8.3.2(typescript@5.4.2)
-=======
       hardhat: 2.22.2(ts-node@10.9.2)(typescript@5.4.4)
       typechain: 8.3.2(typescript@5.4.4)
->>>>>>> 2a5b7976
     dev: true
 
   /@types/bn.js@4.11.6:
@@ -2927,39 +2710,19 @@
       babel-runtime: 6.26.0
     dev: false
 
-<<<<<<< HEAD
-  /babel-plugin-polyfill-corejs2@0.4.10(@babel/core@7.24.3):
-=======
   /babel-plugin-polyfill-corejs2@0.4.10(@babel/core@7.24.4):
->>>>>>> 2a5b7976
     resolution: {integrity: sha512-rpIuu//y5OX6jVU+a5BCn1R5RSZYWAl2Nar76iwaOdycqb6JPxediskWFMMl7stfwNJR4b7eiQvh5fB5TEQJTQ==}
     peerDependencies:
       '@babel/core': ^7.4.0 || ^8.0.0-0 <8.0.0
     dependencies:
-<<<<<<< HEAD
-      '@babel/compat-data': 7.23.5
-      '@babel/core': 7.24.3
-      '@babel/helper-define-polyfill-provider': 0.6.1(@babel/core@7.24.3)
-=======
       '@babel/compat-data': 7.24.4
       '@babel/core': 7.24.4
       '@babel/helper-define-polyfill-provider': 0.6.1(@babel/core@7.24.4)
->>>>>>> 2a5b7976
       semver: 6.3.1
     transitivePeerDependencies:
       - supports-color
     dev: false
 
-<<<<<<< HEAD
-  /babel-plugin-polyfill-corejs3@0.9.0(@babel/core@7.24.3):
-    resolution: {integrity: sha512-7nZPG1uzK2Ymhy/NbaOWTg3uibM2BmGASS4vHS4szRZAIR8R6GwA/xAujpdrXU5iyklrimWnLWU+BLF9suPTqg==}
-    peerDependencies:
-      '@babel/core': ^7.4.0 || ^8.0.0-0 <8.0.0
-    dependencies:
-      '@babel/core': 7.24.3
-      '@babel/helper-define-polyfill-provider': 0.5.0(@babel/core@7.24.3)
-      core-js-compat: 3.36.0
-=======
   /babel-plugin-polyfill-corejs3@0.10.4(@babel/core@7.24.4):
     resolution: {integrity: sha512-25J6I8NGfa5YkCDogHRID3fVCadIR8/pGl1/spvCkzb6lVn6SR3ojpx9nOn9iEBcUsjY24AmdKm5khcfKdylcg==}
     peerDependencies:
@@ -2968,20 +2731,10 @@
       '@babel/core': 7.24.4
       '@babel/helper-define-polyfill-provider': 0.6.1(@babel/core@7.24.4)
       core-js-compat: 3.36.1
->>>>>>> 2a5b7976
     transitivePeerDependencies:
       - supports-color
     dev: false
 
-<<<<<<< HEAD
-  /babel-plugin-polyfill-regenerator@0.5.5(@babel/core@7.24.3):
-    resolution: {integrity: sha512-OJGYZlhLqBh2DDHeqAxWB1XIvr49CxiJ2gIt61/PU55CQK4Z58OzMqjDe1zwQdQk+rBYsRc+1rJmdajM3gimHg==}
-    peerDependencies:
-      '@babel/core': ^7.4.0 || ^8.0.0-0 <8.0.0
-    dependencies:
-      '@babel/core': 7.24.3
-      '@babel/helper-define-polyfill-provider': 0.5.0(@babel/core@7.24.3)
-=======
   /babel-plugin-polyfill-regenerator@0.6.1(@babel/core@7.24.4):
     resolution: {integrity: sha512-JfTApdE++cgcTWjsiCQlLyFBMbTUft9ja17saCc93lgV33h4tuCVj7tlvu//qpLwaG+3yEz7/KhahGrUMkVq9g==}
     peerDependencies:
@@ -2989,7 +2742,6 @@
     dependencies:
       '@babel/core': 7.24.4
       '@babel/helper-define-polyfill-provider': 0.6.1(@babel/core@7.24.4)
->>>>>>> 2a5b7976
     transitivePeerDependencies:
       - supports-color
     dev: false
@@ -4575,19 +4327,11 @@
       - supports-color
     dev: false
 
-<<<<<<< HEAD
-  /eth-block-tracker@4.4.3(@babel/core@7.24.3):
-    resolution: {integrity: sha512-A8tG4Z4iNg4mw5tP1Vung9N9IjgMNqpiMoJ/FouSFwNCGHv2X0mmOYwtQOJzki6XN7r7Tyo01S29p7b224I4jw==}
-    dependencies:
-      '@babel/plugin-transform-runtime': 7.24.0(@babel/core@7.24.3)
-      '@babel/runtime': 7.24.0
-=======
   /eth-block-tracker@4.4.3(@babel/core@7.24.4):
     resolution: {integrity: sha512-A8tG4Z4iNg4mw5tP1Vung9N9IjgMNqpiMoJ/FouSFwNCGHv2X0mmOYwtQOJzki6XN7r7Tyo01S29p7b224I4jw==}
     dependencies:
       '@babel/plugin-transform-runtime': 7.24.3(@babel/core@7.24.4)
       '@babel/runtime': 7.24.4
->>>>>>> 2a5b7976
       eth-query: 2.1.2
       json-rpc-random-id: 1.0.1
       pify: 3.0.0
@@ -5546,13 +5290,8 @@
       hardhat: ^2.0.0
     dependencies:
       chalk: 4.1.2
-<<<<<<< HEAD
-      cli-table3: 0.6.3
-      hardhat: 2.22.2(ts-node@10.9.2)(typescript@5.4.2)
-=======
       cli-table3: 0.6.4
       hardhat: 2.22.2(ts-node@10.9.2)(typescript@5.4.4)
->>>>>>> 2a5b7976
       strip-ansi: 6.0.1
     dev: true
 
@@ -5563,11 +5302,7 @@
     dependencies:
       array-uniq: 1.0.3
       eth-gas-reporter: 0.2.27
-<<<<<<< HEAD
-      hardhat: 2.22.2(ts-node@10.9.2)(typescript@5.4.2)
-=======
       hardhat: 2.22.2(ts-node@10.9.2)(typescript@5.4.4)
->>>>>>> 2a5b7976
       sha1: 1.1.1
     transitivePeerDependencies:
       - '@codechecks/client'
@@ -5594,11 +5329,7 @@
       chalk: 4.1.2
       debug: 4.3.4(supports-color@8.1.1)
       ethers: 5.7.2
-<<<<<<< HEAD
-      hardhat: 2.22.2(ts-node@10.9.2)(typescript@5.4.2)
-=======
       hardhat: 2.22.2(ts-node@10.9.2)(typescript@5.4.4)
->>>>>>> 2a5b7976
     transitivePeerDependencies:
       - bufferutil
       - supports-color
@@ -5611,17 +5342,10 @@
       hardhat: ^2.0.0
     dependencies:
       chokidar: 3.6.0
-<<<<<<< HEAD
-      hardhat: 2.22.2(ts-node@10.9.2)(typescript@5.4.2)
-    dev: true
-
-  /hardhat@2.22.2(ts-node@10.9.2)(typescript@5.4.2):
-=======
       hardhat: 2.22.2(ts-node@10.9.2)(typescript@5.4.4)
     dev: true
 
   /hardhat@2.22.2(ts-node@10.9.2)(typescript@5.4.4):
->>>>>>> 2a5b7976
     resolution: {integrity: sha512-0xZ7MdCZ5sJem4MrvpQWLR3R3zGDoHw5lsR+pBFimqwagimIOn3bWuZv69KA+veXClwI1s/zpqgwPwiFrd4Dxw==}
     hasBin: true
     peerDependencies:
@@ -8218,11 +7942,7 @@
       ghost-testrpc: 0.0.2
       global-modules: 2.0.0
       globby: 10.0.2
-<<<<<<< HEAD
-      hardhat: 2.22.2(ts-node@10.9.2)(typescript@5.4.2)
-=======
       hardhat: 2.22.2(ts-node@10.9.2)(typescript@5.4.4)
->>>>>>> 2a5b7976
       jsonschema: 1.4.1
       lodash: 4.17.21
       mocha: 10.4.0

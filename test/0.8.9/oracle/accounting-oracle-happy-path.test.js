--- conflicted
+++ resolved
@@ -120,11 +120,7 @@
         withdrawalVaultBalance: e18(1),
         elRewardsVaultBalance: e18(2),
         sharesRequestedToBurn: e18(3),
-<<<<<<< HEAD
         withdrawalFinalizationBatches: [1],
-=======
-        lastFinalizableWithdrawalRequestId: 1,
->>>>>>> e579c0e1
         simulatedShareRate: e27(1),
         isBunkerMode: true,
         extraDataFormat: EXTRA_DATA_FORMAT_LIST,
@@ -223,15 +219,9 @@
       assert.equals(lastOracleReportCall.clBalance, e9(reportFields.clBalanceGwei))
       assert.equals(lastOracleReportCall.withdrawalVaultBalance, reportFields.withdrawalVaultBalance)
       assert.equals(lastOracleReportCall.elRewardsVaultBalance, reportFields.elRewardsVaultBalance)
-<<<<<<< HEAD
       assert.sameOrderedMembers(
         toNum(lastOracleReportCall.withdrawalFinalizationBatches),
         toNum(reportFields.withdrawalFinalizationBatches)
-=======
-      assert.equals(
-        lastOracleReportCall.lastFinalizableWithdrawalRequestId,
-        reportFields.lastFinalizableWithdrawalRequestId
->>>>>>> e579c0e1
       )
       assert.equals(lastOracleReportCall.simulatedShareRate, reportFields.simulatedShareRate)
     })

--- conflicted
+++ resolved
@@ -12,11 +12,7 @@
   calcReportDataHash,
   EXTRA_DATA_FORMAT_EMPTY,
   EXTRA_DATA_FORMAT_LIST,
-<<<<<<< HEAD
-  ZERO_HASH
-=======
   ZERO_HASH,
->>>>>>> b6093065
 } = require('./accounting-oracle-deploy.test')
 
 contract('AccountingOracle', ([admin, account1, account2, member1, member2, stranger]) => {
@@ -29,11 +25,7 @@
 
   const submitDataRoleKeccak156 = web3.utils.keccak256('SUBMIT_DATA_ROLE')
 
-<<<<<<< HEAD
-  const deploy = async ({emptyExtraData = false} = {}) => {
-=======
   const deploy = async ({ emptyExtraData = false } = {}) => {
->>>>>>> b6093065
     const deployed = await deployAndConfigureAccountingOracle(admin)
     const { refSlot } = await deployed.consensus.getCurrentFrame()
 
@@ -67,11 +59,7 @@
       isBunkerMode: true,
       extraDataFormat: emptyExtraData ? EXTRA_DATA_FORMAT_EMPTY : EXTRA_DATA_FORMAT_LIST,
       extraDataHash: emptyExtraData ? ZERO_HASH : extraDataHash,
-<<<<<<< HEAD
-      extraDataItemsCount: emptyExtraData ? 0 : extraDataItems.length
-=======
       extraDataItemsCount: emptyExtraData ? 0 : extraDataItems.length,
->>>>>>> b6093065
     }
     reportItems = getReportDataItems(reportFields)
     const reportHash = calcReportDataHash(reportItems)
@@ -154,11 +142,7 @@
     })
 
     context('submitReportExtraDataEmpty', () => {
-<<<<<<< HEAD
-      beforeEach(() => deploy({emptyExtraData: true}))
-=======
       beforeEach(() => deploy({ emptyExtraData: true }))
->>>>>>> b6093065
 
       it('should revert from not consensus member without SUBMIT_DATA_ROLE role ', async () => {
         await assert.reverts(oracle.submitReportExtraDataEmpty({ from: account1 }), 'SenderNotAllowed()')

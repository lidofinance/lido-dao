const { contract, web3 } = require('hardhat')
const { assert } = require('../../helpers/assert')
const { e9, e18, e27 } = require('../../helpers/utils')

const AccountingOracleAbi = require('../../../lib/abi/AccountingOracle.json')

const {
  CONSENSUS_VERSION,
  deployAndConfigureAccountingOracle,
  getReportDataItems,
  encodeExtraDataItems,
  packExtraDataList,
  calcExtraDataListHash,
  calcReportDataHash,
  EXTRA_DATA_FORMAT_LIST,
  EXTRA_DATA_FORMAT_EMPTY,
  SLOTS_PER_FRAME,
  SECONDS_PER_SLOT,
  GENESIS_TIME,
  ZERO_HASH,
<<<<<<< HEAD
  HASH_1
=======
  HASH_1,
>>>>>>> b6093065
} = require('./accounting-oracle-deploy.test')

contract('AccountingOracle', ([admin, member1]) => {
  let consensus = null
  let oracle = null
  let reportItems = null
  let reportFields = null
  let extraDataList = null
  let extraDataHash = null
  let extraDataItems = null
  let oracleVersion = null
  let deadline = null
  let mockStakingRouter = null
  let extraData = null
  let mockLido = null
  let oracleReportSanityChecker = null
  let mockLegacyOracle = null
  let mockWithdrawalQueue = null

  const getReportFields = (override = {}) => ({
    consensusVersion: CONSENSUS_VERSION,
    numValidators: 10,
    clBalanceGwei: e9(320),
    stakingModuleIdsWithNewlyExitedValidators: [1],
    numExitedValidatorsByStakingModule: [3],
    withdrawalVaultBalance: e18(1),
    elRewardsVaultBalance: e18(2),
    lastWithdrawalRequestIdToFinalize: 1,
    finalizationShareRate: e27(1),
    isBunkerMode: true,
    extraDataFormat: EXTRA_DATA_FORMAT_LIST,
<<<<<<< HEAD
    extraDataHash: extraDataHash,
    extraDataItemsCount: extraDataItems.length,
    ...override
=======
    extraDataHash,
    extraDataItemsCount: extraDataItems.length,
    ...override,
>>>>>>> b6093065
  })

  const deploy = async (options = undefined) => {
    const deployed = await deployAndConfigureAccountingOracle(admin)
    const { refSlot } = await deployed.consensus.getCurrentFrame()

    extraData = {
      stuckKeys: [
        { moduleId: 1, nodeOpIds: [0], keysCounts: [1] },
        { moduleId: 2, nodeOpIds: [0], keysCounts: [2] },
        { moduleId: 3, nodeOpIds: [2], keysCounts: [3] },
      ],
      exitedKeys: [
        { moduleId: 2, nodeOpIds: [1, 2], keysCounts: [1, 3] },
        { moduleId: 3, nodeOpIds: [1], keysCounts: [2] },
      ],
    }

    extraDataItems = encodeExtraDataItems(extraData)
    extraDataList = packExtraDataList(extraDataItems)
    extraDataHash = calcExtraDataListHash(extraDataList)
    reportFields = getReportFields({
<<<<<<< HEAD
      refSlot: +refSlot
=======
      refSlot: +refSlot,
>>>>>>> b6093065
    })
    reportItems = getReportDataItems(reportFields)
    const reportHash = calcReportDataHash(reportItems)
    await deployed.consensus.addMember(member1, 1, { from: admin })
    await deployed.consensus.submitReport(refSlot, reportHash, CONSENSUS_VERSION, { from: member1 })

    oracleVersion = +(await deployed.oracle.getContractVersion())
    deadline = (await deployed.oracle.getConsensusReport()).processingDeadlineTime

    oracle = deployed.oracle
    consensus = deployed.consensus
    mockStakingRouter = deployed.stakingRouter
    mockLido = deployed.lido
    oracleReportSanityChecker = deployed.oracleReportSanityChecker
    mockLegacyOracle = deployed.legacyOracle
    mockWithdrawalQueue = deployed.withdrawalQueue
  }

  async function prepareNextReport(newReportFields) {
    await consensus.setTime(deadline)

    const newReportItems = getReportDataItems(newReportFields)
    const reportHash = calcReportDataHash(newReportItems)

    await consensus.advanceTimeToNextFrameStart()
    await consensus.submitReport(newReportFields.refSlot, reportHash, CONSENSUS_VERSION, { from: member1 })

    return {
      newReportFields,
      newReportItems,
      reportHash,
    }
  }

  async function prepareNextReportInNextFrame(newReportFields) {
    const { refSlot } = await consensus.getCurrentFrame()
    const next = await prepareNextReport({
      ...newReportFields,
      refSlot: +refSlot + SLOTS_PER_FRAME,
    })
    return next
  }

  context('deploying', () => {
    before(deploy)

    it('deploying accounting oracle', async () => {
      assert.isNotNull(oracle)
      assert.isNotNull(consensus)
      assert.isNotNull(reportItems)
      assert.isNotNull(extraData)
      assert.isNotNull(extraDataList)
      assert.isNotNull(extraDataHash)
      assert.isNotNull(extraDataItems)
      assert.isNotNull(oracleVersion)
      assert.isNotNull(deadline)
      assert.isNotNull(mockStakingRouter)
      assert.isNotNull(mockLido)
    })
  })

  context('submitReportData', () => {
    beforeEach(deploy)

    context('checks contract version', () => {
      it('should revert if incorrect contract version', async () => {
        await consensus.setTime(deadline)

        const incorrectNextVersion = oracleVersion + 1
        const incorrectPrevVersion = oracleVersion - 1

        await assert.reverts(
          oracle.submitReportData(reportItems, incorrectNextVersion, { from: member1 }),
          `UnexpectedContractVersion(${oracleVersion}, ${incorrectNextVersion})`
        )

        await assert.reverts(
          oracle.submitReportData(reportItems, incorrectPrevVersion, { from: member1 }),
          `UnexpectedContractVersion(${oracleVersion}, ${incorrectPrevVersion})`
        )
      })

      it('should should allow calling if correct contract version', async () => {
        await consensus.setTime(deadline)

        const tx = await oracle.submitReportData(reportItems, oracleVersion, { from: member1 })
        assert.emits(tx, 'ProcessingStarted', { refSlot: reportFields.refSlot })
      })
    })

    context('checks ref slot', () => {
      it('should revert if incorrect ref slot', async () => {
        await consensus.setTime(deadline)
        const { refSlot } = await consensus.getCurrentFrame()

        const incorrectRefSlot = +refSlot + 1

        const newReportFields = {
          ...reportFields,
          refSlot: incorrectRefSlot,
        }
        const reportItems = getReportDataItems(newReportFields)

        await assert.reverts(
          oracle.submitReportData(reportItems, oracleVersion, { from: member1 }),
          `UnexpectedRefSlot(${refSlot}, ${incorrectRefSlot})`
        )
      })

      it('should should allow calling if correct ref slot', async () => {
        await consensus.setTime(deadline)
        const { newReportFields, newReportItems } = await prepareNextReportInNextFrame({ ...reportFields })
        const tx = await oracle.submitReportData(newReportItems, oracleVersion, { from: member1 })
        assert.emits(tx, 'ProcessingStarted', { refSlot: newReportFields.refSlot })
      })
    })

    context('only allows submitting main data for the same ref. slot once', () => {
      it('reverts on trying to submit the second time', async () => {
        const tx = await oracle.submitReportData(reportItems, oracleVersion, { from: member1 })
        assert.emits(tx, 'ProcessingStarted', { refSlot: reportFields.refSlot })

        await assert.reverts(
          oracle.submitReportData(reportItems, oracleVersion, { from: member1 }),
          'RefSlotAlreadyProcessing()'
        )
      })
    })

    context('checks consensus version', () => {
      it('should revert if incorrect consensus version', async () => {
        await consensus.setTime(deadline)

        const incorrectNextVersion = CONSENSUS_VERSION + 1
        const incorrectPrevVersion = CONSENSUS_VERSION + 1

        const newReportFields = {
          ...reportFields,
          consensusVersion: incorrectNextVersion,
        }
        const reportItems = getReportDataItems(newReportFields)

        const reportFieldsPrevVersion = { ...reportFields, consensusVersion: incorrectPrevVersion }
        const reportItemsPrevVersion = getReportDataItems(reportFieldsPrevVersion)

        await assert.reverts(
          oracle.submitReportData(reportItems, oracleVersion, { from: member1 }),
          `UnexpectedConsensusVersion(${oracleVersion}, ${incorrectNextVersion})`
        )

        await assert.reverts(
          oracle.submitReportData(reportItemsPrevVersion, oracleVersion, { from: member1 }),
          `UnexpectedConsensusVersion(${oracleVersion}, ${incorrectPrevVersion})`
        )
      })

      it('should allow calling if correct consensus version', async () => {
        await consensus.setTime(deadline)
        const { refSlot } = await consensus.getCurrentFrame()

        const tx = await oracle.submitReportData(reportItems, oracleVersion, { from: member1 })
        assert.emits(tx, 'ProcessingStarted', { refSlot: reportFields.refSlot })

        const newConsensusVersion = CONSENSUS_VERSION + 1
        const nextRefSlot = +refSlot + SLOTS_PER_FRAME
        const newReportFields = {
          ...reportFields,
          refSlot: nextRefSlot,
          consensusVersion: newConsensusVersion,
        }
        const newReportItems = getReportDataItems(newReportFields)
        const newReportHash = calcReportDataHash(newReportItems)

        await oracle.setConsensusVersion(newConsensusVersion, { from: admin })
        await consensus.advanceTimeToNextFrameStart()
        await consensus.submitReport(newReportFields.refSlot, newReportHash, newConsensusVersion, { from: member1 })

        const txNewVersion = await oracle.submitReportData(newReportItems, oracleVersion, { from: member1 })
        assert.emits(txNewVersion, 'ProcessingStarted', { refSlot: newReportFields.refSlot })
      })
    })

    context('enforces module ids sorting order', () => {
      beforeEach(deploy)

      it('should revert if incorrect stakingModuleIdsWithNewlyExitedValidators order (when next number in list is less than previous)', async () => {
        const { newReportItems } = await prepareNextReportInNextFrame({
          ...reportFields,
          stakingModuleIdsWithNewlyExitedValidators: [2, 1],
          numExitedValidatorsByStakingModule: [3, 4],
        })

        await assert.reverts(
          oracle.submitReportData(newReportItems, oracleVersion, { from: member1 }),
          'InvalidExitedValidatorsData()'
        )
      })

      it('should revert if incorrect stakingModuleIdsWithNewlyExitedValidators order (when next number in list equals to previous)', async () => {
        const { newReportItems } = await prepareNextReportInNextFrame({
          ...reportFields,
          stakingModuleIdsWithNewlyExitedValidators: [1, 1],
          numExitedValidatorsByStakingModule: [3, 4],
        })

        await assert.reverts(
          oracle.submitReportData(newReportItems, oracleVersion, { from: member1 }),
          'InvalidExitedValidatorsData()'
        )
      })

      it('should should allow calling if correct extra data list moduleId', async () => {
        const { newReportFields, newReportItems } = await prepareNextReportInNextFrame({
          ...reportFields,
          stakingModuleIdsWithNewlyExitedValidators: [1, 2],
          numExitedValidatorsByStakingModule: [3, 4],
        })

        const tx = await oracle.submitReportData(newReportItems, oracleVersion, { from: member1 })
        assert.emits(tx, 'ProcessingStarted', { refSlot: newReportFields.refSlot })
      })
    })

    context('checks data hash', () => {
      it('reverts with UnexpectedDataHash', async () => {
        const incorrectReportItems = getReportDataItems({
          ...reportFields,
          numValidators: reportFields.numValidators - 1,
        })

        const correctDataHash = calcReportDataHash(reportItems)
        const incorrectDataHash = calcReportDataHash(incorrectReportItems)

        await assert.reverts(
          oracle.submitReportData(incorrectReportItems, oracleVersion, { from: member1 }),
          `UnexpectedDataHash("${correctDataHash}", "${incorrectDataHash}")`
        )
      })

      it('submits if data successfully pass hash validation', async () => {
        const tx = await oracle.submitReportData(reportItems, oracleVersion, { from: member1 })
        assert.emits(tx, 'ProcessingStarted', { refSlot: reportFields.refSlot })
      })
    })

    context('enforces data safety boundaries', () => {
      it('reverts with MaxAccountingExtraDataItemsCountExceeded if data limit exceeds', async () => {
        const MAX_ACCOUNTING_EXTRA_DATA_LIMIT = 1
        await oracleReportSanityChecker.setMaxAccountingExtraDataListItemsCount(MAX_ACCOUNTING_EXTRA_DATA_LIMIT, {
          from: admin,
        })

        assert.equals(
          (await oracleReportSanityChecker.getOracleReportLimits()).maxAccountingExtraDataListItemsCount,
          MAX_ACCOUNTING_EXTRA_DATA_LIMIT
        )

        await assert.reverts(
          oracle.submitReportData(reportItems, oracleVersion, { from: member1 }),
          `MaxAccountingExtraDataItemsCountExceeded(${MAX_ACCOUNTING_EXTRA_DATA_LIMIT}, ${reportFields.extraDataItemsCount})`
        )
      })

      it('passes fine on borderline data limit value — when it equals to count of passed items', async () => {
        const MAX_ACCOUNTING_EXTRA_DATA_LIMIT = reportFields.extraDataItemsCount

        await oracleReportSanityChecker.setMaxAccountingExtraDataListItemsCount(MAX_ACCOUNTING_EXTRA_DATA_LIMIT, {
          from: admin,
        })

        assert.equals(
          (await oracleReportSanityChecker.getOracleReportLimits()).maxAccountingExtraDataListItemsCount,
          MAX_ACCOUNTING_EXTRA_DATA_LIMIT
        )

        await oracle.submitReportData(reportItems, oracleVersion, { from: member1 })
      })

      it('reverts with InvalidExitedValidatorsData if counts of stakingModuleIds and numExitedValidatorsByStakingModule does not match', async () => {
        const { newReportItems } = await prepareNextReportInNextFrame({
          ...reportFields,
          stakingModuleIdsWithNewlyExitedValidators: [1, 2],
          numExitedValidatorsByStakingModule: [3],
        })
        await assert.reverts(
          oracle.submitReportData(newReportItems, oracleVersion, { from: member1 }),
          'InvalidExitedValidatorsData()'
        )
      })

      it('reverts with InvalidExitedValidatorsData if any record for number of exited validators equals 0', async () => {
        const { newReportItems } = await prepareNextReportInNextFrame({
          ...reportFields,
          stakingModuleIdsWithNewlyExitedValidators: [1, 2],
          numExitedValidatorsByStakingModule: [3, 0],
        })
        await assert.reverts(
          oracle.submitReportData(newReportItems, oracleVersion, { from: member1 }),
          'InvalidExitedValidatorsData()'
        )
      })

      it('reverts with NumExitedValidatorsCannotDecrease if total count of exited validators less then previous exited number', async () => {
        const totalExitedValidators = reportFields.numExitedValidatorsByStakingModule.reduce(
          (sum, curr) => sum + curr,
          0
        )
        await mockStakingRouter.setExitedKeysCountAcrossAllModules(totalExitedValidators + 1)
        await assert.reverts(
          oracle.submitReportData(reportItems, oracleVersion, { from: member1 }),
          'NumExitedValidatorsCannotDecrease()'
        )
      })

      it('does not reverts with NumExitedValidatorsCannotDecrease if total count of exited validators equals to previous exited number', async () => {
        const totalExitedValidators = reportFields.numExitedValidatorsByStakingModule.reduce(
          (sum, curr) => sum + curr,
          0
        )
        await mockStakingRouter.setExitedKeysCountAcrossAllModules(totalExitedValidators)
        await oracle.submitReportData(reportItems, oracleVersion, { from: member1 })
      })

      it('reverts with ExitedValidatorsLimitExceeded if exited validators rate limit will be reached', async () => {
        // Really simple test here for now
        // TODO: Come up with more tests for better coverage of edge-case scenarios that can be accrued
        //       during calculation `exitedValidatorsPerDay` rate in AccountingOracle:612
        const totalExitedValidators = reportFields.numExitedValidatorsByStakingModule.reduce(
          (sum, curr) => sum + curr,
          0
        )
        const exitingRateLimit = totalExitedValidators - 1
        await oracleReportSanityChecker.setChurnValidatorsPerDayLimit(exitingRateLimit)
        assert.equals(
          (await oracleReportSanityChecker.getOracleReportLimits()).churnValidatorsPerDayLimit,
          exitingRateLimit
        )
        await assert.reverts(
          oracle.submitReportData(reportItems, oracleVersion, { from: member1 }),
          `ExitedValidatorsLimitExceeded(${exitingRateLimit}, ${totalExitedValidators})`
        )
      })
    })

    context('delivers the data to corresponded contracts', () => {
      it('should call handleOracleReport on Lido', async () => {
        assert.equals((await mockLido.getLastCall_handleOracleReport()).callCount, 0)
        await consensus.setTime(deadline)
        const tx = await oracle.submitReportData(reportItems, oracleVersion, { from: member1 })
        assert.emits(tx, 'ProcessingStarted', { refSlot: reportFields.refSlot })

        const lastOracleReportToLido = await mockLido.getLastCall_handleOracleReport()

        assert.equals(lastOracleReportToLido.callCount, 1)
        assert.equals(
          lastOracleReportToLido.currentReportTimestamp,
          GENESIS_TIME + reportFields.refSlot * SECONDS_PER_SLOT
        )

        assert.equals(lastOracleReportToLido.clBalance, reportFields.clBalanceGwei + '000000000')
        assert.equals(lastOracleReportToLido.withdrawalVaultBalance, reportFields.withdrawalVaultBalance)
        assert.equals(lastOracleReportToLido.elRewardsVaultBalance, reportFields.elRewardsVaultBalance)
        assert.equals(
          lastOracleReportToLido.lastWithdrawalRequestIdToFinalize,
          reportFields.lastWithdrawalRequestIdToFinalize
        )
        assert.equals(lastOracleReportToLido.finalizationShareRate, reportFields.finalizationShareRate)
      })

      it('should call updateExitedValidatorsCountByStakingModule on StakingRouter', async () => {
        assert.equals((await mockStakingRouter.lastCall_updateExitedKeysByModule()).callCount, 0)
        await consensus.setTime(deadline)
        const tx = await oracle.submitReportData(reportItems, oracleVersion, { from: member1 })
        assert.emits(tx, 'ProcessingStarted', { refSlot: reportFields.refSlot })

        const lastOracleReportToStakingRouter = await mockStakingRouter.lastCall_updateExitedKeysByModule()

        assert.equals(lastOracleReportToStakingRouter.callCount, 1)
        assert.equals(lastOracleReportToStakingRouter.moduleIds, reportFields.stakingModuleIdsWithNewlyExitedValidators)
        assert.equals(lastOracleReportToStakingRouter.exitedKeysCounts, reportFields.numExitedValidatorsByStakingModule)
      })

      it('does not calling StakingRouter.updateExitedKeysByModule if lists of exited validators is empty', async () => {
        const { newReportItems, newReportFields } = await prepareNextReportInNextFrame({
          ...reportFields,
          stakingModuleIdsWithNewlyExitedValidators: [],
          numExitedValidatorsByStakingModule: [],
        })
        const tx = await oracle.submitReportData(newReportItems, oracleVersion, { from: member1 })
        assert.emits(tx, 'ProcessingStarted', { refSlot: newReportFields.refSlot })
        const lastOracleReportToStakingRouter = await mockStakingRouter.lastCall_updateExitedKeysByModule()
        assert.equals(lastOracleReportToStakingRouter.callCount, 0)
      })

      it('should call handleConsensusLayerReport on legacyOracle', async () => {
        await oracle.submitReportData(reportItems, oracleVersion, { from: member1 })
        const lastCall = await mockLegacyOracle.lastCall__handleConsensusLayerReport()
        assert.equals(lastCall.totalCalls, 1)
        assert.equals(lastCall.refSlot, reportFields.refSlot)
        assert.equals(lastCall.clBalance, e9(reportFields.clBalanceGwei))
        assert.equals(lastCall.clValidators, reportFields.numValidators)
      })

      it('should call updateBunkerMode on WithdrawalQueue', async () => {
        const prevProcessingRefSlot = +(await oracle.getLastProcessingRefSlot())
        await oracle.submitReportData(reportItems, oracleVersion, { from: member1 })
        const lastCall = await mockWithdrawalQueue.lastCall__updateBunkerMode()
        assert.equals(lastCall.callCount, 1)
        assert.equals(lastCall.isBunkerMode, reportFields.isBunkerMode)
        assert.equals(lastCall.prevReportTimestamp, GENESIS_TIME + prevProcessingRefSlot * SECONDS_PER_SLOT)
      })
    })

    context('warns when prev extra data has not been processed yet', () => {
      it('emits WarnExtraDataIncompleteProcessing', async () => {
        await consensus.setTime(deadline)
        const prevRefSlot = +(await consensus.getCurrentFrame()).refSlot
        await oracle.submitReportData(reportItems, oracleVersion, { from: member1 })
        await consensus.advanceTimeToNextFrameStart()
        const nextRefSlot = +(await consensus.getCurrentFrame()).refSlot
        const tx = await consensus.submitReport(nextRefSlot, HASH_1, CONSENSUS_VERSION, { from: member1 })
        assert.emits(
          tx,
          'WarnExtraDataIncompleteProcessing',
          {
            refSlot: prevRefSlot,
            processedItemsCount: 0,
            itemsCount: extraDataItems.length,
          },
          { abi: AccountingOracleAbi }
        )
      })
    })

    context('warns when prev extra data has not been processed yet', () => {
      it('emits WarnExtraDataIncompleteProcessing', async () => {
        await consensus.setTime(deadline)
        const prevRefSlot = +(await consensus.getCurrentFrame()).refSlot
        await oracle.submitReportData(reportItems, oracleVersion, { from: member1 })
        await consensus.advanceTimeToNextFrameStart()
        const nextRefSlot = +(await consensus.getCurrentFrame()).refSlot
        const tx = await consensus.submitReport(nextRefSlot, HASH_1, CONSENSUS_VERSION, { from: member1 })
        assert.emits(
          tx,
          'WarnExtraDataIncompleteProcessing',
          {
            refSlot: prevRefSlot,
            processedItemsCount: 0,
            itemsCount: extraDataItems.length
          },
          { abi: AccountingOracleAbi }
        )
      })
    })

    context('enforces extra data format', () => {
      it('should revert on invalid extra data format', async () => {
        await consensus.setTime(deadline)
        await oracle.submitReportData(reportItems, oracleVersion, { from: member1 })

        const nextRefSlot = reportFields.refSlot + SLOTS_PER_FRAME
        const changedReportItems = getReportDataItems({
          ...reportFields,
          refSlot: nextRefSlot,
          extraDataFormat: EXTRA_DATA_FORMAT_LIST + 1,
        })

        const changedReportHash = calcReportDataHash(changedReportItems)
        await consensus.advanceTimeToNextFrameStart()
        await consensus.submitReport(nextRefSlot, changedReportHash, CONSENSUS_VERSION, {
          from: member1,
        })

        await assert.revertsWithCustomError(
          oracle.submitReportData(changedReportItems, oracleVersion, { from: member1 }),
          `UnsupportedExtraDataFormat(${EXTRA_DATA_FORMAT_LIST + 1})`
        )
      })

      it('should revert on non-empty format but zero length', async () => {
        await consensus.setTime(deadline)
        const { refSlot } = await consensus.getCurrentFrame()
        const reportFields = getReportFields({
          refSlot: +refSlot,
<<<<<<< HEAD
          extraDataItemsCount: 0
=======
          extraDataItemsCount: 0,
>>>>>>> b6093065
        })
        const reportItems = getReportDataItems(reportFields)
        const reportHash = calcReportDataHash(reportItems)
        await consensus.submitReport(refSlot, reportHash, CONSENSUS_VERSION, { from: member1 })
        await assert.revertsWithCustomError(
          oracle.submitReportData(reportItems, oracleVersion, { from: member1 }),
          `ExtraDataItemsCountCannotBeZeroForNonEmptyData()`
        )
      })

      it('should revert on non-empty format but zero hash', async () => {
        await consensus.setTime(deadline)
        const { refSlot } = await consensus.getCurrentFrame()
        const reportFields = getReportFields({
          refSlot: +refSlot,
<<<<<<< HEAD
          extraDataHash: ZERO_HASH
=======
          extraDataHash: ZERO_HASH,
>>>>>>> b6093065
        })
        const reportItems = getReportDataItems(reportFields)
        const reportHash = calcReportDataHash(reportItems)
        await consensus.submitReport(refSlot, reportHash, CONSENSUS_VERSION, { from: member1 })
        await assert.revertsWithCustomError(
          oracle.submitReportData(reportItems, oracleVersion, { from: member1 }),
          `ExtraDataHashCannotBeZeroForNonEmptyData()`
        )
      })
    })

    context('enforces zero extraData fields for the empty format', () => {
      it('should revert for non empty ExtraDataHash', async () => {
        await consensus.setTime(deadline)
        const { refSlot } = await consensus.getCurrentFrame()
        const nonZeroHash = web3.utils.keccak256('nonZeroHash')
        const reportFields = getReportFields({
          refSlot: +refSlot,
          isBunkerMode: false,
          extraDataFormat: EXTRA_DATA_FORMAT_EMPTY,
          extraDataHash: nonZeroHash,
<<<<<<< HEAD
          extraDataItemsCount: 0
=======
          extraDataItemsCount: 0,
>>>>>>> b6093065
        })
        const reportItems = getReportDataItems(reportFields)
        const reportHash = calcReportDataHash(reportItems)
        await consensus.submitReport(refSlot, reportHash, CONSENSUS_VERSION, { from: member1 })
        await assert.revertsWithCustomError(
          oracle.submitReportData(reportItems, oracleVersion, { from: member1 }),
          `UnexpectedExtraDataHash("${ZERO_HASH}", "${nonZeroHash}")`
        )
      })

      it('should revert for non zero ExtraDataLength', async () => {
        await consensus.setTime(deadline)
        const { refSlot } = await consensus.getCurrentFrame()
        const reportFields = getReportFields({
          refSlot: +refSlot,
          isBunkerMode: false,
          extraDataFormat: EXTRA_DATA_FORMAT_EMPTY,
          extraDataHash: ZERO_HASH,
<<<<<<< HEAD
          extraDataItemsCount: 10
=======
          extraDataItemsCount: 10,
>>>>>>> b6093065
        })
        const reportItems = getReportDataItems(reportFields)
        const reportHash = calcReportDataHash(reportItems)
        await consensus.submitReport(refSlot, reportHash, CONSENSUS_VERSION, { from: member1 })
        await assert.revertsWithCustomError(
          oracle.submitReportData(reportItems, oracleVersion, { from: member1 }),
          `UnexpectedExtraDataItemsCount(0, 10)`
        )
      })
    })

    context('ExtraDataProcessingState', () => {
      it('should be empty from start', async () => {
        const data = await oracle.getExtraDataProcessingState()
        assert.equals(data.refSlot, '0')
        assert.equals(data.dataFormat, '0')
        assert.equals(data.itemsCount, '0')
        assert.equals(data.itemsProcessed, '0')
        assert.equals(data.lastSortingKey, '0')
        assert.equals(data.dataHash, ZERO_HASH)
      })

      it('should be filled with report data after submitting', async () => {
        await oracle.submitReportData(reportItems, oracleVersion, { from: member1 })
        const data = await oracle.getExtraDataProcessingState()
        assert.equals(data.refSlot, reportFields.refSlot)
        assert.equals(data.dataFormat, reportFields.extraDataFormat)
        assert.equals(data.itemsCount, reportFields.extraDataItemsCount)
        assert.equals(data.itemsProcessed, '0')
        assert.equals(data.lastSortingKey, '0')
        assert.equals(data.dataHash, reportFields.extraDataHash)
      })
    })
  })
})<|MERGE_RESOLUTION|>--- conflicted
+++ resolved
@@ -18,11 +18,7 @@
   SECONDS_PER_SLOT,
   GENESIS_TIME,
   ZERO_HASH,
-<<<<<<< HEAD
-  HASH_1
-=======
   HASH_1,
->>>>>>> b6093065
 } = require('./accounting-oracle-deploy.test')
 
 contract('AccountingOracle', ([admin, member1]) => {
@@ -54,15 +50,9 @@
     finalizationShareRate: e27(1),
     isBunkerMode: true,
     extraDataFormat: EXTRA_DATA_FORMAT_LIST,
-<<<<<<< HEAD
-    extraDataHash: extraDataHash,
-    extraDataItemsCount: extraDataItems.length,
-    ...override
-=======
     extraDataHash,
     extraDataItemsCount: extraDataItems.length,
     ...override,
->>>>>>> b6093065
   })
 
   const deploy = async (options = undefined) => {
@@ -85,11 +75,7 @@
     extraDataList = packExtraDataList(extraDataItems)
     extraDataHash = calcExtraDataListHash(extraDataList)
     reportFields = getReportFields({
-<<<<<<< HEAD
-      refSlot: +refSlot
-=======
       refSlot: +refSlot,
->>>>>>> b6093065
     })
     reportItems = getReportDataItems(reportFields)
     const reportHash = calcReportDataHash(reportItems)
@@ -524,27 +510,6 @@
       })
     })
 
-    context('warns when prev extra data has not been processed yet', () => {
-      it('emits WarnExtraDataIncompleteProcessing', async () => {
-        await consensus.setTime(deadline)
-        const prevRefSlot = +(await consensus.getCurrentFrame()).refSlot
-        await oracle.submitReportData(reportItems, oracleVersion, { from: member1 })
-        await consensus.advanceTimeToNextFrameStart()
-        const nextRefSlot = +(await consensus.getCurrentFrame()).refSlot
-        const tx = await consensus.submitReport(nextRefSlot, HASH_1, CONSENSUS_VERSION, { from: member1 })
-        assert.emits(
-          tx,
-          'WarnExtraDataIncompleteProcessing',
-          {
-            refSlot: prevRefSlot,
-            processedItemsCount: 0,
-            itemsCount: extraDataItems.length
-          },
-          { abi: AccountingOracleAbi }
-        )
-      })
-    })
-
     context('enforces extra data format', () => {
       it('should revert on invalid extra data format', async () => {
         await consensus.setTime(deadline)
@@ -574,11 +539,7 @@
         const { refSlot } = await consensus.getCurrentFrame()
         const reportFields = getReportFields({
           refSlot: +refSlot,
-<<<<<<< HEAD
-          extraDataItemsCount: 0
-=======
           extraDataItemsCount: 0,
->>>>>>> b6093065
         })
         const reportItems = getReportDataItems(reportFields)
         const reportHash = calcReportDataHash(reportItems)
@@ -594,11 +555,7 @@
         const { refSlot } = await consensus.getCurrentFrame()
         const reportFields = getReportFields({
           refSlot: +refSlot,
-<<<<<<< HEAD
-          extraDataHash: ZERO_HASH
-=======
           extraDataHash: ZERO_HASH,
->>>>>>> b6093065
         })
         const reportItems = getReportDataItems(reportFields)
         const reportHash = calcReportDataHash(reportItems)
@@ -620,11 +577,7 @@
           isBunkerMode: false,
           extraDataFormat: EXTRA_DATA_FORMAT_EMPTY,
           extraDataHash: nonZeroHash,
-<<<<<<< HEAD
-          extraDataItemsCount: 0
-=======
           extraDataItemsCount: 0,
->>>>>>> b6093065
         })
         const reportItems = getReportDataItems(reportFields)
         const reportHash = calcReportDataHash(reportItems)
@@ -643,11 +596,7 @@
           isBunkerMode: false,
           extraDataFormat: EXTRA_DATA_FORMAT_EMPTY,
           extraDataHash: ZERO_HASH,
-<<<<<<< HEAD
-          extraDataItemsCount: 10
-=======
           extraDataItemsCount: 10,
->>>>>>> b6093065
         })
         const reportItems = getReportDataItems(reportFields)
         const reportHash = calcReportDataHash(reportItems)

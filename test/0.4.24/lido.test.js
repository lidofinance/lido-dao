const { hash } = require('eth-ens-namehash')
const { assert } = require('chai')
const { newDao, newApp } = require('./helpers/dao')
const { getInstalledApp } = require('@aragon/contract-helpers-test/src/aragon-os')
const { assertBn, assertRevert, assertEvent } = require('@aragon/contract-helpers-test/src/asserts')
const { ZERO_ADDRESS, bn, getEventAt } = require('@aragon/contract-helpers-test')
const { BN } = require('bn.js')
const { formatEther } = require('ethers/lib/utils')
const { getEthBalance, formatStEth, formatBN, hexConcat, pad, ETH, tokens } = require('../helpers/utils')
const nodeOperators = require('../helpers/node-operators')

const NodeOperatorsRegistry = artifacts.require('NodeOperatorsRegistry')

const Lido = artifacts.require('LidoMock.sol')
const ELRewardsVault = artifacts.require('LidoExecutionLayerRewardsVault.sol')
const OracleMock = artifacts.require('OracleMock.sol')
const DepositContractMock = artifacts.require('DepositContractMock.sol')
const ERC20Mock = artifacts.require('ERC20Mock.sol')
const VaultMock = artifacts.require('AragonVaultMock.sol')
const RewardEmulatorMock = artifacts.require('RewardEmulatorMock.sol')
const StakingRouter = artifacts.require('StakingRouterMock.sol')
const BeaconChainDepositorMock = artifacts.require('BeaconChainDepositorMock.sol')

const ADDRESS_1 = '0x0000000000000000000000000000000000000001'
const ADDRESS_2 = '0x0000000000000000000000000000000000000002'
const ADDRESS_3 = '0x0000000000000000000000000000000000000003'
const ADDRESS_4 = '0x0000000000000000000000000000000000000004'

const UNLIMITED = 1000000000
const TOTAL_BASIS_POINTS = 10000
const TOTAL_PRECISION_BASIS_POINTS = bn(10).pow(bn(20)) // 100 * 10e18
const toPrecBP = (bp) => bn(bp).mul(TOTAL_PRECISION_BASIS_POINTS).div(bn(10000))

const assertNoEvent = (receipt, eventName, msg) => {
  const event = getEventAt(receipt, eventName)
  assert.equal(event, undefined, msg)
}

// Divides a BN by 1e15
const div15 = (bn) => bn.div(new BN('1000000000000000'))
const MAX_DEPOSITS = 150
const CURATED_MODULE_ID = 1
const CALLDATA = '0x0'

const STETH = ETH

contract('Lido', ([appManager, voting, user1, user2, user3, nobody, depositor, treasury]) => {
  let appBase, nodeOperatorsRegistryBase, app, oracle, depositContract, operators
  let treasuryAddr
  let dao, acl
  let elRewardsVault, rewarder
  let stakingRouter
  let beaconChainDepositor
  let yetAnotherOracle, anyToken

  before('deploy base app', async () => {
    // Deploy the app's base contract.
    appBase = await Lido.new()
    oracle = await OracleMock.new()
    yetAnotherOracle = await OracleMock.new()
    depositContract = await DepositContractMock.new()
    nodeOperatorsRegistryBase = await NodeOperatorsRegistry.new()
    anyToken = await ERC20Mock.new()
  })

  beforeEach('deploy dao and app', async () => {
    ;({ dao, acl } = await newDao(appManager))

    // Instantiate a proxy for the app, using the base contract as its logic implementation.
    let proxyAddress = await newApp(dao, 'lido', appBase.address, appManager)
    app = await Lido.at(proxyAddress)

    // NodeOperatorsRegistry
    proxyAddress = await newApp(dao, 'node-operators-registry', nodeOperatorsRegistryBase.address, appManager)
    operators = await NodeOperatorsRegistry.at(proxyAddress)
    await operators.initialize(app.address, '0x01')

    // StakingRouter
    stakingRouter = await StakingRouter.new(depositContract.address)
    await stakingRouter.initialize(appManager, app.address, ZERO_ADDRESS)
    await stakingRouter.grantRole(await stakingRouter.MANAGE_WITHDRAWAL_CREDENTIALS_ROLE(), voting, { from: appManager })
    await stakingRouter.grantRole(await stakingRouter.MODULE_MANAGE_ROLE(), voting, { from: appManager })
    await stakingRouter.grantRole(await stakingRouter.STAKING_ROUTER_DEPOSIT_ROLE(), app.address, { from: appManager })

    // BeaconChainDepositor
    beaconChainDepositor = await BeaconChainDepositorMock.new(depositContract.address)

    // Set up the app's permissions.
    await acl.createPermission(voting, app.address, await app.PAUSE_ROLE(), appManager, { from: appManager })
    await acl.createPermission(voting, app.address, await app.RESUME_ROLE(), appManager, { from: appManager })
    await acl.createPermission(voting, app.address, await app.BURN_ROLE(), appManager, { from: appManager })
    await acl.createPermission(voting, app.address, await app.MANAGE_PROTOCOL_CONTRACTS_ROLE(), appManager, { from: appManager })
    await acl.createPermission(voting, app.address, await app.SET_EL_REWARDS_VAULT_ROLE(), appManager, { from: appManager })
    await acl.createPermission(voting, app.address, await app.SET_EL_REWARDS_WITHDRAWAL_LIMIT_ROLE(), appManager, {
      from: appManager
    })
    await acl.createPermission(voting, app.address, await app.STAKING_PAUSE_ROLE(), appManager, { from: appManager })
    await acl.createPermission(voting, app.address, await app.STAKING_CONTROL_ROLE(), appManager, { from: appManager })

    await acl.createPermission(voting, operators.address, await operators.MANAGE_SIGNING_KEYS(), appManager, { from: appManager })
    await acl.createPermission(voting, operators.address, await operators.ADD_NODE_OPERATOR_ROLE(), appManager, { from: appManager })
    await acl.createPermission(voting, operators.address, await operators.ACTIVATE_NODE_OPERATOR_ROLE(), appManager, { from: appManager })
    await acl.createPermission(voting, operators.address, await operators.DEACTIVATE_NODE_OPERATOR_ROLE(), appManager, { from: appManager })
    await acl.createPermission(voting, operators.address, await operators.SET_NODE_OPERATOR_NAME_ROLE(), appManager, { from: appManager })
    await acl.createPermission(voting, operators.address, await operators.SET_NODE_OPERATOR_ADDRESS_ROLE(), appManager, {
      from: appManager
    })
    await acl.createPermission(voting, operators.address, await operators.SET_NODE_OPERATOR_LIMIT_ROLE(), appManager, { from: appManager })
    await acl.createPermission(voting, operators.address, await operators.UPDATE_EXITED_VALIDATORS_KEYS_COUNT_ROLE(), appManager, {
      from: appManager
    })
    await acl.createPermission(
      stakingRouter.address,
      operators.address,
      await operators.REQUEST_VALIDATORS_KEYS_FOR_DEPOSITS_ROLE(),
      appManager,
      {
        from: appManager
      }
    )
    await acl.createPermission(stakingRouter.address, operators.address, await operators.INVALIDATE_READY_TO_DEPOSIT_KEYS(), appManager, {
      from: appManager
    })

    // Initialize the app's proxy.
    await app.initialize(oracle.address, treasury, stakingRouter.address, depositor)

    await stakingRouter.addModule(
      'Curated',
      operators.address,
      10_000, // 100 % _targetShare
      500, // 5 % _moduleFee
      500, // 5 % _treasuryFee
      { from: voting }
    )

    assert((await app.isStakingPaused()) === true)
    assert((await app.isStopped()) === true)
    await app.resume({ from: voting })
    assert((await app.isStakingPaused()) === false)
    assert((await app.isStopped()) === false)

    treasuryAddr = await app.getTreasury()

    await oracle.setPool(app.address)
    await depositContract.reset()

    elRewardsVault = await ELRewardsVault.new(app.address, treasuryAddr)
    rewarder = await RewardEmulatorMock.new(elRewardsVault.address)
    await assertRevert(app.setELRewardsVault(elRewardsVault.address), 'APP_AUTH_FAILED')
    let receipt = await app.setELRewardsVault(elRewardsVault.address, { from: voting })
    assertEvent(receipt, 'ELRewardsVaultSet', { expectedArgs: { executionLayerRewardsVault: elRewardsVault.address } })

    const elRewardsWithdrawalLimitPoints = 3
    await assertRevert(app.setELRewardsWithdrawalLimit(elRewardsWithdrawalLimitPoints), 'APP_AUTH_FAILED')
    receipt = await app.setELRewardsWithdrawalLimit(elRewardsWithdrawalLimitPoints, { from: voting })
    assertEvent(receipt, 'ELRewardsWithdrawalLimitSet', { expectedArgs: { limitPoints: elRewardsWithdrawalLimitPoints } })
  })

  const checkStat = async ({ depositedValidators, beaconValidators, beaconBalance }) => {
    const stat = await app.getBeaconStat()
    assertBn(stat.depositedValidators, depositedValidators, 'depositedValidators check')
    assertBn(stat.beaconValidators, beaconValidators, 'beaconValidators check')
    assertBn(stat.beaconBalance, beaconBalance, 'beaconBalance check')
  }

  // Assert reward distribution. The values must be divided by 1e15.
  const checkRewards = async ({ treasury, operator }) => {
    const [treasury_b, operators_b, a1, a2, a3, a4] = await Promise.all([
      app.balanceOf(treasuryAddr),
      app.balanceOf(operators.address),
      app.balanceOf(ADDRESS_1),
      app.balanceOf(ADDRESS_2),
      app.balanceOf(ADDRESS_3),
      app.balanceOf(ADDRESS_4)
    ])

    assertBn(div15(treasury_b), treasury, 'treasury token balance check')
    assertBn(div15(operators_b.add(a1).add(a2).add(a3).add(a4)), operator, 'node operators token balance check')
  }

  async function getStEthBalance(address) {
    return formatStEth(await app.balanceOf(address))
  }

  const logLidoState = async () => {
    const elRewardsVaultBalance = await getEthBalance(elRewardsVault.address)
    const lidoBalance = await getEthBalance(app.address)
    const lidoTotalSupply = formatBN(await app.totalSupply())
    const lidoTotalPooledEther = formatBN(await app.getTotalPooledEther())
    const lidoBufferedEther = formatBN(await app.getBufferedEther())
    const lidoTotalShares = formatBN(await app.getTotalShares())
    const beaconStat = await app.getBeaconStat()
    const depositedValidators = beaconStat.depositedValidators.toString()
    const beaconValidators = beaconStat.beaconValidators.toString()
    const beaconBalance = formatEther(beaconStat.beaconBalance)

    console.log({
      elRewardsVaultBalance,
      lidoBalance,
      lidoTotalSupply,
      lidoTotalPooledEther,
      lidoBufferedEther,
      lidoTotalShares,
      depositedValidators,
      beaconValidators,
      beaconBalance
    })
  }

  const logBalances = async () => {
    const user2stEthBalance = await getStEthBalance(user2)
    const treasuryStEthBalance = await getStEthBalance(treasuryAddr)
    console.log({ user2stEthBalance, treasuryStEthBalance })
  }

  const logAll = async () => {
    await logLidoState()
    await logBalances()
    console.log()
  }

  const setupNodeOperatorsForELRewardsVaultTests = async (userAddress, initialDepositAmount) => {
    await operators.addNodeOperator('1', ADDRESS_1, { from: voting })
    await operators.addNodeOperator('2', ADDRESS_2, { from: voting })

    await stakingRouter.setWithdrawalCredentials(pad('0x0202', 32), { from: voting })

    await operators.addSigningKeys(0, 1, pad('0x010203', 48), pad('0x01', 96), { from: voting })
    await operators.addSigningKeys(
      0,
      3,
      hexConcat(pad('0x010204', 48), pad('0x010205', 48), pad('0x010206', 48)),
      hexConcat(pad('0x01', 96), pad('0x01', 96), pad('0x01', 96)),
      { from: voting }
    )

    await operators.setNodeOperatorStakingLimit(0, UNLIMITED, { from: voting })
    await operators.setNodeOperatorStakingLimit(1, UNLIMITED, { from: voting })

    const [curated] = await stakingRouter.getStakingModules()

    await web3.eth.sendTransaction({ to: app.address, from: userAddress, value: initialDepositAmount })

    // deposit(maxDeposits, stakingModuleId, calldata)
    await app.methods[`deposit(uint256,uint24,bytes)`](MAX_DEPOSITS, curated.id, CALLDATA, { from: depositor })
  }

  it('Execution layer rewards distribution works when zero rewards reported', async () => {
    const depositAmount = 32
    const elRewards = depositAmount / TOTAL_BASIS_POINTS
    const beaconRewards = 0

    await setupNodeOperatorsForELRewardsVaultTests(user2, ETH(depositAmount))
    await oracle.reportBeacon(100, 1, ETH(depositAmount))

    await rewarder.reward({ from: user1, value: ETH(elRewards) })
    await oracle.reportBeacon(101, 1, ETH(depositAmount + beaconRewards))

    assertBn(await app.getTotalPooledEther(), ETH(depositAmount + elRewards + beaconRewards))
<<<<<<< HEAD
    assertBn(await app.getBufferedEther(), ETH(elRewards))
=======
    assertBn(await app.totalSupply(), ETH(depositAmount + elRewards + beaconRewards))
>>>>>>> 61b45e71
    assertBn(await app.balanceOf(user2), STETH(depositAmount + elRewards))
    assertBn(await app.getTotalELRewardsCollected(), ETH(elRewards))
  })

  it('Execution layer rewards distribution works when negative rewards reported', async () => {
    const depositAmount = 32
    const elRewards = depositAmount / TOTAL_BASIS_POINTS
    const beaconRewards = -2

    await setupNodeOperatorsForELRewardsVaultTests(user2, ETH(depositAmount))
    await oracle.reportBeacon(100, 1, ETH(depositAmount))

    await rewarder.reward({ from: user1, value: ETH(elRewards) })
    await oracle.reportBeacon(101, 1, ETH(depositAmount + beaconRewards))

    assertBn(await app.getTotalPooledEther(), ETH(depositAmount + elRewards + beaconRewards))
<<<<<<< HEAD
    assertBn(await app.getBufferedEther(), ETH(elRewards))
=======
>>>>>>> 61b45e71
    assertBn(await app.balanceOf(user2), STETH(depositAmount + elRewards + beaconRewards))
    assertBn(await app.getTotalELRewardsCollected(), ETH(elRewards))
  })

  it('Execution layer rewards distribution works when positive rewards reported', async () => {
    const depositAmount = 32
    const elRewards = depositAmount / TOTAL_BASIS_POINTS
    const beaconRewards = 3

    await setupNodeOperatorsForELRewardsVaultTests(user2, ETH(depositAmount))
    await oracle.reportBeacon(100, 1, ETH(depositAmount))

    await rewarder.reward({ from: user1, value: ETH(elRewards) })
    await oracle.reportBeacon(101, 1, ETH(depositAmount + beaconRewards))

    assertBn(await app.getTotalPooledEther(), ETH(depositAmount + elRewards + beaconRewards))
<<<<<<< HEAD
    assertBn(await app.getBufferedEther(), ETH(elRewards))
=======
>>>>>>> 61b45e71
    assertBn(await app.getTotalELRewardsCollected(), ETH(elRewards))

    const protocolPrecisionFeePoints = await app.getFee()
    const stakersReward = bn(ETH(elRewards + beaconRewards))
      .mul(TOTAL_PRECISION_BASIS_POINTS.sub(protocolPrecisionFeePoints))
      .div(TOTAL_PRECISION_BASIS_POINTS)
    assertBn(await app.balanceOf(user2), bn(STETH(depositAmount)).add(stakersReward))
  })

  it('Attempt to set invalid execution layer rewards withdrawal limit', async () => {
    const initialValue = await app.getELRewardsWithdrawalLimit()

    assertEvent(await app.setELRewardsWithdrawalLimit(1, { from: voting }), 'ELRewardsWithdrawalLimitSet', {
      expectedArgs: { limitPoints: 1 }
    })

    await assertNoEvent(app.setELRewardsWithdrawalLimit(1, { from: voting }), 'ELRewardsWithdrawalLimitSet')

    await app.setELRewardsWithdrawalLimit(10000, { from: voting })
    await assertRevert(app.setELRewardsWithdrawalLimit(10001, { from: voting }), 'VALUE_OVER_100_PERCENT')

    await app.setELRewardsWithdrawalLimit(initialValue, { from: voting })

    // unable to receive execution layer rewards from arbitrary account
    assertRevert(app.receiveELRewards({ from: user1, value: ETH(1) }))
  })

  it('setStakingRouter event works', async () => {
    assert.equal(await app.getStakingRouter(), stakingRouter.address)

    assertEvent(await app.setStakingRouter(voting, { from: voting }), 'StakingRouterSet', {
      expectedArgs: { stakingRouterAddress: voting }
    })

    assert.equal(await app.getStakingRouter(), voting)
  })

  it('setDepositSecurityModule event works', async () => {
    assert.equal(await app.getDepositSecurityModule(), depositor)

    assertEvent(await app.setDepositSecurityModule(voting, { from: voting }), 'DepositSecurityModuleSet', {
      expectedArgs: { dsmAddress: voting }
    })

    assert.equal(await app.getDepositSecurityModule(), voting)
  })

  it('setModulesFee works', async () => {
    const [curated] = await stakingRouter.getStakingModules()

    let module1 = await stakingRouter.getStakingModule(curated.id)
    assertBn(module1.targetShare, 10000)
    assertBn(module1.moduleFee, 500)
    assertBn(module1.treasuryFee, 500)

    // stakingModuleId, targetShare, moduleFee, treasuryFee
    await stakingRouter.updateStakingModule(module1.id, module1.targetShare, 300, 700, { from: voting })

    module1 = await stakingRouter.getStakingModule(curated.id)

    await assertRevert(
      stakingRouter.updateStakingModule(module1.id, module1.targetShare, 300, 700, { from: user1 }),
      `AccessControl: account ${user1.toLowerCase()} is missing role ${await stakingRouter.MODULE_MANAGE_ROLE()}`
    )

    await assertRevert(
      stakingRouter.updateStakingModule(module1.id, module1.targetShare, 300, 700, { from: nobody }),
      `AccessControl: account ${nobody.toLowerCase()} is missing role ${await stakingRouter.MODULE_MANAGE_ROLE()}`
    )

    await assertRevert(
      stakingRouter.updateStakingModule(module1.id, 10001, 300, 700, { from: voting }),
      `ed with custom error 'ErrorValueOver100Percent("_targetShare")`
    )

    await assertRevert(
      stakingRouter.updateStakingModule(module1.id, 10000, 10001, 700, { from: voting }),
      `ed with custom error 'ErrorValueOver100Percent("_moduleFee + _treasuryFee")`
    )

    await assertRevert(
      stakingRouter.updateStakingModule(module1.id, 10000, 300, 10001, { from: voting }),
      `ed with custom error 'ErrorValueOver100Percent("_moduleFee + _treasuryFee")`
    )

    // distribution fee calculates on active keys in modules
    const depositAmount = 32
    await setupNodeOperatorsForELRewardsVaultTests(user2, ETH(depositAmount))

    const totalFee = await app.getFee()
    assertBn(totalFee, toPrecBP(1000))

    const distribution = await app.getFeeDistribution({ from: nobody })
    assertBn(distribution.modulesFee, toPrecBP(300))
    assertBn(distribution.treasuryFee, toPrecBP(700))
  })

  it('setWithdrawalCredentials works', async () => {
    await stakingRouter.setWithdrawalCredentials(pad('0x0202', 32), { from: voting })

    await assertRevert(
      stakingRouter.setWithdrawalCredentials(pad('0x0203', 32), { from: user1 }),
      `AccessControl: account ${user1.toLowerCase()} is missing role ${await stakingRouter.MANAGE_WITHDRAWAL_CREDENTIALS_ROLE()}`
    )

    assert.equal(await stakingRouter.getWithdrawalCredentials(), pad('0x0202', 32))
    assert.equal(await app.getWithdrawalCredentials(), pad('0x0202', 32))
  })

  it('setOracle works', async () => {
    await assertRevert(app.setProtocolContracts(ZERO_ADDRESS, user2, { from: voting }), 'ORACLE_ZERO_ADDRESS')
    const receipt = await app.setProtocolContracts(yetAnotherOracle.address, oracle.address, { from: voting })
    assertEvent(receipt, 'ProtocolContactsSet', {
      expectedArgs: {
        oracle: yetAnotherOracle.address,
        treasury: oracle.address,
        insuranceFund: ZERO_ADDRESS
      }
    })
    assert.equal(await app.getOracle(), yetAnotherOracle.address)
  })

  it('setWithdrawalCredentials resets unused keys', async () => {
    await operators.addNodeOperator('1', ADDRESS_1, { from: voting })
    await operators.addNodeOperator('2', ADDRESS_2, { from: voting })

    await stakingRouter.setWithdrawalCredentials(pad('0x0202', 32), { from: voting })

    await operators.addSigningKeys(0, 1, pad('0x010203', 48), pad('0x01', 96), { from: voting })
    await operators.addSigningKeys(1, 2, hexConcat(pad('0x050505', 48), pad('0x060606', 48)), hexConcat(pad('0x02', 96), pad('0x03', 96)), {
      from: voting
    })

    await operators.setNodeOperatorStakingLimit(0, UNLIMITED, { from: voting })
    await operators.setNodeOperatorStakingLimit(1, UNLIMITED, { from: voting })

    assertBn(await operators.getTotalSigningKeyCount(0, { from: nobody }), 1)
    assertBn(await operators.getUnusedSigningKeyCount(0, { from: nobody }), 1)
    assertBn(await operators.getTotalSigningKeyCount(1, { from: nobody }), 2)
    assertBn(await operators.getUnusedSigningKeyCount(1, { from: nobody }), 2)

    await stakingRouter.setWithdrawalCredentials(pad('0x0203', 32), { from: voting })

    assertBn(await operators.getTotalSigningKeyCount(0, { from: nobody }), 0)
    assertBn(await operators.getUnusedSigningKeyCount(0, { from: nobody }), 0)
    assertBn(await operators.getTotalSigningKeyCount(1, { from: nobody }), 0)
    assertBn(await operators.getUnusedSigningKeyCount(1, { from: nobody }), 0)
    assert.equal(await app.getWithdrawalCredentials({ from: nobody }), pad('0x0203', 32))
  })

  it('pad64 works', async () => {
    await assertRevert(beaconChainDepositor.pad64('0x'))
    await assertRevert(beaconChainDepositor.pad64('0x11'))
    await assertRevert(beaconChainDepositor.pad64('0x1122'))
    await assertRevert(beaconChainDepositor.pad64(pad('0x1122', 31)))
    await assertRevert(beaconChainDepositor.pad64(pad('0x1122', 65)))
    await assertRevert(beaconChainDepositor.pad64(pad('0x1122', 265)))

    assert.equal(await beaconChainDepositor.pad64(pad('0x1122', 32)), pad('0x1122', 32) + '0'.repeat(64))
    assert.equal(await beaconChainDepositor.pad64(pad('0x1122', 36)), pad('0x1122', 36) + '0'.repeat(56))
    assert.equal(await beaconChainDepositor.pad64(pad('0x1122', 64)), pad('0x1122', 64))
  })

  it('Lido.deposit(uint256,uint24,bytes) reverts when called by account without DEPOSIT_ROLE granted', async () => {
    await assertRevert(
      app.methods['deposit(uint256,uint24,bytes)'](MAX_DEPOSITS, CURATED_MODULE_ID, CALLDATA, { from: nobody }),
      'APP_AUTH_DSM_FAILED'
    )
  })

  it('deposit works', async () => {
    await operators.addNodeOperator('1', ADDRESS_1, { from: voting })
    await operators.addNodeOperator('2', ADDRESS_2, { from: voting })

    await operators.addSigningKeys(0, 1, pad('0x010203', 48), pad('0x01', 96), { from: voting })
    await operators.addSigningKeys(
      0,
      3,
      hexConcat(pad('0x010204', 48), pad('0x010205', 48), pad('0x010206', 48)),
      hexConcat(pad('0x01', 96), pad('0x01', 96), pad('0x01', 96)),
      { from: voting }
    )

    await operators.setNodeOperatorStakingLimit(0, UNLIMITED, { from: voting })
    await operators.setNodeOperatorStakingLimit(1, UNLIMITED, { from: voting })

    // zero deposits revert
    await assertRevert(app.submit(ZERO_ADDRESS, { from: user1, value: ETH(0) }), 'ZERO_DEPOSIT')
    await assertRevert(web3.eth.sendTransaction({ to: app.address, from: user2, value: ETH(0) }), 'ZERO_DEPOSIT')

    // can not deposit with unset withdrawalCredentials
    await assertRevert(
      app.methods['deposit(uint256,uint24,bytes)'](MAX_DEPOSITS, CURATED_MODULE_ID, CALLDATA, { from: depositor }),
      `ErrorEmptyWithdrawalsCredentials`
    )
    // set withdrawalCredentials with keys, because they were trimmed
    await stakingRouter.setWithdrawalCredentials(pad('0x0202', 32), { from: voting })

    // +1 ETH
    await web3.eth.sendTransaction({ to: app.address, from: user1, value: ETH(1) })
    await app.methods['deposit(uint256,uint24,bytes)'](MAX_DEPOSITS, CURATED_MODULE_ID, CALLDATA, { from: depositor })
    await checkStat({ depositedValidators: 0, beaconValidators: 0, beaconBalance: ETH(0) })
    assertBn(await depositContract.totalCalls(), 0)
    assertBn(await app.getTotalPooledEther(), ETH(1))
<<<<<<< HEAD
    assertBn(await app.getBufferedEther(), ETH(1))
=======
    assertBn(await app.getTotalELRewardsCollected(), 0)
>>>>>>> 61b45e71
    assertBn(await app.balanceOf(user1), tokens(1))
    assertBn(await app.totalSupply(), tokens(1))

    // +2 ETH
    const receipt = await app.submit(ZERO_ADDRESS, { from: user2, value: ETH(2) }) // another form of a deposit call

    assertEvent(receipt, 'Transfer', { expectedArgs: { from: ZERO_ADDRESS, to: user2, value: ETH(2) } })

    await checkStat({ depositedValidators: 0, beaconValidators: 0, beaconBalance: ETH(0) })
    assertBn(await depositContract.totalCalls(), 0)
    assertBn(await app.getTotalPooledEther(), ETH(3))
<<<<<<< HEAD
    assertBn(await app.getBufferedEther(), ETH(3))
=======
    assertBn(await app.getTotalELRewardsCollected(), 0)
>>>>>>> 61b45e71
    assertBn(await app.balanceOf(user2), tokens(2))
    assertBn(await app.totalSupply(), tokens(3))

    // +30 ETH
    await web3.eth.sendTransaction({ to: app.address, from: user3, value: ETH(30) })

    await operators.addSigningKeys(0, 1, pad('0x010203', 48), pad('0x01', 96), { from: voting })
    await operators.addSigningKeys(
      0,
      3,
      hexConcat(pad('0x010204', 48), pad('0x010205', 48), pad('0x010206', 48)),
      hexConcat(pad('0x01', 96), pad('0x01', 96), pad('0x01', 96)),
      { from: voting }
    )

    // now deposit works
    await app.methods['deposit(uint256,uint24,bytes)'](MAX_DEPOSITS, CURATED_MODULE_ID, CALLDATA, { from: depositor })

    await checkStat({ depositedValidators: 1, beaconValidators: 0, beaconBalance: ETH(0) })
    assertBn(await app.getTotalPooledEther(), ETH(33))
    assertBn(await app.getBufferedEther(), ETH(1))
    assertBn(await app.balanceOf(user1), tokens(1))
    assertBn(await app.balanceOf(user2), tokens(2))
    assertBn(await app.balanceOf(user3), tokens(30))
    assertBn(await app.totalSupply(), tokens(33))

    assertBn(await depositContract.totalCalls(), 1)
    const c0 = await depositContract.calls.call(0)
    assert.equal(c0.pubkey, pad('0x010203', 48))
    assert.equal(c0.withdrawal_credentials, pad('0x0202', 32))
    assert.equal(c0.signature, pad('0x01', 96))
    assertBn(c0.value, ETH(32))

    // +100 ETH, test partial unbuffering
    await web3.eth.sendTransaction({ to: app.address, from: user1, value: ETH(100) })
    await app.deposit(1, 1, CALLDATA, { from: depositor })
    await checkStat({ depositedValidators: 2, beaconValidators: 0, beaconBalance: ETH(0) })
    assertBn(await app.getTotalPooledEther(), ETH(133))
    assertBn(await app.getBufferedEther(), ETH(69))
    assertBn(await app.balanceOf(user1), tokens(101))
    assertBn(await app.balanceOf(user2), tokens(2))
    assertBn(await app.balanceOf(user3), tokens(30))
    assertBn(await app.totalSupply(), tokens(133))

    await app.methods['deposit(uint256,uint24,bytes)'](MAX_DEPOSITS, CURATED_MODULE_ID, CALLDATA, { from: depositor })
    await checkStat({ depositedValidators: 4, beaconValidators: 0, beaconBalance: ETH(0) })
    assertBn(await app.getTotalPooledEther(), ETH(133))
    assertBn(await app.getBufferedEther(), ETH(5))
    assertBn(await app.balanceOf(user1), tokens(101))
    assertBn(await app.balanceOf(user2), tokens(2))
    assertBn(await app.balanceOf(user3), tokens(30))
    assertBn(await app.totalSupply(), tokens(133))

    assertBn(await depositContract.totalCalls(), 4)
    const calls = {}
    for (const i of [1, 2, 3]) {
      calls[i] = await depositContract.calls.call(i)
      assert.equal(calls[i].withdrawal_credentials, pad('0x0202', 32))
      assert.equal(calls[i].signature, pad('0x01', 96))
      assertBn(calls[i].value, ETH(32))
    }
    assert.equal(calls[1].pubkey, pad('0x010204', 48))
    assert.equal(calls[2].pubkey, pad('0x010205', 48))
    assert.equal(calls[3].pubkey, pad('0x010206', 48))
  })

  it('deposit uses the expected signing keys', async () => {
    await operators.addNodeOperator('1', ADDRESS_1, { from: voting })
    await operators.addNodeOperator('2', ADDRESS_2, { from: voting })

    const op0 = {
      keys: Array.from({ length: 3 }, (_, i) => `0x11${i}${i}` + 'abcd'.repeat(46 / 2)),
      sigs: Array.from({ length: 3 }, (_, i) => `0x11${i}${i}` + 'cdef'.repeat(94 / 2))
    }

    const op1 = {
      keys: Array.from({ length: 3 }, (_, i) => `0x22${i}${i}` + 'efab'.repeat(46 / 2)),
      sigs: Array.from({ length: 3 }, (_, i) => `0x22${i}${i}` + 'fcde'.repeat(94 / 2))
    }

    await stakingRouter.setWithdrawalCredentials(pad('0x0202', 32), { from: voting })

    await operators.addSigningKeys(0, 3, hexConcat(...op0.keys), hexConcat(...op0.sigs), { from: voting })
    await operators.addSigningKeys(1, 3, hexConcat(...op1.keys), hexConcat(...op1.sigs), { from: voting })

    await operators.setNodeOperatorStakingLimit(0, UNLIMITED, { from: voting })
    await operators.setNodeOperatorStakingLimit(1, UNLIMITED, { from: voting })

    await app.submit(ZERO_ADDRESS, { from: user2, value: ETH(32) })
    await app.methods['deposit(uint256,uint24,bytes)'](MAX_DEPOSITS, CURATED_MODULE_ID, CALLDATA, { from: depositor })
    assertBn(await depositContract.totalCalls(), 1, 'first submit: total deposits')

    await app.submit(ZERO_ADDRESS, { from: user2, value: ETH(2 * 32) })
    await app.methods['deposit(uint256,uint24,bytes)'](MAX_DEPOSITS, CURATED_MODULE_ID, CALLDATA, { from: depositor })
    assertBn(await depositContract.totalCalls(), 3, 'second submit: total deposits')

    await app.submit(ZERO_ADDRESS, { from: user2, value: ETH(3 * 32) })
    await app.methods['deposit(uint256,uint24,bytes)'](MAX_DEPOSITS, CURATED_MODULE_ID, CALLDATA, { from: depositor })
    assertBn(await depositContract.totalCalls(), 6, 'third submit: total deposits')

    const calls = await Promise.all(Array.from({ length: 6 }, (_, i) => depositContract.calls(i)))
    const keys = [...op0.keys, ...op1.keys]
    const sigs = [...op0.sigs, ...op1.sigs]
    const pairs = keys.map((key, i) => `${key}|${sigs[i]}`)

    assert.sameMembers(
      calls.map((c) => `${c.pubkey}|${c.signature}`),
      pairs,
      'pairs'
    )
  })

  it('deposit works when the first node operator is inactive', async () => {
    await operators.addNodeOperator('1', ADDRESS_1, { from: voting })
    await operators.addNodeOperator('2', ADDRESS_2, { from: voting })

    await stakingRouter.setWithdrawalCredentials(pad('0x0202', 32), { from: voting })

    await operators.addSigningKeys(0, 1, pad('0x010203', 48), pad('0x01', 96), { from: voting })
    await operators.addSigningKeys(1, 1, pad('0x030405', 48), pad('0x06', 96), { from: voting })

    await operators.setNodeOperatorStakingLimit(0, UNLIMITED, { from: voting })
    await operators.setNodeOperatorStakingLimit(1, UNLIMITED, { from: voting })

    await operators.deactivateNodeOperator(0, { from: voting })
    await app.submit(ZERO_ADDRESS, { from: user2, value: ETH(32) })

    await app.methods['deposit(uint256,uint24,bytes)'](MAX_DEPOSITS, CURATED_MODULE_ID, CALLDATA, { from: depositor })
    assertBn(await depositContract.totalCalls(), 1)
  })

  it('submits with zero and non-zero referrals work', async () => {
    const REFERRAL = '0xDeaDbeefdEAdbeefdEadbEEFdeadbeEFdEaDbeeF'
    let receipt
    receipt = await app.submit(REFERRAL, { from: user2, value: ETH(2) })
    assertEvent(receipt, 'Submitted', { expectedArgs: { sender: user2, amount: ETH(2), referral: REFERRAL } })
    receipt = await app.submit(ZERO_ADDRESS, { from: user2, value: ETH(5) })
    assertEvent(receipt, 'Submitted', { expectedArgs: { sender: user2, amount: ETH(5), referral: ZERO_ADDRESS } })
  })

  const verifyStakeLimitState = async (
    expectedMaxStakeLimit,
    expectedLimitIncrease,
    expectedCurrentStakeLimit,
    expectedIsStakingPaused,
    expectedIsStakingLimited
  ) => {
    currentStakeLimit = await app.getCurrentStakeLimit()
    assertBn(currentStakeLimit, expectedCurrentStakeLimit)

    isStakingPaused = await app.isStakingPaused()
    assert.equal(isStakingPaused, expectedIsStakingPaused)
    ;({
      isStakingPaused,
      isStakingLimitSet,
      currentStakeLimit,
      maxStakeLimit,
      maxStakeLimitGrowthBlocks,
      prevStakeLimit,
      prevStakeBlockNumber
    } = await app.getStakeLimitFullInfo())

    assertBn(currentStakeLimit, expectedCurrentStakeLimit)
    assertBn(maxStakeLimit, expectedMaxStakeLimit)
    assert.equal(isStakingPaused, expectedIsStakingPaused)
    assert.equal(isStakingLimitSet, expectedIsStakingLimited)

    if (isStakingLimitSet) {
      assertBn(maxStakeLimitGrowthBlocks, expectedLimitIncrease > 0 ? expectedMaxStakeLimit / expectedLimitIncrease : 0)
    }
  }

  it('staking pause & unlimited resume works', async () => {
    let receipt

    const MAX_UINT256 = bn(2).pow(bn(256)).sub(bn(1))
    await verifyStakeLimitState(bn(0), bn(0), MAX_UINT256, false, false)
    receipt = await app.submit(ZERO_ADDRESS, { from: user2, value: ETH(2) })
    assertEvent(receipt, 'Submitted', { expectedArgs: { sender: user2, amount: ETH(2), referral: ZERO_ADDRESS } })

    await assertRevert(app.pauseStaking(), 'APP_AUTH_FAILED')
    receipt = await app.pauseStaking({ from: voting })
    assertEvent(receipt, 'StakingPaused')
    verifyStakeLimitState(bn(0), bn(0), bn(0), true, false)

    await assertRevert(web3.eth.sendTransaction({ to: app.address, from: user2, value: ETH(2) }), `STAKING_PAUSED`)
    await assertRevert(app.submit(ZERO_ADDRESS, { from: user2, value: ETH(2) }), `STAKING_PAUSED`)

    await assertRevert(app.resumeStaking(), 'APP_AUTH_FAILED')
    receipt = await app.resumeStaking({ from: voting })
    assertEvent(receipt, 'StakingResumed')
    await verifyStakeLimitState(bn(0), bn(0), MAX_UINT256, false, false)

    await web3.eth.sendTransaction({ to: app.address, from: user2, value: ETH(1.1) })
    receipt = await app.submit(ZERO_ADDRESS, { from: user2, value: ETH(1.4) })
    assertEvent(receipt, 'Submitted', { expectedArgs: { sender: user2, amount: ETH(1.4), referral: ZERO_ADDRESS } })
  })

  const mineNBlocks = async (n) => {
    for (let index = 0; index < n; index++) {
      await ethers.provider.send('evm_mine')
    }
  }

  it('staking resume with a limit works', async () => {
    let receipt

    const blocksToReachMaxStakeLimit = 300
    const expectedMaxStakeLimit = ETH(3)
    const limitIncreasePerBlock = bn(expectedMaxStakeLimit).div(bn(blocksToReachMaxStakeLimit)) // 1 * 10**16

    receipt = await app.resumeStaking({ from: voting })
    assertEvent(receipt, 'StakingResumed')

    await assertRevert(app.setStakingLimit(expectedMaxStakeLimit, limitIncreasePerBlock), 'APP_AUTH_FAILED')
    receipt = await app.setStakingLimit(expectedMaxStakeLimit, limitIncreasePerBlock, { from: voting })
    assertEvent(receipt, 'StakingLimitSet', {
      expectedArgs: {
        maxStakeLimit: expectedMaxStakeLimit,
        stakeLimitIncreasePerBlock: limitIncreasePerBlock
      }
    })

    await verifyStakeLimitState(expectedMaxStakeLimit, limitIncreasePerBlock, expectedMaxStakeLimit, false, true)
    receipt = await app.submit(ZERO_ADDRESS, { from: user2, value: ETH(2) })
    assertEvent(receipt, 'Submitted', { expectedArgs: { sender: user2, amount: ETH(2), referral: ZERO_ADDRESS } })
    await verifyStakeLimitState(expectedMaxStakeLimit, limitIncreasePerBlock, ETH(1), false, true)
    await assertRevert(app.submit(ZERO_ADDRESS, { from: user2, value: ETH(2.5) }), `STAKE_LIMIT`)
    await verifyStakeLimitState(expectedMaxStakeLimit, limitIncreasePerBlock, bn(ETH(1)).add(limitIncreasePerBlock), false, true)

    // expect to grow for another 1.5 ETH since last submit
    // every revert produces new block, so we need to account that block
    await mineNBlocks(blocksToReachMaxStakeLimit / 2 - 1)
    await verifyStakeLimitState(expectedMaxStakeLimit, limitIncreasePerBlock, ETH(2.5), false, true)
    await assertRevert(app.submit(ZERO_ADDRESS, { from: user2, value: ETH(2.6) }), `STAKE_LIMIT`)
    receipt = await app.submit(ZERO_ADDRESS, { from: user2, value: ETH(2.5) })
    assertEvent(receipt, 'Submitted', { expectedArgs: { sender: user2, amount: ETH(2.5), referral: ZERO_ADDRESS } })
    await verifyStakeLimitState(expectedMaxStakeLimit, limitIncreasePerBlock, limitIncreasePerBlock.muln(2), false, true)

    await assertRevert(app.submit(ZERO_ADDRESS, { from: user2, value: ETH(0.1) }), `STAKE_LIMIT`)
    await verifyStakeLimitState(expectedMaxStakeLimit, limitIncreasePerBlock, limitIncreasePerBlock.muln(3), false, true)
    // once again, we are subtracting blocks number induced by revert checks
    await mineNBlocks(blocksToReachMaxStakeLimit / 3 - 4)

    receipt = await app.submit(ZERO_ADDRESS, { from: user1, value: ETH(1) })
    assertEvent(receipt, 'Submitted', { expectedArgs: { sender: user1, amount: ETH(1), referral: ZERO_ADDRESS } })
    await verifyStakeLimitState(expectedMaxStakeLimit, limitIncreasePerBlock, ETH(0), false, true)

    // check that limit is restored completely
    await mineNBlocks(blocksToReachMaxStakeLimit)
    await verifyStakeLimitState(expectedMaxStakeLimit, limitIncreasePerBlock, expectedMaxStakeLimit, false, true)

    // check that limit is capped by maxLimit value and doesn't grow infinitely
    await mineNBlocks(10)
    await verifyStakeLimitState(expectedMaxStakeLimit, limitIncreasePerBlock, expectedMaxStakeLimit, false, true)

    await assertRevert(app.setStakingLimit(ETH(0), ETH(0), { from: voting }), `ZERO_MAX_STAKE_LIMIT`)
    await assertRevert(app.setStakingLimit(ETH(1), ETH(1.1), { from: voting }), `TOO_LARGE_LIMIT_INCREASE`)
    await assertRevert(app.setStakingLimit(ETH(1), bn(10), { from: voting }), `TOO_SMALL_LIMIT_INCREASE`)
  })

  it('resume staking with an one-shot limit works', async () => {
    let receipt

    const expectedMaxStakeLimit = ETH(7)
    const limitIncreasePerBlock = 0

    receipt = await app.resumeStaking({ from: voting })
    assertEvent(receipt, 'StakingResumed')
    receipt = await app.setStakingLimit(expectedMaxStakeLimit, limitIncreasePerBlock, { from: voting })
    assertEvent(receipt, 'StakingLimitSet', {
      expectedArgs: {
        maxStakeLimit: expectedMaxStakeLimit,
        stakeLimitIncreasePerBlock: limitIncreasePerBlock
      }
    })

    await verifyStakeLimitState(expectedMaxStakeLimit, limitIncreasePerBlock, expectedMaxStakeLimit, false, true)
    receipt = await app.submit(ZERO_ADDRESS, { from: user2, value: ETH(5) })
    assertEvent(receipt, 'Submitted', { expectedArgs: { sender: user2, amount: ETH(5), referral: ZERO_ADDRESS } })
    await verifyStakeLimitState(expectedMaxStakeLimit, limitIncreasePerBlock, ETH(2), false, true)
    receipt = await app.submit(ZERO_ADDRESS, { from: user2, value: ETH(2) })
    assertEvent(receipt, 'Submitted', { expectedArgs: { sender: user2, amount: ETH(2), referral: ZERO_ADDRESS } })
    await verifyStakeLimitState(expectedMaxStakeLimit, limitIncreasePerBlock, ETH(0), false, true)
    await assertRevert(app.submit(ZERO_ADDRESS, { from: user2, value: ETH(0.1) }), `STAKE_LIMIT`)
    await verifyStakeLimitState(expectedMaxStakeLimit, limitIncreasePerBlock, ETH(0), false, true)
    await mineNBlocks(100)
    await verifyStakeLimitState(expectedMaxStakeLimit, limitIncreasePerBlock, ETH(0), false, true)
  })

  it('resume staking with various changing limits work', async () => {
    let receipt

    const expectedMaxStakeLimit = ETH(9)
    const limitIncreasePerBlock = bn(expectedMaxStakeLimit).divn(100)

    receipt = await app.resumeStaking({ from: voting })
    assertEvent(receipt, 'StakingResumed')
    receipt = await app.setStakingLimit(expectedMaxStakeLimit, limitIncreasePerBlock, { from: voting })
    assertEvent(receipt, 'StakingLimitSet', {
      expectedArgs: {
        maxStakeLimit: expectedMaxStakeLimit,
        stakeLimitIncreasePerBlock: limitIncreasePerBlock
      }
    })

    await verifyStakeLimitState(expectedMaxStakeLimit, limitIncreasePerBlock, expectedMaxStakeLimit, false, true)

    const smallerExpectedMaxStakeLimit = ETH(5)
    const smallerLimitIncreasePerBlock = bn(smallerExpectedMaxStakeLimit).divn(200)

    receipt = await app.setStakingLimit(smallerExpectedMaxStakeLimit, smallerLimitIncreasePerBlock, { from: voting })
    assertEvent(receipt, 'StakingLimitSet', {
      expectedArgs: {
        maxStakeLimit: smallerExpectedMaxStakeLimit,
        stakeLimitIncreasePerBlock: smallerLimitIncreasePerBlock
      }
    })

    await verifyStakeLimitState(smallerExpectedMaxStakeLimit, smallerLimitIncreasePerBlock, smallerExpectedMaxStakeLimit, false, true)

    const largerExpectedMaxStakeLimit = ETH(10)
    const largerLimitIncreasePerBlock = bn(largerExpectedMaxStakeLimit).divn(1000)

    receipt = await app.setStakingLimit(largerExpectedMaxStakeLimit, largerLimitIncreasePerBlock, { from: voting })
    assertEvent(receipt, 'StakingLimitSet', {
      expectedArgs: {
        maxStakeLimit: largerExpectedMaxStakeLimit,
        stakeLimitIncreasePerBlock: largerLimitIncreasePerBlock
      }
    })

    await verifyStakeLimitState(largerExpectedMaxStakeLimit, largerLimitIncreasePerBlock, smallerExpectedMaxStakeLimit, false, true)

    await assertRevert(app.removeStakingLimit(), 'APP_AUTH_FAILED')
    receipt = await app.removeStakingLimit({ from: voting })
    assertEvent(receipt, 'StakingLimitRemoved')

    await verifyStakeLimitState(0, 0, bn(2).pow(bn(256)).sub(bn(1)), false, false)
  })

  it('reverts when trying to call unknown function', async () => {
    const wrongMethodABI = '0x00'
    await assertRevert(web3.eth.sendTransaction({ to: app.address, from: user2, value: ETH(1), data: wrongMethodABI }), 'NON_EMPTY_DATA')
    await assertRevert(web3.eth.sendTransaction({ to: app.address, from: user2, value: ETH(0), data: wrongMethodABI }), 'NON_EMPTY_DATA')
  })

  it('key removal is taken into account during deposit', async () => {
    await operators.addNodeOperator('1', ADDRESS_1, { from: voting })
    await operators.addNodeOperator('2', ADDRESS_2, { from: voting })

    await stakingRouter.setWithdrawalCredentials(pad('0x0202', 32), { from: voting })
    await operators.addSigningKeys(0, 1, pad('0x010203', 48), pad('0x01', 96), { from: voting })
    await operators.addSigningKeys(
      0,
      3,
      hexConcat(pad('0x010204', 48), pad('0x010205', 48), pad('0x010206', 48)),
      hexConcat(pad('0x01', 96), pad('0x01', 96), pad('0x01', 96)),
      { from: voting }
    )

    await operators.setNodeOperatorStakingLimit(0, UNLIMITED, { from: voting })
    await operators.setNodeOperatorStakingLimit(1, UNLIMITED, { from: voting })

    await web3.eth.sendTransaction({ to: app.address, from: user3, value: ETH(33) })
    await app.methods['deposit(uint256,uint24,bytes)'](MAX_DEPOSITS, CURATED_MODULE_ID, CALLDATA, { from: depositor })
    assertBn(await depositContract.totalCalls(), 1)
    await assertRevert(operators.removeSigningKey(0, 0, { from: voting }), 'KEY_WAS_USED')

    assertBn(await app.getBufferedEther(), ETH(1))

    await operators.removeSigningKey(0, 1, { from: voting })

    await web3.eth.sendTransaction({ to: app.address, from: user3, value: ETH(100) })

    await app.methods['deposit(uint256,uint24,bytes)'](MAX_DEPOSITS, CURATED_MODULE_ID, CALLDATA, { from: depositor })
    assertBn(await depositContract.totalCalls(), 1)
    assertBn(await app.getTotalPooledEther(), ETH(133))
    assertBn(await app.getBufferedEther(), ETH(101))
  })

  it("out of signing keys doesn't revert but buffers", async () => {
    await operators.addNodeOperator('1', ADDRESS_1, { from: voting })
    await operators.addNodeOperator('2', ADDRESS_2, { from: voting })

    await stakingRouter.setWithdrawalCredentials(pad('0x0202', 32), { from: voting })
    await operators.addSigningKeys(0, 1, pad('0x010203', 48), pad('0x01', 96), { from: voting })

    await operators.setNodeOperatorStakingLimit(0, UNLIMITED, { from: voting })
    await operators.setNodeOperatorStakingLimit(1, UNLIMITED, { from: voting })

    await web3.eth.sendTransaction({ to: app.address, from: user3, value: ETH(100) })
    await app.methods['deposit(uint256,uint24,bytes)'](MAX_DEPOSITS, CURATED_MODULE_ID, CALLDATA, { from: depositor })
    await checkStat({ depositedValidators: 1, beaconValidators: 0, beaconBalance: ETH(0) })
    assertBn(await depositContract.totalCalls(), 1)
    assertBn(await app.getTotalPooledEther(), ETH(100))
    assertBn(await app.getBufferedEther(), ETH(100 - 32))

    // buffer unwinds
    await operators.addSigningKeys(
      0,
      3,
      hexConcat(pad('0x010204', 48), pad('0x010205', 48), pad('0x010206', 48)),
      hexConcat(pad('0x01', 96), pad('0x01', 96), pad('0x01', 96)),
      { from: voting }
    )
    await web3.eth.sendTransaction({ to: app.address, from: user1, value: ETH(1) })
    await app.methods['deposit(uint256,uint24,bytes)'](MAX_DEPOSITS, CURATED_MODULE_ID, CALLDATA, { from: depositor })
    await checkStat({ depositedValidators: 3, beaconValidators: 0, beaconBalance: ETH(0) })
    assertBn(await depositContract.totalCalls(), 3)
    assertBn(await app.getTotalPooledEther(), ETH(101))
    assertBn(await app.getBufferedEther(), ETH(5))
  })

  it('handleOracleReport works', async () => {
    await operators.addNodeOperator('1', ADDRESS_1, { from: voting })
    await operators.addNodeOperator('2', ADDRESS_2, { from: voting })

    await stakingRouter.setWithdrawalCredentials(pad('0x0202', 32), { from: voting })
    await operators.addSigningKeys(0, 1, pad('0x010203', 48), pad('0x01', 96), { from: voting })
    await operators.addSigningKeys(
      0,
      3,
      hexConcat(pad('0x010204', 48), pad('0x010205', 48), pad('0x010206', 48)),
      hexConcat(pad('0x01', 96), pad('0x01', 96), pad('0x01', 96)),
      { from: voting }
    )

    await operators.setNodeOperatorStakingLimit(0, UNLIMITED, { from: voting })
    await operators.setNodeOperatorStakingLimit(1, UNLIMITED, { from: voting })

    await web3.eth.sendTransaction({ to: app.address, from: user2, value: ETH(34) })
    await app.methods['deposit(uint256,uint24,bytes)'](MAX_DEPOSITS, CURATED_MODULE_ID, CALLDATA, { from: depositor })
    await checkStat({ depositedValidators: 1, beaconValidators: 0, beaconBalance: ETH(0) })

    await assertRevert(app.handleOracleReport(1, ETH(30), { from: appManager }), 'APP_AUTH_FAILED')

    await oracle.reportBeacon(100, 1, ETH(30))
    await checkStat({ depositedValidators: 1, beaconValidators: 1, beaconBalance: ETH(30) })

    await assertRevert(app.handleOracleReport(1, ETH(29), { from: nobody }), 'APP_AUTH_FAILED')

    await oracle.reportBeacon(50, 1, ETH(100)) // stale data
    await checkStat({ depositedValidators: 1, beaconValidators: 1, beaconBalance: ETH(100) })

    await oracle.reportBeacon(200, 1, ETH(33))
    await checkStat({ depositedValidators: 1, beaconValidators: 1, beaconBalance: ETH(33) })
  })

  it('oracle data affects deposits', async () => {
    await operators.addNodeOperator('1', ADDRESS_1, { from: voting })
    await operators.addNodeOperator('2', ADDRESS_2, { from: voting })

    await stakingRouter.setWithdrawalCredentials(pad('0x0202', 32), { from: voting })
    await operators.addSigningKeys(0, 1, pad('0x010203', 48), pad('0x01', 96), { from: voting })
    await operators.addSigningKeys(
      0,
      3,
      hexConcat(pad('0x010204', 48), pad('0x010205', 48), pad('0x010206', 48)),
      hexConcat(pad('0x01', 96), pad('0x01', 96), pad('0x01', 96)),
      { from: voting }
    )

    await operators.setNodeOperatorStakingLimit(0, UNLIMITED, { from: voting })
    await operators.setNodeOperatorStakingLimit(1, UNLIMITED, { from: voting })

    await web3.eth.sendTransaction({ to: app.address, from: user2, value: ETH(34) })
    await app.methods['deposit(uint256,uint24,bytes)'](MAX_DEPOSITS, CURATED_MODULE_ID, CALLDATA, { from: depositor })
    await checkStat({ depositedValidators: 1, beaconValidators: 0, beaconBalance: ETH(0) })
    assertBn(await depositContract.totalCalls(), 1)
    assertBn(await app.getTotalPooledEther(), ETH(34))
    assertBn(await app.getBufferedEther(), ETH(2))

    // down
    await oracle.reportBeacon(100, 1, ETH(15))

    await checkStat({ depositedValidators: 1, beaconValidators: 1, beaconBalance: ETH(15) })
    assertBn(await depositContract.totalCalls(), 1)
    assertBn(await app.getTotalPooledEther(), ETH(17))
    assertBn(await app.getBufferedEther(), ETH(2))
    assertBn(await app.totalSupply(), tokens(17))

    // deposit, ratio is 0.5
    await web3.eth.sendTransaction({ to: app.address, from: user1, value: ETH(2) })
    await app.methods['deposit(uint256,uint24,bytes)'](MAX_DEPOSITS, CURATED_MODULE_ID, CALLDATA, { from: depositor })

    await checkStat({ depositedValidators: 1, beaconValidators: 1, beaconBalance: ETH(15) })
    assertBn(await depositContract.totalCalls(), 1)
    assertBn(await app.getTotalPooledEther(), ETH(19))
    assertBn(await app.getBufferedEther(), ETH(4))
    assertBn(await app.balanceOf(user1), tokens(2))
    assertBn(await app.totalSupply(), tokens(19))

    // up
    await assertRevert(oracle.reportBeacon(200, 2, ETH(48)), 'REPORTED_MORE_DEPOSITED')
    await oracle.reportBeacon(200, 1, ETH(48))

    await checkStat({ depositedValidators: 1, beaconValidators: 1, beaconBalance: ETH(48) })
    assertBn(await depositContract.totalCalls(), 1)
    assertBn(await app.getTotalPooledEther(), ETH(52))
    assertBn(await app.getBufferedEther(), ETH(4))
    assertBn(await app.totalSupply(), tokens(52))
  })

  it('can stop and resume', async () => {
    await operators.addNodeOperator('1', ADDRESS_1, { from: voting })
    await operators.addNodeOperator('2', ADDRESS_2, { from: voting })

    await stakingRouter.setWithdrawalCredentials(pad('0x0202', 32), { from: voting })
    await operators.addSigningKeys(0, 1, pad('0x010203', 48), pad('0x01', 96), { from: voting })
    await operators.addSigningKeys(
      0,
      3,
      hexConcat(pad('0x010204', 48), pad('0x010205', 48), pad('0x010206', 48)),
      hexConcat(pad('0x01', 96), pad('0x01', 96), pad('0x01', 96)),
      { from: voting }
    )

    await operators.setNodeOperatorStakingLimit(0, UNLIMITED, { from: voting })
    await operators.setNodeOperatorStakingLimit(1, UNLIMITED, { from: voting })

    await web3.eth.sendTransaction({ to: app.address, from: user2, value: ETH(40) })
    await app.methods['deposit(uint256,uint24,bytes)'](MAX_DEPOSITS, CURATED_MODULE_ID, CALLDATA, { from: depositor })
    await checkStat({ depositedValidators: 1, beaconValidators: 0, beaconBalance: ETH(0) })
    assertBn(await app.getBufferedEther(), ETH(8))

    await assertRevert(app.stop({ from: user2 }), 'APP_AUTH_FAILED')
    await app.stop({ from: voting })
    assert((await app.isStakingPaused()) === true)

    await assertRevert(web3.eth.sendTransaction({ to: app.address, from: user1, value: ETH(4) }), 'STAKING_PAUSED')
    await assertRevert(web3.eth.sendTransaction({ to: app.address, from: user1, value: ETH(4) }), 'STAKING_PAUSED')
    await assertRevert(app.submit('0xdeadbeefdeadbeefdeadbeefdeadbeefdeadbeef', { from: user1, value: ETH(4) }), 'STAKING_PAUSED')

    await assertRevert(app.resume({ from: user2 }), 'APP_AUTH_FAILED')
    await app.resume({ from: voting })
    assert((await app.isStakingPaused()) === false)

    await web3.eth.sendTransaction({ to: app.address, from: user1, value: ETH(4) })
    await app.methods['deposit(uint256,uint24,bytes)'](MAX_DEPOSITS, CURATED_MODULE_ID, CALLDATA, { from: depositor })
    await checkStat({ depositedValidators: 1, beaconValidators: 0, beaconBalance: ETH(0) })
    assertBn(await app.getBufferedEther(), ETH(12))
  })

  it('rewards distribution works in a simple case', async () => {
    await operators.addNodeOperator('1', ADDRESS_1, { from: voting })
    await operators.addNodeOperator('2', ADDRESS_2, { from: voting })

    await stakingRouter.setWithdrawalCredentials(pad('0x0202', 32), { from: voting })
    await operators.addSigningKeys(0, 1, pad('0x010203', 48), pad('0x01', 96), { from: voting })
    await operators.addSigningKeys(
      0,
      3,
      hexConcat(pad('0x010204', 48), pad('0x010205', 48), pad('0x010206', 48)),
      hexConcat(pad('0x01', 96), pad('0x01', 96), pad('0x01', 96)),
      { from: voting }
    )

    await operators.setNodeOperatorStakingLimit(0, UNLIMITED, { from: voting })
    await operators.setNodeOperatorStakingLimit(1, UNLIMITED, { from: voting })

    await web3.eth.sendTransaction({ to: app.address, from: user2, value: ETH(34) })
    await app.methods['deposit(uint256,uint24,bytes)'](MAX_DEPOSITS, CURATED_MODULE_ID, CALLDATA, { from: depositor })

    await oracle.reportBeacon(300, 1, ETH(36))
    await checkStat({ depositedValidators: 1, beaconValidators: 1, beaconBalance: ETH(36) })
    assertBn(await app.totalSupply(), ETH(38)) // remote + buffered
    await checkRewards({ treasury: 199, operator: 199 })
  })

  it('rewards distribution works', async () => {
    await operators.addNodeOperator('1', ADDRESS_1, { from: voting })
    await operators.addNodeOperator('2', ADDRESS_2, { from: voting })

    await stakingRouter.setWithdrawalCredentials(pad('0x0202', 32), { from: voting })
    await operators.addSigningKeys(0, 1, pad('0x010203', 48), pad('0x01', 96), { from: voting })
    await operators.addSigningKeys(
      0,
      3,
      hexConcat(pad('0x010204', 48), pad('0x010205', 48), pad('0x010206', 48)),
      hexConcat(pad('0x01', 96), pad('0x01', 96), pad('0x01', 96)),
      { from: voting }
    )

    await operators.setNodeOperatorStakingLimit(0, UNLIMITED, { from: voting })
    await operators.setNodeOperatorStakingLimit(1, UNLIMITED, { from: voting })

    await web3.eth.sendTransaction({ to: app.address, from: user2, value: ETH(34) })
    await app.methods['deposit(uint256,uint24,bytes)'](MAX_DEPOSITS, CURATED_MODULE_ID, CALLDATA, { from: depositor })
    // some slashing occurred
    await oracle.reportBeacon(100, 1, ETH(30))

    await checkStat({ depositedValidators: 1, beaconValidators: 1, beaconBalance: ETH(30) })
    // ToDo check buffer=2
    assertBn(await app.totalSupply(), tokens(32)) // 30 remote (slashed) + 2 buffered = 32
    await checkRewards({ treasury: 0, operator: 0 })

    // rewarded 200 Ether (was 30, became 230)
    await oracle.reportBeacon(200, 1, ETH(130))
    await checkStat({ depositedValidators: 1, beaconValidators: 1, beaconBalance: ETH(130) })
    // Todo check reward effects
    // await checkRewards({ treasury: 0, insurance: 0, operator: 0 })

    await oracle.reportBeacon(300, 1, ETH(2230))
    await checkStat({ depositedValidators: 1, beaconValidators: 1, beaconBalance: ETH(2230) })
    assertBn(await app.totalSupply(), tokens(2232))
    // Todo check reward effects
    // await checkRewards({ treasury: tokens(33), insurance: tokens(22), operator: tokens(55) })
  })

  it('deposits accounted properly during rewards distribution', async () => {
    await stakingRouter.setWithdrawalCredentials(pad('0x0202', 32), { from: voting })

    await operators.addNodeOperator('1', ADDRESS_1, { from: voting })
    await operators.addNodeOperator('2', ADDRESS_2, { from: voting })

    await operators.addSigningKeys(0, 1, pad('0x010203', 48), pad('0x01', 96), { from: voting })

    await operators.setNodeOperatorStakingLimit(0, UNLIMITED, { from: voting })
    await operators.setNodeOperatorStakingLimit(1, UNLIMITED, { from: voting })

    // Only 32 ETH deposited
    await web3.eth.sendTransaction({ to: app.address, from: user3, value: ETH(32) })
    await app.methods['deposit(uint256,uint24,bytes)'](MAX_DEPOSITS, CURATED_MODULE_ID, CALLDATA, { from: depositor })
    await web3.eth.sendTransaction({ to: app.address, from: user3, value: ETH(32) })
    await app.methods['deposit(uint256,uint24,bytes)'](MAX_DEPOSITS, CURATED_MODULE_ID, CALLDATA, { from: depositor })
    assertBn(await app.totalSupply(), tokens(64))

    await oracle.reportBeacon(300, 1, ETH(36))
    await checkStat({ depositedValidators: 1, beaconValidators: 1, beaconBalance: ETH(36) })
    assertBn(await app.totalSupply(), tokens(68))
    await checkRewards({ treasury: 200, operator: 199 })
  })

  it('Node Operators filtering during deposit works when doing a huge deposit', async () => {
    await stakingRouter.setWithdrawalCredentials(pad('0x0202', 32), { from: voting })

    // id: 0
    await nodeOperators.addNodeOperator(
      operators,
      { name: 'good', rewardAddress: ADDRESS_1, totalSigningKeys: 2, stakingLimit: UNLIMITED },
      { from: voting }
    )

    // id: 1
    await nodeOperators.addNodeOperator(
      operators,
      { name: 'limited', rewardAddress: ADDRESS_2, totalSigningKeys: 2, stakingLimit: 1 },
      { from: voting }
    )

    // id: 2
    await nodeOperators.addNodeOperator(
      operators,
      { name: 'deactivated', rewardAddress: ADDRESS_3, totalSigningKeys: 2, stakingLimit: 2, isActive: false },
      { from: voting }
    )

    // id: 3
    await nodeOperators.addNodeOperator(
      operators,
      { name: 'short on keys', rewardAddress: ADDRESS_4, stakingLimit: UNLIMITED },
      { from: voting }
    )

    // Deposit huge chunk
    await web3.eth.sendTransaction({ to: app.address, from: user1, value: ETH(32 * 3 + 50) })
    await app.methods['deposit(uint256,uint24,bytes)'](MAX_DEPOSITS, CURATED_MODULE_ID, CALLDATA, { from: depositor })
    await checkStat({ depositedValidators: 3, beaconValidators: 0, beaconBalance: ETH(0) })
    assertBn(await app.getTotalPooledEther(), ETH(146))
    assertBn(await app.getBufferedEther(), ETH(50))
    assertBn(await depositContract.totalCalls(), 3)

    assertBn(await operators.getTotalSigningKeyCount(0, { from: nobody }), 2)
    assertBn(await operators.getTotalSigningKeyCount(1, { from: nobody }), 2)
    assertBn(await operators.getTotalSigningKeyCount(2, { from: nobody }), 0)
    assertBn(await operators.getTotalSigningKeyCount(3, { from: nobody }), 0)

    assertBn(await operators.getUnusedSigningKeyCount(0, { from: nobody }), 0)
    assertBn(await operators.getUnusedSigningKeyCount(1, { from: nobody }), 1)
    assertBn(await operators.getUnusedSigningKeyCount(2, { from: nobody }), 0)
    assertBn(await operators.getUnusedSigningKeyCount(3, { from: nobody }), 0)

    // Next deposit changes nothing
    await web3.eth.sendTransaction({ to: app.address, from: user2, value: ETH(32) })
    await app.methods['deposit(uint256,uint24,bytes)'](MAX_DEPOSITS, CURATED_MODULE_ID, CALLDATA, { from: depositor })
    await checkStat({ depositedValidators: 3, beaconValidators: 0, beaconBalance: ETH(0) })
    assertBn(await app.getTotalPooledEther(), ETH(178))
    assertBn(await app.getBufferedEther(), ETH(82))
    assertBn(await depositContract.totalCalls(), 3)

    assertBn(await operators.getTotalSigningKeyCount(0, { from: nobody }), 2)
    assertBn(await operators.getTotalSigningKeyCount(1, { from: nobody }), 2)
    assertBn(await operators.getTotalSigningKeyCount(2, { from: nobody }), 0)
    assertBn(await operators.getTotalSigningKeyCount(3, { from: nobody }), 0)

    assertBn(await operators.getUnusedSigningKeyCount(0, { from: nobody }), 0)
    assertBn(await operators.getUnusedSigningKeyCount(1, { from: nobody }), 1)
    assertBn(await operators.getUnusedSigningKeyCount(2, { from: nobody }), 0)
    assertBn(await operators.getUnusedSigningKeyCount(3, { from: nobody }), 0)

    // #1 goes below the limit
    await operators.reportStoppedValidators(1, 1, { from: voting })
    await web3.eth.sendTransaction({ to: app.address, from: user3, value: ETH(1) })
    await app.methods['deposit(uint256,uint24,bytes)'](MAX_DEPOSITS, CURATED_MODULE_ID, CALLDATA, { from: depositor })
    await checkStat({ depositedValidators: 3, beaconValidators: 0, beaconBalance: ETH(0) })
    assertBn(await app.getTotalPooledEther(), ETH(179))
    assertBn(await app.getBufferedEther(), ETH(83))
    assertBn(await depositContract.totalCalls(), 3)

    assertBn(await operators.getTotalSigningKeyCount(0, { from: nobody }), 2)
    assertBn(await operators.getTotalSigningKeyCount(1, { from: nobody }), 2)
    assertBn(await operators.getTotalSigningKeyCount(2, { from: nobody }), 0)
    assertBn(await operators.getTotalSigningKeyCount(3, { from: nobody }), 0)

    assertBn(await operators.getUnusedSigningKeyCount(0, { from: nobody }), 0)
    assertBn(await operators.getUnusedSigningKeyCount(1, { from: nobody }), 1)
    assertBn(await operators.getUnusedSigningKeyCount(2, { from: nobody }), 0)
    assertBn(await operators.getUnusedSigningKeyCount(3, { from: nobody }), 0)

    // Adding a key will help
    await operators.addSigningKeys(0, 1, pad('0x0003', 48), pad('0x01', 96), { from: voting })
    await web3.eth.sendTransaction({ to: app.address, from: user3, value: ETH(1) })
    await app.methods['deposit(uint256,uint24,bytes)'](MAX_DEPOSITS, CURATED_MODULE_ID, CALLDATA, { from: depositor })
    await checkStat({ depositedValidators: 4, beaconValidators: 0, beaconBalance: ETH(0) })
    assertBn(await app.getTotalPooledEther(), ETH(180))
    assertBn(await app.getBufferedEther(), ETH(52))
    assertBn(await depositContract.totalCalls(), 4)

    assertBn(await operators.getTotalSigningKeyCount(0, { from: nobody }), 3)
    assertBn(await operators.getTotalSigningKeyCount(1, { from: nobody }), 2)
    assertBn(await operators.getTotalSigningKeyCount(2, { from: nobody }), 0)
    assertBn(await operators.getTotalSigningKeyCount(3, { from: nobody }), 0)

    assertBn(await operators.getUnusedSigningKeyCount(0, { from: nobody }), 0)
    assertBn(await operators.getUnusedSigningKeyCount(1, { from: nobody }), 1)
    assertBn(await operators.getUnusedSigningKeyCount(2, { from: nobody }), 0)
    assertBn(await operators.getUnusedSigningKeyCount(3, { from: nobody }), 0)

    // Reactivation of #2 doesn't change anything cause keys of #2 was trimmed
    await operators.activateNodeOperator(2, { from: voting })
    await web3.eth.sendTransaction({ to: app.address, from: user3, value: ETH(12) })
    await app.methods['deposit(uint256,uint24,bytes)'](MAX_DEPOSITS, CURATED_MODULE_ID, CALLDATA, { from: depositor })
    await checkStat({ depositedValidators: 4, beaconValidators: 0, beaconBalance: ETH(0) })
    assertBn(await app.getTotalPooledEther(), ETH(192))
    assertBn(await app.getBufferedEther(), ETH(64))
    assertBn(await depositContract.totalCalls(), 4)

    assertBn(await operators.getTotalSigningKeyCount(0, { from: nobody }), 3)
    assertBn(await operators.getTotalSigningKeyCount(1, { from: nobody }), 2)
    assertBn(await operators.getTotalSigningKeyCount(2, { from: nobody }), 0)
    assertBn(await operators.getTotalSigningKeyCount(3, { from: nobody }), 0)

    assertBn(await operators.getUnusedSigningKeyCount(0, { from: nobody }), 0)
    assertBn(await operators.getUnusedSigningKeyCount(1, { from: nobody }), 1)
    assertBn(await operators.getUnusedSigningKeyCount(2, { from: nobody }), 0)
    assertBn(await operators.getUnusedSigningKeyCount(3, { from: nobody }), 0)
  })

  it('Node Operators filtering during deposit works when doing small deposits', async () => {
    await stakingRouter.setWithdrawalCredentials(pad('0x0202', 32), { from: voting })

    // id: 0
    await nodeOperators.addNodeOperator(
      operators,
      { name: 'good', rewardAddress: ADDRESS_1, stakingLimit: UNLIMITED, totalSigningKeys: 2 },
      { from: voting }
    )

    // id: 1
    await nodeOperators.addNodeOperator(
      operators,
      { name: 'limited', rewardAddress: ADDRESS_2, stakingLimit: 1, totalSigningKeys: 2 },
      { from: voting }
    )

    // id: 2 (unused keys were trimmed)
    await nodeOperators.addNodeOperator(
      operators,
      { name: 'deactivated', rewardAddress: ADDRESS_3, totalSigningKeys: 2, stakingLimit: 2, isActive: false },
      { from: voting }
    )

    // id: 3
    await nodeOperators.addNodeOperator(
      operators,
      { name: 'short on keys', rewardAddress: ADDRESS_4, stakingLimit: UNLIMITED },
      { from: voting }
    )

    // Small deposits
    for (let i = 0; i < 14; i++) await web3.eth.sendTransaction({ to: app.address, from: user1, value: ETH(10) })
    await app.methods['deposit(uint256,uint24,bytes)'](MAX_DEPOSITS, CURATED_MODULE_ID, CALLDATA, { from: depositor })
    await web3.eth.sendTransaction({ to: app.address, from: user1, value: ETH(6) })
    await app.methods['deposit(uint256,uint24,bytes)'](MAX_DEPOSITS, CURATED_MODULE_ID, CALLDATA, { from: depositor })

    await checkStat({ depositedValidators: 3, beaconValidators: 0, beaconBalance: ETH(0) })
    assertBn(await app.getTotalPooledEther(), ETH(146))
    assertBn(await app.getBufferedEther(), ETH(50))
    assertBn(await depositContract.totalCalls(), 3)

    assertBn(await operators.getTotalSigningKeyCount(0, { from: nobody }), 2)
    assertBn(await operators.getTotalSigningKeyCount(1, { from: nobody }), 2)
    assertBn(await operators.getTotalSigningKeyCount(2, { from: nobody }), 0)
    assertBn(await operators.getTotalSigningKeyCount(3, { from: nobody }), 0)

    assertBn(await operators.getUnusedSigningKeyCount(0, { from: nobody }), 0)
    assertBn(await operators.getUnusedSigningKeyCount(1, { from: nobody }), 1)
    assertBn(await operators.getUnusedSigningKeyCount(2, { from: nobody }), 0)
    assertBn(await operators.getUnusedSigningKeyCount(3, { from: nobody }), 0)

    // Next deposit changes nothing
    await web3.eth.sendTransaction({ to: app.address, from: user2, value: ETH(32) })
    await app.methods['deposit(uint256,uint24,bytes)'](MAX_DEPOSITS, CURATED_MODULE_ID, CALLDATA, { from: depositor })
    await checkStat({ depositedValidators: 3, beaconValidators: 0, beaconBalance: ETH(0) })
    assertBn(await app.getTotalPooledEther(), ETH(178))
    assertBn(await app.getBufferedEther(), ETH(82))
    assertBn(await depositContract.totalCalls(), 3)

    assertBn(await operators.getTotalSigningKeyCount(0, { from: nobody }), 2)
    assertBn(await operators.getTotalSigningKeyCount(1, { from: nobody }), 2)
    assertBn(await operators.getTotalSigningKeyCount(2, { from: nobody }), 0)
    assertBn(await operators.getTotalSigningKeyCount(3, { from: nobody }), 0)

    assertBn(await operators.getUnusedSigningKeyCount(0, { from: nobody }), 0)
    assertBn(await operators.getUnusedSigningKeyCount(1, { from: nobody }), 1)
    assertBn(await operators.getUnusedSigningKeyCount(2, { from: nobody }), 0)
    assertBn(await operators.getUnusedSigningKeyCount(3, { from: nobody }), 0)

    // #1 goes below the limit (doesn't change situation. validator stop decreases limit)
    await operators.reportStoppedValidators(1, 1, { from: voting })
    await web3.eth.sendTransaction({ to: app.address, from: user3, value: ETH(1) })
    await app.methods['deposit(uint256,uint24,bytes)'](MAX_DEPOSITS, CURATED_MODULE_ID, CALLDATA, { from: depositor })
    await checkStat({ depositedValidators: 3, beaconValidators: 0, beaconBalance: ETH(0) })
    assertBn(await app.getTotalPooledEther(), ETH(179))
    assertBn(await app.getBufferedEther(), ETH(83))
    assertBn(await depositContract.totalCalls(), 3)

    assertBn(await operators.getTotalSigningKeyCount(0, { from: nobody }), 2)
    assertBn(await operators.getTotalSigningKeyCount(1, { from: nobody }), 2)
    assertBn(await operators.getTotalSigningKeyCount(2, { from: nobody }), 0)
    assertBn(await operators.getTotalSigningKeyCount(3, { from: nobody }), 0)

    assertBn(await operators.getUnusedSigningKeyCount(0, { from: nobody }), 0)
    assertBn(await operators.getUnusedSigningKeyCount(1, { from: nobody }), 1)
    assertBn(await operators.getUnusedSigningKeyCount(2, { from: nobody }), 0)
    assertBn(await operators.getUnusedSigningKeyCount(3, { from: nobody }), 0)

    // Adding a key will help
    await operators.addSigningKeys(0, 1, pad('0x0003', 48), pad('0x01', 96), { from: voting })
    await web3.eth.sendTransaction({ to: app.address, from: user3, value: ETH(1) })
    await app.methods['deposit(uint256,uint24,bytes)'](MAX_DEPOSITS, CURATED_MODULE_ID, CALLDATA, { from: depositor })
    await checkStat({ depositedValidators: 4, beaconValidators: 0, beaconBalance: ETH(0) })
    assertBn(await app.getTotalPooledEther(), ETH(180))
    assertBn(await app.getBufferedEther(), ETH(52))
    assertBn(await depositContract.totalCalls(), 4)

    assertBn(await operators.getTotalSigningKeyCount(0, { from: nobody }), 3)
    assertBn(await operators.getTotalSigningKeyCount(1, { from: nobody }), 2)
    assertBn(await operators.getTotalSigningKeyCount(2, { from: nobody }), 0)
    assertBn(await operators.getTotalSigningKeyCount(3, { from: nobody }), 0)

    assertBn(await operators.getUnusedSigningKeyCount(0, { from: nobody }), 0)
    assertBn(await operators.getUnusedSigningKeyCount(1, { from: nobody }), 1)
    assertBn(await operators.getUnusedSigningKeyCount(2, { from: nobody }), 0)
    assertBn(await operators.getUnusedSigningKeyCount(3, { from: nobody }), 0)

    // Reactivation of #2 (changes nothing, it's not used keys were trimmed)
    await operators.activateNodeOperator(2, { from: voting })
    await web3.eth.sendTransaction({ to: app.address, from: user3, value: ETH(12) })
    await app.methods['deposit(uint256,uint24,bytes)'](MAX_DEPOSITS, CURATED_MODULE_ID, CALLDATA, { from: depositor })
    await checkStat({ depositedValidators: 4, beaconValidators: 0, beaconBalance: ETH(0) })
    assertBn(await app.getTotalPooledEther(), ETH(192))
    assertBn(await app.getBufferedEther(), ETH(64))
    assertBn(await depositContract.totalCalls(), 4)

    assertBn(await operators.getTotalSigningKeyCount(0, { from: nobody }), 3)
    assertBn(await operators.getTotalSigningKeyCount(1, { from: nobody }), 2)
    assertBn(await operators.getTotalSigningKeyCount(2, { from: nobody }), 0)
    assertBn(await operators.getTotalSigningKeyCount(3, { from: nobody }), 0)

    assertBn(await operators.getUnusedSigningKeyCount(0, { from: nobody }), 0)
    assertBn(await operators.getUnusedSigningKeyCount(1, { from: nobody }), 1)
    assertBn(await operators.getUnusedSigningKeyCount(2, { from: nobody }), 0)
    assertBn(await operators.getUnusedSigningKeyCount(3, { from: nobody }), 0)
  })

  it('Deposit finds the right operator', async () => {
    await stakingRouter.setWithdrawalCredentials(pad('0x0202', 32), { from: voting })

    await operators.addNodeOperator('good', ADDRESS_1, { from: voting }) // 0
    await operators.addSigningKeys(0, 2, hexConcat(pad('0x0001', 48), pad('0x0002', 48)), hexConcat(pad('0x01', 96), pad('0x01', 96)), {
      from: voting
    })
    await operators.setNodeOperatorStakingLimit(0, UNLIMITED, { from: voting })

    await operators.addNodeOperator('2nd good', ADDRESS_2, { from: voting }) // 1
    await operators.addSigningKeys(1, 2, hexConcat(pad('0x0101', 48), pad('0x0102', 48)), hexConcat(pad('0x01', 96), pad('0x01', 96)), {
      from: voting
    })
    await operators.setNodeOperatorStakingLimit(1, UNLIMITED, { from: voting })

    await operators.addNodeOperator('deactivated', ADDRESS_3, { from: voting }) // 2
    await operators.addSigningKeys(2, 2, hexConcat(pad('0x0201', 48), pad('0x0202', 48)), hexConcat(pad('0x01', 96), pad('0x01', 96)), {
      from: voting
    })
    await operators.setNodeOperatorStakingLimit(2, UNLIMITED, { from: voting })
    await operators.deactivateNodeOperator(2, { from: voting })

    await operators.addNodeOperator('short on keys', ADDRESS_4, { from: voting }) // 3
    await operators.setNodeOperatorStakingLimit(3, UNLIMITED, { from: voting })

    // #1 and #0 get the funds
    await web3.eth.sendTransaction({ to: app.address, from: user2, value: ETH(64) })
    await app.methods['deposit(uint256,uint24,bytes)'](MAX_DEPOSITS, CURATED_MODULE_ID, CALLDATA, { from: depositor })
    await checkStat({ depositedValidators: 2, beaconValidators: 0, beaconBalance: ETH(0) })
    assertBn(await app.getTotalPooledEther(), ETH(64))
    assertBn(await app.getBufferedEther(), ETH(0))
    assertBn(await depositContract.totalCalls(), 2)

    assertBn(await operators.getUnusedSigningKeyCount(0, { from: nobody }), 1)
    assertBn(await operators.getUnusedSigningKeyCount(1, { from: nobody }), 1)
    assertBn(await operators.getUnusedSigningKeyCount(2, { from: nobody }), 0)
    assertBn(await operators.getUnusedSigningKeyCount(3, { from: nobody }), 0)

    // Reactivation of #2 - has the smallest stake
    await operators.activateNodeOperator(2, { from: voting })
    await operators.addSigningKeys(2, 2, hexConcat(pad('0x0201', 48), pad('0x0202', 48)), hexConcat(pad('0x01', 96), pad('0x01', 96)), {
      from: voting
    })

    await web3.eth.sendTransaction({ to: app.address, from: user2, value: ETH(36) })
    await app.methods['deposit(uint256,uint24,bytes)'](MAX_DEPOSITS, CURATED_MODULE_ID, CALLDATA, { from: depositor })
    await checkStat({ depositedValidators: 3, beaconValidators: 0, beaconBalance: ETH(0) })
    assertBn(await app.getTotalPooledEther(), ETH(100))
    assertBn(await app.getBufferedEther(), ETH(4))
    assertBn(await depositContract.totalCalls(), 3)

    assertBn(await operators.getUnusedSigningKeyCount(0, { from: nobody }), 1)
    assertBn(await operators.getUnusedSigningKeyCount(1, { from: nobody }), 1)
    assertBn(await operators.getUnusedSigningKeyCount(2, { from: nobody }), 1)
    assertBn(await operators.getUnusedSigningKeyCount(3, { from: nobody }), 0)
  })

  it('burnShares works', async () => {
    await web3.eth.sendTransaction({ to: app.address, from: user1, value: ETH(1) })

    // not permitted from arbitrary address
    await assertRevert(app.burnShares(user1, ETH(1), { from: nobody }), 'APP_AUTH_FAILED')

    // voting can burn shares of any user
    const expectedPreTokenAmount = await app.getPooledEthByShares(ETH(0.5))
    let receipt = await app.burnShares(user1, ETH(0.5), { from: voting })
    const expectedPostTokenAmount = await app.getPooledEthByShares(ETH(0.5))
    assertEvent(receipt, 'SharesBurnt', {
      expectedArgs: {
        account: user1,
        preRebaseTokenAmount: expectedPreTokenAmount,
        postRebaseTokenAmount: expectedPostTokenAmount,
        sharesAmount: ETH(0.5)
      }
    })

    const expectedPreDoubledAmount = await app.getPooledEthByShares(ETH(0.5))
    receipt = await app.burnShares(user1, ETH(0.5), { from: voting })
    const expectedPostDoubledAmount = await app.getPooledEthByShares(ETH(0.5))
    assertEvent(receipt, 'SharesBurnt', {
      expectedArgs: {
        account: user1,
        preRebaseTokenAmount: expectedPreDoubledAmount,
        postRebaseTokenAmount: expectedPostDoubledAmount,
        sharesAmount: ETH(0.5)
      }
    })

    assertBn(expectedPreTokenAmount.mul(bn(2)), expectedPreDoubledAmount)
    assertBn(tokens(0), await app.getPooledEthByShares(ETH(0.5)))

    // user1 has zero shares after all
    assertBn(await app.sharesOf(user1), tokens(0))

    // voting can't continue burning if user already has no shares
    await assertRevert(app.burnShares(user1, 1, { from: voting }), 'BURN_AMOUNT_EXCEEDS_BALANCE')
  })

  context('treasury', () => {
    it('treasury address has been set after init', async () => {
      assert.notEqual(await app.getTreasury(), ZERO_ADDRESS)
    })

    it(`treasury can't be set by an arbitrary address`, async () => {
      await assertRevert(app.setProtocolContracts(await app.getOracle(), user1, { from: nobody }))
      await assertRevert(app.setProtocolContracts(await app.getOracle(), user1, { from: user1 }))
    })

    it('voting can set treasury', async () => {
      const receipt = await app.setProtocolContracts(await app.getOracle(), user1, { from: voting })
      assertEvent(receipt, 'ProtocolContactsSet', { expectedArgs: { treasury: user1 } })
      assert.equal(await app.getTreasury(), user1)
    })

    it('reverts when treasury is zero address', async () => {
      await assertRevert(app.setProtocolContracts(await app.getOracle(), ZERO_ADDRESS, { from: voting }), 'TREASURY_ZERO_ADDRESS')
    })
  })

  context('recovery vault', () => {
    beforeEach(async () => {
      await anyToken.mint(app.address, 100)
    })

    it('reverts when vault is not set', async () => {
      await assertRevert(app.transferToVault(anyToken.address, { from: nobody }), 'RECOVER_VAULT_ZERO')
    })

    context('recovery works with vault mock deployed', () => {
      let vault

      beforeEach(async () => {
        // Create a new vault and set that vault as the default vault in the kernel
        const vaultId = hash('vault.aragonpm.test')
        const vaultBase = await VaultMock.new()
        const vaultReceipt = await dao.newAppInstance(vaultId, vaultBase.address, '0x', true)
        const vaultAddress = getInstalledApp(vaultReceipt)
        vault = await VaultMock.at(vaultAddress)
        await vault.initialize()

        await dao.setRecoveryVaultAppId(vaultId)
      })

      it('recovery with erc20 tokens works and emits event', async () => {
        const receipt = await app.transferToVault(anyToken.address, { from: nobody })
        assertEvent(receipt, 'RecoverToVault', { expectedArgs: { vault: vault.address, token: anyToken.address, amount: 100 } })
      })

      it('recovery with unaccounted ether works and emits event', async () => {
        await app.makeUnaccountedEther({ from: user1, value: ETH(10) })
        const receipt = await app.transferToVault(ZERO_ADDRESS, { from: nobody })
        assertEvent(receipt, 'RecoverToVault', { expectedArgs: { vault: vault.address, token: ZERO_ADDRESS, amount: ETH(10) } })
      })
    })
  })
})<|MERGE_RESOLUTION|>--- conflicted
+++ resolved
@@ -258,11 +258,7 @@
     await oracle.reportBeacon(101, 1, ETH(depositAmount + beaconRewards))
 
     assertBn(await app.getTotalPooledEther(), ETH(depositAmount + elRewards + beaconRewards))
-<<<<<<< HEAD
-    assertBn(await app.getBufferedEther(), ETH(elRewards))
-=======
     assertBn(await app.totalSupply(), ETH(depositAmount + elRewards + beaconRewards))
->>>>>>> 61b45e71
     assertBn(await app.balanceOf(user2), STETH(depositAmount + elRewards))
     assertBn(await app.getTotalELRewardsCollected(), ETH(elRewards))
   })
@@ -279,10 +275,6 @@
     await oracle.reportBeacon(101, 1, ETH(depositAmount + beaconRewards))
 
     assertBn(await app.getTotalPooledEther(), ETH(depositAmount + elRewards + beaconRewards))
-<<<<<<< HEAD
-    assertBn(await app.getBufferedEther(), ETH(elRewards))
-=======
->>>>>>> 61b45e71
     assertBn(await app.balanceOf(user2), STETH(depositAmount + elRewards + beaconRewards))
     assertBn(await app.getTotalELRewardsCollected(), ETH(elRewards))
   })
@@ -299,10 +291,6 @@
     await oracle.reportBeacon(101, 1, ETH(depositAmount + beaconRewards))
 
     assertBn(await app.getTotalPooledEther(), ETH(depositAmount + elRewards + beaconRewards))
-<<<<<<< HEAD
-    assertBn(await app.getBufferedEther(), ETH(elRewards))
-=======
->>>>>>> 61b45e71
     assertBn(await app.getTotalELRewardsCollected(), ETH(elRewards))
 
     const protocolPrecisionFeePoints = await app.getFee()
@@ -507,11 +495,7 @@
     await checkStat({ depositedValidators: 0, beaconValidators: 0, beaconBalance: ETH(0) })
     assertBn(await depositContract.totalCalls(), 0)
     assertBn(await app.getTotalPooledEther(), ETH(1))
-<<<<<<< HEAD
-    assertBn(await app.getBufferedEther(), ETH(1))
-=======
     assertBn(await app.getTotalELRewardsCollected(), 0)
->>>>>>> 61b45e71
     assertBn(await app.balanceOf(user1), tokens(1))
     assertBn(await app.totalSupply(), tokens(1))
 
@@ -523,11 +507,7 @@
     await checkStat({ depositedValidators: 0, beaconValidators: 0, beaconBalance: ETH(0) })
     assertBn(await depositContract.totalCalls(), 0)
     assertBn(await app.getTotalPooledEther(), ETH(3))
-<<<<<<< HEAD
-    assertBn(await app.getBufferedEther(), ETH(3))
-=======
     assertBn(await app.getTotalELRewardsCollected(), 0)
->>>>>>> 61b45e71
     assertBn(await app.balanceOf(user2), tokens(2))
     assertBn(await app.totalSupply(), tokens(3))
 

// SPDX-License-Identifier: UNLICENSED
// for testing purposes only

pragma solidity 0.4.24;

import {NodeOperatorsRegistry} from "contracts/0.4.24/nos/NodeOperatorsRegistry.sol";
import {Packed64x4} from "contracts/0.4.24/lib/Packed64x4.sol";

contract NodeOperatorsRegistry__Harness is NodeOperatorsRegistry {
    bytes public obtainedPublicKeys;
    bytes public obtainedSignatures;

    function harness__initialize(uint256 _initialVersion) external {
        _setContractVersion(_initialVersion);
        initialized();
    }

    function harness__setDepositedSigningKeysCount(uint256 _nodeOperatorId, uint256 _depositedSigningKeysCount) public {
        _onlyExistedNodeOperator(_nodeOperatorId);
        // NodeOperator storage nodeOperator = _nodeOperators[_nodeOperatorId];
        Packed64x4.Packed memory signingKeysStats = _loadOperatorSigningKeysStats(_nodeOperatorId);
        uint256 depositedSigningKeysCountBefore = signingKeysStats.get(TOTAL_DEPOSITED_KEYS_COUNT_OFFSET);
        if (_depositedSigningKeysCount == depositedSigningKeysCountBefore) {
            return;
        }

        require(
            _depositedSigningKeysCount <= signingKeysStats.get(TOTAL_VETTED_KEYS_COUNT_OFFSET),
            "DEPOSITED_SIGNING_KEYS_COUNT_TOO_HIGH"
        );
        require(
            _depositedSigningKeysCount >= signingKeysStats.get(TOTAL_EXITED_KEYS_COUNT_OFFSET),
            "DEPOSITED_SIGNING_KEYS_COUNT_TOO_LOW"
        );

        signingKeysStats.set(TOTAL_DEPOSITED_KEYS_COUNT_OFFSET, uint64(_depositedSigningKeysCount));
        _saveOperatorSigningKeysStats(_nodeOperatorId, signingKeysStats);

        emit DepositedSigningKeysCountChanged(_nodeOperatorId, _depositedSigningKeysCount);
        _increaseValidatorsKeysNonce();
    }

    function harness__addNodeOperator(
        string _name,
        address _rewardAddress,
        uint64 totalSigningKeysCount,
        uint64 vettedSigningKeysCount,
        uint64 depositedSigningKeysCount,
        uint64 exitedSigningKeysCount
    ) external returns (uint256 id) {
        id = getNodeOperatorsCount();

        TOTAL_OPERATORS_COUNT_POSITION.setStorageUint256(id + 1);

        NodeOperator storage operator = _nodeOperators[id];

        uint256 activeOperatorsCount = getActiveNodeOperatorsCount();
        ACTIVE_OPERATORS_COUNT_POSITION.setStorageUint256(activeOperatorsCount + 1);

        operator.active = true;
        operator.name = _name;
        operator.rewardAddress = _rewardAddress;

        Packed64x4.Packed memory signingKeysStats;
        signingKeysStats.set(TOTAL_DEPOSITED_KEYS_COUNT_OFFSET, depositedSigningKeysCount);
        signingKeysStats.set(TOTAL_VETTED_KEYS_COUNT_OFFSET, vettedSigningKeysCount);
        signingKeysStats.set(TOTAL_EXITED_KEYS_COUNT_OFFSET, exitedSigningKeysCount);
        signingKeysStats.set(TOTAL_KEYS_COUNT_OFFSET, totalSigningKeysCount);

        operator.signingKeysStats = signingKeysStats;

        Packed64x4.Packed memory operatorTargetStats;
        operatorTargetStats.set(MAX_VALIDATORS_COUNT_OFFSET, vettedSigningKeysCount);
        operator.targetValidatorsStats = operatorTargetStats;

        emit NodeOperatorAdded(id, _name, _rewardAddress, 0);

        Packed64x4.Packed memory summarySigningKeysStats = _loadSummarySigningKeysStats();
        summarySigningKeysStats.add(SUMMARY_MAX_VALIDATORS_COUNT_OFFSET, vettedSigningKeysCount);
        summarySigningKeysStats.add(SUMMARY_EXITED_KEYS_COUNT_OFFSET, exitedSigningKeysCount);
        summarySigningKeysStats.add(SUMMARY_TOTAL_KEYS_COUNT_OFFSET, totalSigningKeysCount);
        summarySigningKeysStats.add(SUMMARY_DEPOSITED_KEYS_COUNT_OFFSET, depositedSigningKeysCount);
        _saveSummarySigningKeysStats(summarySigningKeysStats);
    }

    function harness__setNodeOperatorLimits(
        uint256 _nodeOperatorId,
        uint64 stuckValidatorsCount,
        uint64 refundedValidatorsCount,
        uint64 stuckPenaltyEndAt
    ) external {
        Packed64x4.Packed memory stuckPenaltyStats = _nodeOperators[_nodeOperatorId].stuckPenaltyStats;
        stuckPenaltyStats.set(STUCK_VALIDATORS_COUNT_OFFSET, stuckValidatorsCount);
        stuckPenaltyStats.set(REFUNDED_VALIDATORS_COUNT_OFFSET, refundedValidatorsCount);
        stuckPenaltyStats.set(STUCK_PENALTY_END_TIMESTAMP_OFFSET, stuckPenaltyEndAt);
        _nodeOperators[_nodeOperatorId].stuckPenaltyStats = stuckPenaltyStats;
        _updateSummaryMaxValidatorsCount(_nodeOperatorId);
    }

    function harness__obtainDepositData(
        uint256 _keysToAllocate
    ) external returns (uint256 loadedValidatorsKeysCount, bytes memory publicKeys, bytes memory signatures) {
        (publicKeys, signatures) = this.obtainDepositData(_keysToAllocate, new bytes(0));

        obtainedPublicKeys = publicKeys;
        obtainedSignatures = signatures;

        emit ValidatorsKeysLoaded(publicKeys, signatures);
    }

    function harness__loadAllocatedSigningKeys(
        uint256 _keysCountToLoad,
        uint256[] _nodeOperatorIds,
        uint256[] _activeKeyCountsAfterAllocation
    ) external returns (bytes memory pubkeys, bytes memory signatures) {
        (pubkeys, signatures) = _loadAllocatedSigningKeys(
            _keysCountToLoad,
            _nodeOperatorIds,
            _activeKeyCountsAfterAllocation
        );

        obtainedPublicKeys = pubkeys;
        obtainedSignatures = signatures;

        emit ValidatorsKeysLoaded(pubkeys, signatures);
    }

    function harness__getSigningKeysAllocationData(
        uint256 _keysCount
    )
        external
        view
        returns (
            uint256 allocatedKeysCount,
            uint256[] memory nodeOperatorIds,
            uint256[] memory activeKeyCountsAfterAllocation
        )
    {
        return _getSigningKeysAllocationData(_keysCount);
    }

<<<<<<< HEAD
    require(
      _depositedSigningKeysCount <= signingKeysStats.get(TOTAL_VETTED_KEYS_COUNT_OFFSET),
      "DEPOSITED_SIGNING_KEYS_COUNT_TOO_HIGH"
    );
    require(
      _depositedSigningKeysCount >= signingKeysStats.get(TOTAL_EXITED_KEYS_COUNT_OFFSET),
      "DEPOSITED_SIGNING_KEYS_COUNT_TOO_LOW"
    );

    signingKeysStats.set(TOTAL_DEPOSITED_KEYS_COUNT_OFFSET, uint64(_depositedSigningKeysCount));
    _saveOperatorSigningKeysStats(_nodeOperatorId, signingKeysStats);

    emit DepositedSigningKeysCountChanged(_nodeOperatorId, _depositedSigningKeysCount);
    _increaseValidatorsKeysNonce();
  }

  function harness__addNodeOperator(
    string _name,
    address _rewardAddress,
    uint64 totalSigningKeysCount,
    uint64 vettedSigningKeysCount,
    uint64 depositedSigningKeysCount,
    uint64 exitedSigningKeysCount
  ) external returns (uint256 id) {
    id = getNodeOperatorsCount();

    TOTAL_OPERATORS_COUNT_POSITION.setStorageUint256(id + 1);

    NodeOperator storage operator = _nodeOperators[id];

    uint256 activeOperatorsCount = getActiveNodeOperatorsCount();
    ACTIVE_OPERATORS_COUNT_POSITION.setStorageUint256(activeOperatorsCount + 1);

    operator.active = true;
    operator.name = _name;
    operator.rewardAddress = _rewardAddress;

    Packed64x4.Packed memory signingKeysStats;
    signingKeysStats.set(TOTAL_DEPOSITED_KEYS_COUNT_OFFSET, depositedSigningKeysCount);
    signingKeysStats.set(TOTAL_VETTED_KEYS_COUNT_OFFSET, vettedSigningKeysCount);
    signingKeysStats.set(TOTAL_EXITED_KEYS_COUNT_OFFSET, exitedSigningKeysCount);
    signingKeysStats.set(TOTAL_KEYS_COUNT_OFFSET, totalSigningKeysCount);

    operator.signingKeysStats = signingKeysStats;

    Packed64x4.Packed memory operatorTargetStats;
    operatorTargetStats.set(MAX_VALIDATORS_COUNT_OFFSET, vettedSigningKeysCount);
    operator.targetValidatorsStats = operatorTargetStats;

    emit NodeOperatorAdded(id, _name, _rewardAddress, 0);

    Packed64x4.Packed memory summarySigningKeysStats = _loadSummarySigningKeysStats();
    summarySigningKeysStats.add(SUMMARY_MAX_VALIDATORS_COUNT_OFFSET, vettedSigningKeysCount);
    summarySigningKeysStats.add(SUMMARY_EXITED_KEYS_COUNT_OFFSET, exitedSigningKeysCount);
    summarySigningKeysStats.add(SUMMARY_TOTAL_KEYS_COUNT_OFFSET, totalSigningKeysCount);
    summarySigningKeysStats.add(SUMMARY_DEPOSITED_KEYS_COUNT_OFFSET, depositedSigningKeysCount);
    _saveSummarySigningKeysStats(summarySigningKeysStats);
  }

  function harness__setNodeOperatorLimits(
    uint256 _nodeOperatorId,
    uint64 stuckValidatorsCount,
    uint64 refundedValidatorsCount,
    uint64 stuckPenaltyEndAt
  ) external {
    Packed64x4.Packed memory stuckPenaltyStats = _nodeOperators[_nodeOperatorId].stuckPenaltyStats;
    stuckPenaltyStats.set(STUCK_VALIDATORS_COUNT_OFFSET, stuckValidatorsCount);
    stuckPenaltyStats.set(REFUNDED_VALIDATORS_COUNT_OFFSET, refundedValidatorsCount);
    stuckPenaltyStats.set(STUCK_PENALTY_END_TIMESTAMP_OFFSET, stuckPenaltyEndAt);
    _nodeOperators[_nodeOperatorId].stuckPenaltyStats = stuckPenaltyStats;
    _updateSummaryMaxValidatorsCount(_nodeOperatorId);
  }

  function harness__obtainDepositData(
    uint256 _keysToAllocate
  ) external returns (uint256 loadedValidatorsKeysCount, bytes memory publicKeys, bytes memory signatures) {
    (publicKeys, signatures) = this.obtainDepositData(_keysToAllocate, new bytes(0));

    obtainedPublicKeys = publicKeys;
    obtainedSignatures = signatures;

    emit ValidatorsKeysLoaded(publicKeys, signatures);
  }

  function harness__loadAllocatedSigningKeys(
    uint256 _keysCountToLoad,
    uint256[] _nodeOperatorIds,
    uint256[] _activeKeyCountsAfterAllocation
  ) external returns (bytes memory pubkeys, bytes memory signatures) {
    (pubkeys, signatures) = _loadAllocatedSigningKeys(
      _keysCountToLoad,
      _nodeOperatorIds,
      _activeKeyCountsAfterAllocation
    );

    obtainedPublicKeys = pubkeys;
    obtainedSignatures = signatures;

    emit ValidatorsKeysLoaded(pubkeys, signatures);
  }

  function harness__getSigningKeysAllocationData(
    uint256 _keysCount
  )
    external
    view
    returns (
      uint256 allocatedKeysCount,
      uint256[] memory nodeOperatorIds,
      uint256[] memory activeKeyCountsAfterAllocation
    )
  {
    return _getSigningKeysAllocationData(_keysCount);
  }

  event ValidatorsKeysLoaded(bytes publicKeys, bytes signatures);

  function harness__setLocator(address _mockedLocator) external {
    LIDO_LOCATOR_POSITION.setStorageAddress(_mockedLocator);
  }

  function harness__setStuckPenaltyDelay(uint256 _stuckPenaltyDelay) external {
    STUCK_PENALTY_DELAY_POSITION.setStorageUint256(_stuckPenaltyDelay);
  }

  function harness__setNonce(uint256 _nonce) external {
    KEYS_OP_INDEX_POSITION.setStorageUint256(_nonce);
  }

  /**
   * @dev Extra care is needed.
   * Doesn't update the active node operators counter and node operator's summary
   */
  function harness__unsafeSetNodeOperatorIsActive(uint256 _nodeOperatorId, bool _isActive) external {
    _nodeOperators[_nodeOperatorId].active = _isActive;
  }

  function harness__unsafeResetModuleSummary() external {
    Packed64x4.Packed memory summarySigningKeysStats = Packed64x4.Packed(0);
    _saveSummarySigningKeysStats(summarySigningKeysStats);
  }

  function harness__unsafeSetVettedKeys(uint256 _nodeOperatorId, uint256 _newVettedKeys) external {
    Packed64x4.Packed memory signingKeysStats = _loadOperatorSigningKeysStats(_nodeOperatorId);

    signingKeysStats.set(TOTAL_VETTED_KEYS_COUNT_OFFSET, _newVettedKeys);
    _saveOperatorSigningKeysStats(_nodeOperatorId, signingKeysStats);
  }

  function harness__setRewardDistributionState(RewardDistributionState _state) external {
    _updateRewardDistributionState(_state);
  }

  function harness__setBaseVersion(uint256 _newBaseVersion) external {
    _setContractVersion(_newBaseVersion);
  }
=======
    event ValidatorsKeysLoaded(bytes publicKeys, bytes signatures);

    function harness__setLocator(address _mockedLocator) external {
        LIDO_LOCATOR_POSITION.setStorageAddress(_mockedLocator);
    }

    function harness__setStuckPenaltyDelay(uint256 _stuckPenaltyDelay) external {
        STUCK_PENALTY_DELAY_POSITION.setStorageUint256(_stuckPenaltyDelay);
    }

    function harness__setNonce(uint256 _nonce) external {
        KEYS_OP_INDEX_POSITION.setStorageUint256(_nonce);
    }

    /**
     * @dev Extra care is needed.
     * Doesn't update the active node operators counter and node operator's summary
     */
    function harness__unsafeSetNodeOperatorIsActive(uint256 _nodeOperatorId, bool _isActive) external {
        _nodeOperators[_nodeOperatorId].active = _isActive;
    }

    function harness__unsafeResetModuleSummary() external {
        Packed64x4.Packed memory summarySigningKeysStats = Packed64x4.Packed(0);
        _saveSummarySigningKeysStats(summarySigningKeysStats);
    }

    function harness__unsafeSetVettedKeys(uint256 _nodeOperatorId, uint256 _newVettedKeys) external {
        Packed64x4.Packed memory signingKeysStats = _loadOperatorSigningKeysStats(_nodeOperatorId);

        signingKeysStats.set(TOTAL_VETTED_KEYS_COUNT_OFFSET, _newVettedKeys);
        _saveOperatorSigningKeysStats(_nodeOperatorId, signingKeysStats);
    }
>>>>>>> 669d8e57
}<|MERGE_RESOLUTION|>--- conflicted
+++ resolved
@@ -108,122 +108,6 @@
         emit ValidatorsKeysLoaded(publicKeys, signatures);
     }
 
-    function harness__loadAllocatedSigningKeys(
-        uint256 _keysCountToLoad,
-        uint256[] _nodeOperatorIds,
-        uint256[] _activeKeyCountsAfterAllocation
-    ) external returns (bytes memory pubkeys, bytes memory signatures) {
-        (pubkeys, signatures) = _loadAllocatedSigningKeys(
-            _keysCountToLoad,
-            _nodeOperatorIds,
-            _activeKeyCountsAfterAllocation
-        );
-
-        obtainedPublicKeys = pubkeys;
-        obtainedSignatures = signatures;
-
-        emit ValidatorsKeysLoaded(pubkeys, signatures);
-    }
-
-    function harness__getSigningKeysAllocationData(
-        uint256 _keysCount
-    )
-        external
-        view
-        returns (
-            uint256 allocatedKeysCount,
-            uint256[] memory nodeOperatorIds,
-            uint256[] memory activeKeyCountsAfterAllocation
-        )
-    {
-        return _getSigningKeysAllocationData(_keysCount);
-    }
-
-<<<<<<< HEAD
-    require(
-      _depositedSigningKeysCount <= signingKeysStats.get(TOTAL_VETTED_KEYS_COUNT_OFFSET),
-      "DEPOSITED_SIGNING_KEYS_COUNT_TOO_HIGH"
-    );
-    require(
-      _depositedSigningKeysCount >= signingKeysStats.get(TOTAL_EXITED_KEYS_COUNT_OFFSET),
-      "DEPOSITED_SIGNING_KEYS_COUNT_TOO_LOW"
-    );
-
-    signingKeysStats.set(TOTAL_DEPOSITED_KEYS_COUNT_OFFSET, uint64(_depositedSigningKeysCount));
-    _saveOperatorSigningKeysStats(_nodeOperatorId, signingKeysStats);
-
-    emit DepositedSigningKeysCountChanged(_nodeOperatorId, _depositedSigningKeysCount);
-    _increaseValidatorsKeysNonce();
-  }
-
-  function harness__addNodeOperator(
-    string _name,
-    address _rewardAddress,
-    uint64 totalSigningKeysCount,
-    uint64 vettedSigningKeysCount,
-    uint64 depositedSigningKeysCount,
-    uint64 exitedSigningKeysCount
-  ) external returns (uint256 id) {
-    id = getNodeOperatorsCount();
-
-    TOTAL_OPERATORS_COUNT_POSITION.setStorageUint256(id + 1);
-
-    NodeOperator storage operator = _nodeOperators[id];
-
-    uint256 activeOperatorsCount = getActiveNodeOperatorsCount();
-    ACTIVE_OPERATORS_COUNT_POSITION.setStorageUint256(activeOperatorsCount + 1);
-
-    operator.active = true;
-    operator.name = _name;
-    operator.rewardAddress = _rewardAddress;
-
-    Packed64x4.Packed memory signingKeysStats;
-    signingKeysStats.set(TOTAL_DEPOSITED_KEYS_COUNT_OFFSET, depositedSigningKeysCount);
-    signingKeysStats.set(TOTAL_VETTED_KEYS_COUNT_OFFSET, vettedSigningKeysCount);
-    signingKeysStats.set(TOTAL_EXITED_KEYS_COUNT_OFFSET, exitedSigningKeysCount);
-    signingKeysStats.set(TOTAL_KEYS_COUNT_OFFSET, totalSigningKeysCount);
-
-    operator.signingKeysStats = signingKeysStats;
-
-    Packed64x4.Packed memory operatorTargetStats;
-    operatorTargetStats.set(MAX_VALIDATORS_COUNT_OFFSET, vettedSigningKeysCount);
-    operator.targetValidatorsStats = operatorTargetStats;
-
-    emit NodeOperatorAdded(id, _name, _rewardAddress, 0);
-
-    Packed64x4.Packed memory summarySigningKeysStats = _loadSummarySigningKeysStats();
-    summarySigningKeysStats.add(SUMMARY_MAX_VALIDATORS_COUNT_OFFSET, vettedSigningKeysCount);
-    summarySigningKeysStats.add(SUMMARY_EXITED_KEYS_COUNT_OFFSET, exitedSigningKeysCount);
-    summarySigningKeysStats.add(SUMMARY_TOTAL_KEYS_COUNT_OFFSET, totalSigningKeysCount);
-    summarySigningKeysStats.add(SUMMARY_DEPOSITED_KEYS_COUNT_OFFSET, depositedSigningKeysCount);
-    _saveSummarySigningKeysStats(summarySigningKeysStats);
-  }
-
-  function harness__setNodeOperatorLimits(
-    uint256 _nodeOperatorId,
-    uint64 stuckValidatorsCount,
-    uint64 refundedValidatorsCount,
-    uint64 stuckPenaltyEndAt
-  ) external {
-    Packed64x4.Packed memory stuckPenaltyStats = _nodeOperators[_nodeOperatorId].stuckPenaltyStats;
-    stuckPenaltyStats.set(STUCK_VALIDATORS_COUNT_OFFSET, stuckValidatorsCount);
-    stuckPenaltyStats.set(REFUNDED_VALIDATORS_COUNT_OFFSET, refundedValidatorsCount);
-    stuckPenaltyStats.set(STUCK_PENALTY_END_TIMESTAMP_OFFSET, stuckPenaltyEndAt);
-    _nodeOperators[_nodeOperatorId].stuckPenaltyStats = stuckPenaltyStats;
-    _updateSummaryMaxValidatorsCount(_nodeOperatorId);
-  }
-
-  function harness__obtainDepositData(
-    uint256 _keysToAllocate
-  ) external returns (uint256 loadedValidatorsKeysCount, bytes memory publicKeys, bytes memory signatures) {
-    (publicKeys, signatures) = this.obtainDepositData(_keysToAllocate, new bytes(0));
-
-    obtainedPublicKeys = publicKeys;
-    obtainedSignatures = signatures;
-
-    emit ValidatorsKeysLoaded(publicKeys, signatures);
-  }
-
   function harness__loadAllocatedSigningKeys(
     uint256 _keysCountToLoad,
     uint256[] _nodeOperatorIds,
@@ -235,11 +119,11 @@
       _activeKeyCountsAfterAllocation
     );
 
-    obtainedPublicKeys = pubkeys;
-    obtainedSignatures = signatures;
+        obtainedPublicKeys = pubkeys;
+        obtainedSignatures = signatures;
 
-    emit ValidatorsKeysLoaded(pubkeys, signatures);
-  }
+        emit ValidatorsKeysLoaded(pubkeys, signatures);
+    }
 
   function harness__getSigningKeysAllocationData(
     uint256 _keysCount
@@ -251,52 +135,10 @@
       uint256[] memory nodeOperatorIds,
       uint256[] memory activeKeyCountsAfterAllocation
     )
-  {
+    {
     return _getSigningKeysAllocationData(_keysCount);
   }
 
-  event ValidatorsKeysLoaded(bytes publicKeys, bytes signatures);
-
-  function harness__setLocator(address _mockedLocator) external {
-    LIDO_LOCATOR_POSITION.setStorageAddress(_mockedLocator);
-  }
-
-  function harness__setStuckPenaltyDelay(uint256 _stuckPenaltyDelay) external {
-    STUCK_PENALTY_DELAY_POSITION.setStorageUint256(_stuckPenaltyDelay);
-  }
-
-  function harness__setNonce(uint256 _nonce) external {
-    KEYS_OP_INDEX_POSITION.setStorageUint256(_nonce);
-  }
-
-  /**
-   * @dev Extra care is needed.
-   * Doesn't update the active node operators counter and node operator's summary
-   */
-  function harness__unsafeSetNodeOperatorIsActive(uint256 _nodeOperatorId, bool _isActive) external {
-    _nodeOperators[_nodeOperatorId].active = _isActive;
-  }
-
-  function harness__unsafeResetModuleSummary() external {
-    Packed64x4.Packed memory summarySigningKeysStats = Packed64x4.Packed(0);
-    _saveSummarySigningKeysStats(summarySigningKeysStats);
-  }
-
-  function harness__unsafeSetVettedKeys(uint256 _nodeOperatorId, uint256 _newVettedKeys) external {
-    Packed64x4.Packed memory signingKeysStats = _loadOperatorSigningKeysStats(_nodeOperatorId);
-
-    signingKeysStats.set(TOTAL_VETTED_KEYS_COUNT_OFFSET, _newVettedKeys);
-    _saveOperatorSigningKeysStats(_nodeOperatorId, signingKeysStats);
-  }
-
-  function harness__setRewardDistributionState(RewardDistributionState _state) external {
-    _updateRewardDistributionState(_state);
-  }
-
-  function harness__setBaseVersion(uint256 _newBaseVersion) external {
-    _setContractVersion(_newBaseVersion);
-  }
-=======
     event ValidatorsKeysLoaded(bytes publicKeys, bytes signatures);
 
     function harness__setLocator(address _mockedLocator) external {
@@ -330,5 +172,12 @@
         signingKeysStats.set(TOTAL_VETTED_KEYS_COUNT_OFFSET, _newVettedKeys);
         _saveOperatorSigningKeysStats(_nodeOperatorId, signingKeysStats);
     }
->>>>>>> 669d8e57
+
+  function harness__setRewardDistributionState(RewardDistributionState _state) external {
+    _updateRewardDistributionState(_state);
+  }
+
+  function harness__setBaseVersion(uint256 _newBaseVersion) external {
+    _setContractVersion(_newBaseVersion);
+  }
 }
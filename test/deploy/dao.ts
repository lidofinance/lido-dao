<<<<<<< HEAD
import { AddressLike, BaseContract, BytesLike } from "ethers";

import { HardhatEthersSigner } from "@nomicfoundation/hardhat-ethers/signers";

import {
  ACL__factory,
  Burner__MockForDistributeReward__factory,
  DAOFactory__factory,
  EIP712StETH__factory,
  EVMScriptRegistryFactory__factory,
  Kernel,
  Kernel__factory,
  Lido__DistributeRewardMock__factory,
  Lido__factory,
  LidoLocator,
} from "typechain-types";
=======
import { BaseContract } from "ethers";
import { ethers } from "hardhat";

import { HardhatEthersSigner } from "@nomicfoundation/hardhat-ethers/signers";

import { Kernel, LidoLocator } from "typechain-types";
>>>>>>> 669d8e57

import { ether, findEvents, streccak } from "lib";

import { deployLidoLocator } from "./locator";

interface CreateAddAppArgs {
  dao: Kernel;
  name: string;
  impl: BaseContract;
  rootAccount: HardhatEthersSigner;
}

interface DeployLidoDaoArgs {
  rootAccount: HardhatEthersSigner;
  initialized: boolean;
  locatorConfig?: Partial<LidoLocator.ConfigStruct>;
}

async function createAragonDao(rootAccount: HardhatEthersSigner) {
  const kernelBase = await ethers.deployContract("Kernel", [true], rootAccount);
  const aclBase = await ethers.deployContract("ACL", rootAccount);
  const evmScriptRegistryFactory = await ethers.deployContract("EVMScriptRegistryFactory", rootAccount);
  const daoFactory = await ethers.deployContract(
    "DAOFactory",
    [kernelBase, aclBase, evmScriptRegistryFactory],
    rootAccount,
  );

  const tx = await daoFactory.newDAO(rootAccount);
  const txReceipt = await tx.wait();
  const daoAddress = findEvents(txReceipt!, "DeployDAO")[0].args[0];

  const dao = await ethers.getContractAt("Kernel", daoAddress, rootAccount);
  const acl = await ethers.getContractAt("ACL", await dao.acl(), rootAccount);
  const APP_MANAGER_ROLE = await kernelBase.APP_MANAGER_ROLE();
  await acl.createPermission(rootAccount, await dao.getAddress(), APP_MANAGER_ROLE, rootAccount);

  return { dao, acl };
}

export async function addAragonApp({ dao, name, impl, rootAccount }: CreateAddAppArgs): Promise<string> {
  const tx = await dao["newAppInstance(bytes32,address,bytes,bool)"](
    streccak(`${name}.aragonpm.test`),
    await impl.getAddress(),
    "0x",
    false,
    { from: rootAccount },
  );

  const receipt = await tx.wait();

  return findEvents(receipt!, "NewAppProxy")[0].args[0];
}

// TODO: extract initialization from this function
export async function deployLidoDao({ rootAccount, initialized, locatorConfig = {} }: DeployLidoDaoArgs) {
  const { dao, acl } = await createAragonDao(rootAccount);

  const impl = await ethers.deployContract("Lido", rootAccount);

  const lidoProxyAddress = await addAragonApp({
    dao,
    name: "lido",
    impl,
    rootAccount,
  });

  const lido = await ethers.getContractAt("Lido", lidoProxyAddress, rootAccount);

  if (initialized) {
    const locator = await deployLidoLocator({ lido, ...locatorConfig }, rootAccount);
    const eip712steth = await ethers.deployContract("EIP712StETH", [lido], rootAccount);
    await lido.initialize(locator, eip712steth, { value: ether("1.0") });
  }

  return { lido, dao, acl };
}

export async function deployLidoDaoForNor({ rootAccount, initialized, locatorConfig = {} }: DeployLidoDaoArgs) {
  const { dao, acl } = await createAragonDao(rootAccount);

  const impl = await new Lido__DistributeRewardMock__factory(rootAccount).deploy();

  const lidoProxyAddress = await addAragonApp({
    dao,
    name: "lido",
    impl,
    rootAccount,
  });

  const lido = Lido__DistributeRewardMock__factory.connect(lidoProxyAddress, rootAccount);

  const burner = await new Burner__MockForDistributeReward__factory(rootAccount).deploy();

  if (initialized) {
    const locator = await deployLidoLocator({ lido, burner, ...locatorConfig }, rootAccount);
    const eip712steth = await new EIP712StETH__factory(rootAccount).deploy(lido);
    await lido.initialize(locator, eip712steth, { value: ether("1.0") });
  }

  return { lido, dao, acl, burner };
}

export async function hasPermission(
  dao: Kernel,
  app: BaseContract,
  role: string,
  who: AddressLike,
  how: BytesLike = "0x",
): Promise<boolean> {
  return dao.hasPermission(who, app, await app.getFunction(role)(), how);
}<|MERGE_RESOLUTION|>--- conflicted
+++ resolved
@@ -1,28 +1,9 @@
-<<<<<<< HEAD
-import { AddressLike, BaseContract, BytesLike } from "ethers";
-
-import { HardhatEthersSigner } from "@nomicfoundation/hardhat-ethers/signers";
-
-import {
-  ACL__factory,
-  Burner__MockForDistributeReward__factory,
-  DAOFactory__factory,
-  EIP712StETH__factory,
-  EVMScriptRegistryFactory__factory,
-  Kernel,
-  Kernel__factory,
-  Lido__DistributeRewardMock__factory,
-  Lido__factory,
-  LidoLocator,
-} from "typechain-types";
-=======
 import { BaseContract } from "ethers";
 import { ethers } from "hardhat";
 
 import { HardhatEthersSigner } from "@nomicfoundation/hardhat-ethers/signers";
 
 import { Kernel, LidoLocator } from "typechain-types";
->>>>>>> 669d8e57
 
 import { ether, findEvents, streccak } from "lib";
 
@@ -104,7 +85,7 @@
 export async function deployLidoDaoForNor({ rootAccount, initialized, locatorConfig = {} }: DeployLidoDaoArgs) {
   const { dao, acl } = await createAragonDao(rootAccount);
 
-  const impl = await new Lido__DistributeRewardMock__factory(rootAccount).deploy();
+  const impl = await ethers.deployContract("Lido__DistributeRewardMock", rootAccount);
 
   const lidoProxyAddress = await addAragonApp({
     dao,
@@ -113,25 +94,15 @@
     rootAccount,
   });
 
-  const lido = Lido__DistributeRewardMock__factory.connect(lidoProxyAddress, rootAccount);
+  const lido = await ethers.getContractAt("Lido__DistributeRewardMock", lidoProxyAddress, rootAccount);
 
-  const burner = await new Burner__MockForDistributeReward__factory(rootAccount).deploy();
+  const burner = await ethers.deployContract("Burner__MockForDistributeReward", rootAccount);
 
   if (initialized) {
     const locator = await deployLidoLocator({ lido, burner, ...locatorConfig }, rootAccount);
-    const eip712steth = await new EIP712StETH__factory(rootAccount).deploy(lido);
+    const eip712steth = await ethers.deployContract("EIP712StETH", [lido], rootAccount);
     await lido.initialize(locator, eip712steth, { value: ether("1.0") });
   }
 
   return { lido, dao, acl, burner };
-}
-
-export async function hasPermission(
-  dao: Kernel,
-  app: BaseContract,
-  role: string,
-  who: AddressLike,
-  how: BytesLike = "0x",
-): Promise<boolean> {
-  return dao.hasPermission(who, app, await app.getFunction(role)(), how);
 }
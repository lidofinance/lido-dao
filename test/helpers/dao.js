--- conflicted
+++ resolved
@@ -84,11 +84,7 @@
   async createPermission(entityAddress, app, permissionName) {
     const permission = await app[permissionName]()
     return await this.acl.createPermission(entityAddress, app.address, permission, this.appManager, {
-<<<<<<< HEAD
-      from: this.appManager
-=======
       from: this.appManager,
->>>>>>> b6093065
     })
   }
 

.idea/
.yarn/

node_modules/
coverage/

coverage.json

typechain/
typechain-types/

# Hardhat files
cache/
artifacts/

# foundry artifacts
foundry/cache/
foundry/out/

<<<<<<< HEAD
/deployed-local.json

# OS relative
.DS_Store
=======
# Extracted ABI files
lib/abi/*.json
>>>>>>> 9eb12571

.env
accounts.json
deployed-local.json
deployed-hardhat.json

# MacOS
.DS_Store<|MERGE_RESOLUTION|>--- conflicted
+++ resolved
@@ -17,15 +17,8 @@
 foundry/cache/
 foundry/out/
 
-<<<<<<< HEAD
-/deployed-local.json
-
-# OS relative
-.DS_Store
-=======
 # Extracted ABI files
 lib/abi/*.json
->>>>>>> 9eb12571
 
 .env
 accounts.json
